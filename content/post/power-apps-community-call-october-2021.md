---
title: "Power Apps Community Call -- October 2021"
date: 2021-10-20T08:40:00-04:00
author: "Todd Baginski"
githubname: Tbag
categories: ["Power Apps community Call recordings"]
images:
- images/blog/power-apps-community-call-october-2021/PowerApps Thumb October 2021.png
tags: []
type: "regular"
---

## Call summary

<<<<<<< HEAD

## Call Summary

=======
>>>>>>> edba2e7a

Topics covered in this month's community call include a demo -
**PokéBubbles Game** and a session on **How to get Microsoft Certified
in the Power Platform**. 

As well there was **Recent Power Apps News
and Community Contributions**, and more! 

Community welcomes [Anna
Chu](http://twitter.com/_achu) - Sr. Program Manager (Microsoft) |
\@\_achu.  

This call was hosted by [Todd
Baginski](http://twitter.com/toddbaginski) (Canviz).  Demo presenters
included [Michelle Wong](http://twitter.com/MichelleWongNL), [Sheryl
Netley](http://twitter.com/SherylNetley), [Jese
Navaranjan](http://twitter.com/JeseNav2)  and [Charles
Sterling](http://twitter.com/chass).  The call was recorded on October
20, 2021.  Questions were addressed in chat throughout the call along
with some live discussion.  Thank for attending the call or viewing it
on demand. 

**Agenda:**  

-   PokéBubbles Game - [Michelle
    Wong](http://twitter.com/MichelleWongNL) |
    [\@MichelleWongNL](https://techcommunity.microsoft.com/t5/user/viewprofilepage/user-id/707040) --
    [6:21](https://youtu.be/L_D-ppjeRoE?t=381)
-   How to get Microsoft Certified in the Power Platform - [Sheryl
    Netley](http://twitter.com/SherylNetley)  |
    [\@SherylNetley](https://techcommunity.microsoft.com/t5/user/viewprofilepage/user-id/718554) & [Jese
    Navaranjan](http://twitter.com/JeseNav2) (Avanade) | \@JeseNav2 --
    [28:53](https://youtu.be/L_D-ppjeRoE?t=1733)
-   Recent Power Apps News and Community Contributions -- [Charles
    Sterling](http://twitter.com/chass) (Microsoft) | \@chass --
    [58:54](https://youtu.be/L_D-ppjeRoE?t=3534)

## Demos

-   **D1:  PokéBubbles Game -** this is Michelle's 4th Pokémon game
    and a Demo Extravaganza 2021 entry.  Hear about Michelle's approach
    to game development in PowerApps.  As a functional person, she
    started with the screen layout and graphics.  Many variables,
    tables, buttons.   Button action calls variable to play sound.  Why
    you should be interested in this app is the well commented, clean
    code patterns and variable naming conventions. 

-   **D2:  How to get Microsoft Certified in the Power Platform -** how
    you can get certified in the Microsoft Power Platform?  Experienced
    presenters offer tips and tricks.   Opens with - why do
    certifications?   Certification overview, Power Platform
    certification path (badges, exams, certifications), how to book
    exams, how to prepare for exams (self-study, formal training, exam
    prep), top tips, and resources.  Start by finding a Learning Path on
    the Microsoft Learn site.  

**Recent News & Cool Stuff:**

-   Announcement - [Managing solutions has a new look (public
    preview)](https://powerapps.microsoft.com/blog/managing-solutions-has-a-new-look-public-preview/) 

-   Article - [AUGUST UPDATE: Power Platform Developer
    Tools](https://powerapps.microsoft.com/blog/august-update-power-platform-developer-tools/) 

-   Article - [Generating Power Fx formulas from
    examples](https://powerapps.microsoft.com/blog/generating-power-fx-formulas-from-examples/) 

-   Discussion - [Discuss Power Apps preview and experimental features
    here](https://powerusers.microsoft.com/t5/Experimental/ct-p/PA_Experimental)

-   Article - [Microsoft is a Leader in the 2021 Gartner® Magic
    Quadrant™ for Enterprise Low-Code Application
    Platf\...](https://powerapps.microsoft.com/blog/microsoft-is-a-leader-in-the-2021-gartner-magic-quadrant-for-enterprise-low-code-application-platforms/) 

-   Article - [New Data Loss Prevention policies for enhanced Power
    Platform governance available for Public
    Previe\...](https://powerapps.microsoft.com/blog/new-data-loss-prevention-policies-for-enhanced-power-platform-governance-available-for-public-preview/) 

-   Update - [New 21 connectors in August and
    September](https://powerautomate.microsoft.com/blog/new-21-service-owner-connectors-in-august-and-september/) 

-   Groups - [Public Preview for User
    Groups](https://community.powerbi.com/t5/Power-BI-User-Groups/ct-p/pbi_usergroups) 


<<<<<<< HEAD

**Actions:**
=======
## Actions


>>>>>>> edba2e7a



-   Register -- [Microsoft Ignite 2021 -- Nov
    2--4](Microsoft%20Ignite%202021%20–%20Nov%202–4) 

-   Register - [BizApps LATAM Summit - Nov
    17-19th](https://aka.ms/BizappsLATAMSummit)  

-   Register Power BI Summit 2022 - March 07-March
    11, <https://globalpowerbisummit.com/>

-   Join us for our next call: November 17, 2021 at 08:00am PDT
    | <https://aka.ms/powerappscommunitycall>

**Referenced in this session:**

-   D1:  [Demo Extravaganza
    2021entry](https://powerusers.microsoft.com/t5/Demo-Extravaganza-2021/Pok%C3%A9Bubbles-Game/cns-p/936320)  
-   D1:  Game -  [A PokéBubbles Game - just match the correct bubble of
    the lowest bubble on the
    stack](https://powerusers.microsoft.com/t5/Kid-Zone/A-Pok%C3%A9Bubbles-Game-just-match-the-correct-bubble-of-the-lowest/td-p/1295147) 
-   D1:  Repo --
    [PokeBubbleGame](https://github.com/MichelleWongNL/PokeBubbleGame/blob/main/Pok%C3%A9Bubbles%20V4.msapp) 
-   D2:  Microsoft Learn -- [Build the skills that lead to
    success](https://www.microsoft.com/resilience/training-and-certification-solutions) 
-   D2:  Sheryl's -- [BizApps
    Blog](https://sherylnetley.com/bizapps-blog/)  
-   D2:  Website -
    [MeasureUp](https://www.measureup.com/products.html?cat=230&gclid=EAIaIQobChMI9qvZwsmw8wIVEtxRCh351QFmEAAYASAAEgJrH_D_BwE) 
-   D2:  Video - Jese's Power Channel - [PL-900 Power Platform
    Fundamentals (Hints, Tips,
    Advice)](https://www.youtube.com/watch?v=JAFX9IJ9fBI&list=PLKZVDmaJ3IRJy__kzsxc1SpxH-UALeVPy) 
-   D2:  Documentation - [Microsoft
    Learn](https://docs.microsoft.com/learn/)

**Learn more:**  

-   See the full blog post for this call on the Tech Community Blog
    - <https://aka.ms/m365pnp/community/blog>
-   Microsoft's [Power Platform
    website](https://powerplatform.microsoft.com/)
-   Power Apps Training Resources - <https://aka.ms/PowerAppsTraining>
-   Power Apps Community
    - [https://Community.PowerApps.com](https://community.powerapps.com/)
-   Power Apps Community Samples
    - <https://aka.ms/PowerAppsCommunitySamples>
-   Power Apps Community Videos
    -[ https://aka.ms/PowerAppsCommunityVideos](https://aka.ms/PowerAppsCommunityVideos)
-   PowerPlatformLearn Resources
    | [https://www.powerplatformlearn.academy](https://www.powerplatformlearn.academy/)
-   PnP Power Platform Samples
    | <https://www.aks.ms/powerplatform-samples>
-   Power Addicts Hangout
    - [https://wearepoweraddicts.com](https://wearepoweraddicts.com/)
-   #LessCodeMorePower Video Series
    - <https://www.youtube.com/playlist?list=PL8IYfXypsj2Cr4DUqMKYkGM-Wejfim2QX>
-   Share more - draw attention to your great work
    - [#PowerAppsCC](https://twitter.com/hashtag/PowerAppsCC?src=hashtag_click)


**Stay connected:**

-   Twitter: <https://twitter.com/MSPowerPlat>
-   Twitter
    - [https://twitter.com/microsoft365dev](https://www.youtube.com/redirect?event=video_description&redir_token=QUFFLUhqbkdvcDJHcGdzM2VIUkwzU3lOYkJaVFEzM0Q2QXxBQ3Jtc0ttM1NyaTQ2RjFSOFh3a0l4c1pralBRQVI1bDNSQ2RaVm9OdzJrRkdtV1Z1SW5VdmdwamNNLTBEaFdaSmZMc0lQNzdRZ2dDYV9WZVF1ZVIwc2dPQTZBRUZ3b3hoWUVJdDJoQWZUcWdCR2JKdmwtUU43RQ&q=https%3A%2F%2Ftwitter.com%2Fmicrosoft365dev)​
-   YouTube
    - [https://aka.ms/m365pnp/videos](https://aka.ms/m365pnp-videos)​
-   Blog - <https://aka.ms/m365pnp/community/blog>
-   Recurrent Invite - <https://aka.ms/powerappscommunitycall><|MERGE_RESOLUTION|>--- conflicted
+++ resolved
@@ -12,12 +12,6 @@
 
 ## Call summary
 
-<<<<<<< HEAD
-
-## Call Summary
-
-=======
->>>>>>> edba2e7a
 
 Topics covered in this month's community call include a demo -
 **PokéBubbles Game** and a session on **How to get Microsoft Certified
@@ -103,14 +97,9 @@
     Groups](https://community.powerbi.com/t5/Power-BI-User-Groups/ct-p/pbi_usergroups) 
 
 
-<<<<<<< HEAD
-
-**Actions:**
-=======
 ## Actions
 
 
->>>>>>> edba2e7a
 
 
 
