---
title: "Adaptive Cards Community Call - July 2021"
date: 2021-07-09T05:07:00-04:00
author: "Matt Hidinger"
githubname: MattHidinger
categories:  ["Adaptive Cards community call recordings"]
images: 
- images/blog/adaptive-cards-community-call-july-2021/ThumbnailAC-July2021.png
tags: []
type: "regular"
---

Covered off in this month's "conversational" community call:

-  A lap
around **MadeWithCards.io** community site (guidance, cards, tools, news
and updates by and for Adaptive Cards Community that nicely complements
the content found on Microsoft's Adaptive Cards site).  
- Also toured
**Adaptive Card Studio - VS Code Extension** (Cards, templates, sample
data, snippets, guidance, etc).   

- As well, two new program managers -
Rahul and J.P., are welcomed to the Adaptive Cards team.    

- There is Q&A
throughout the call.  This call was hosted by Matt Hidinger (Microsoft)
| \@MattHidinger.  Guest presenter is Tim Cadenbach (MAXIMAGO) |
\@TimCadenbach.  Recorded on July 8, 2021.


## Demos

-   **A lap around MadeWithCards.io community site** - an assemblage of
    guidance, cards, tools, news and updates by and for Adaptive Cards
    Community and Microsoft that nicely complements the content found on
    Microsoft's Adaptive Cards site.  A great place to learn from and
    share your work with other members of the community.    
-   **Adaptive Card Studio -- VS Code Extension -** a great place to
    work on cards in Visual Studio Code.   Install extension from
    marketplace or VS Code.  When extension is on your machine, it will
    list all Adaptive Cards in system including those cards on
    MadeWithCards.io community site and pulled from
    AdaptiveCards.io/designer site.   Cards, templates, sample data,
    snippets, guidance, card submissions, full syntax highlighting and
    more.   
    - Also a sneak peek at MadeWithCards Api -- work in progress. 

**Referenced in this call:**

-   Tools -- [Adaptive Card
    Studio](https://marketplace.visualstudio.com/items?itemName=madewithcardsio.adaptivecardsstudiobeta) 
-   Website - [MadeWithCards.io](https://madewithcards.io/) 
-   Tools -- [Microsoft Teams Developer Portal
    (Preview)](http://dev.teams.microsoft.com) 
-   Documentation - [Universal Action
    Model](https://docs.microsoft.com/adaptive-cards/authoring-cards/universal-action-model) 
-   Video - [Deep dive into Universal Actions for Microsoft Teams and
    Outlook](https://youtu.be/mwWAFw8df50) 

<<<<<<< HEAD
=======

>>>>>>> edba2e7a
## Resources in General

-   Let us know the features you need    <https://aka.ms/ACRoadmap>
-   Schema Explorer -
    <https://adaptivecards.io/explorer/Action.Execute.html>
-   Designer - <https://adaptivecards.io/designer/> 
-   Get started with Templating - <https://aka.ms/ACTemplating>
-   Browse the Adaptive Cards Code - <https://aka.ms/ACRepo>
-   Find tools, sample cards and more - <https://www.madewithcards.io>

## Stay connected

-   Twitter -
    [https://twitter.com/microsoft365dev](https://www.youtube.com/redirect?event=video_description&redir_token=QUFFLUhqbkdvcDJHcGdzM2VIUkwzU3lOYkJaVFEzM0Q2QXxBQ3Jtc0ttM1NyaTQ2RjFSOFh3a0l4c1pralBRQVI1bDNSQ2RaVm9OdzJrRkdtV1Z1SW5VdmdwamNNLTBEaFdaSmZMc0lQNzdRZ2dDYV9WZVF1ZVIwc2dPQTZBRUZ3b3hoWUVJdDJoQWZUcWdCR2JKdmwtUU43RQ&q=https%3A%2F%2Ftwitter.com%2Fmicrosoft365dev)​
-   YouTube -
    [https://aka.ms/M365DevYouTube](https://www.youtube.com/redirect?event=video_description&redir_token=QUFFLUhqa3RzWmpNU2VPRmh6dXBad3hKMmxySjBaQVl6Z3xBQ3Jtc0trVjYyeXZlSXZiX0JydHlyeHdqcTRSUnczX2xrVDloOWhzeGVCYXFibjBiM1VpXzFOd2dZX2dJdlNYQWYtekcyWXZOTHp3VkdoU2JsdmNVQ3dtdkw2ZHF0cVdCS29TQmJ1Z3hoVmJyd3JtYlFxUW92WQ&q=https%3A%2F%2Faka.ms%2FM365DevYouTube)​
-   Blog - <https://aka.ms/m365pnp/community/blog>
-   Recurrent Invite - <https://aka.ms/adaptivecardscommunitycall>
-   Next call -- **August 12th** **at 09:00am PDT**<|MERGE_RESOLUTION|>--- conflicted
+++ resolved
@@ -58,10 +58,6 @@
 -   Video - [Deep dive into Universal Actions for Microsoft Teams and
     Outlook](https://youtu.be/mwWAFw8df50) 
 
-<<<<<<< HEAD
-=======
-
->>>>>>> edba2e7a
 ## Resources in General
 
 -   Let us know the features you need    <https://aka.ms/ACRoadmap>
