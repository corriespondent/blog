--- conflicted
+++ resolved
@@ -17,7 +17,7 @@
 
 
 
-**Call Summary**
+## Call summary
 
 Welcome to the weekly call focused on capabilities of the Microsoft 365
 platform.   New to Microsoft 365 Platform development?  You are
@@ -45,13 +45,8 @@
 -   [Viva Connections public preview is now
     available!](https://techcommunity.microsoft.com/t5/microsoft-viva-blog/viva-connections-public-preview-is-now-available/ba-p/2768541)
 
-<<<<<<< HEAD
-
-**Actions:**
-=======
 ## Actions
 
->>>>>>> edba2e7a
 
 
 
