---
title: "SPFx Image Editor Sample - Playing with Canvas"
date: 2021-03-31T09:49:00-04:00
author: "Peter Paul Kirschner"
<<<<<<< HEAD
categories: [ "SharePoint"]
images:
- images/blog/spfx-image-editor-sample-playing-with-canvas/Screenshot 2021-03-22 at 21.42.06.png
=======
githubname: petkir
categories: [ "Sharepoint"]
images: []
>>>>>>> c026e77a
tags: []
type: "regular"


---

In the year 2020, Microsoft added a new capability to the Image Viewer
Web part Resize and Crop. These are excellent features, but I want to
try to give the End User more Manipulation Options. I was thinking about
Flip and Rotate. First, I tried with CSS it worked, but for me, an
Image-Editor should work in every combination of applied manipulations.

So, I started to play with canvas.

{{< image alt="Screenshot 2021-03-22 at 21.42.06.png" src="images/blog/spfx-image-editor-sample-playing-with-canvas/Screenshot 2021-03-22 at 21.42.06.png" >}}

## How HTML canvas  works

 {{< image alt="Screenshot 2021-03-22 at 20.29.22.png" src="images/blog/spfx-image-editor-sample-playing-with-canvas/Screenshot 2021-03-22 at 20.29.22.png" >}}
{{< image alt="Screenshot 2021-03-22 at 20.29.33.png" src="images/blog/spfx-image-editor-sample-playing-with-canvas/Screenshot 2021-03-22 at 20.29.33.png" >}}

 
The next step is to draw an image to our HTML canvas
 

``` {.lia-code-sample .language-html}
<canvas id="myCanvas" width="200" height="100" style="border:1px solid #d3d3d3;"></canvas>
<script>
  const img= new Image()
  img.crossOrigin = "Anonymous";
  img.addEventListener("load", imageReceived, false);
  img.src='https://pnp.github.io/images/hero-parker-p-800.png';

  function imageReceived() {
  const c = document.getElementById("myCanvas");
  const ctx = c.getContext("2d");
  c.width = img.width;
  c.height = img.height;
  ctx.drawImage(img, 0, 0);
  ctx.font = "30px Arial";
  ctx.strokeText("Hello PnP-Community",10,50);
}
</script>
```
 

{{< image alt="Parker draw on canvas" src="images/blog/spfx-image-editor-sample-playing-with-canvas/Screenshot 2021-03-23 at 14.38.34.png" >}}

How to Flip such thing

FlipY
 

```javascript
ctx.translate(c.width, 0);
ctx.scale(-1, 1);
```
 

{{< image alt="Flip Parker Y" src="images/blog/spfx-image-editor-sample-playing-with-canvas/Screenshot 2021-03-23 at 14.47.53.png" >}}

FlipX
 

```javascript
ctx.translate(0, c.height);
ctx.scale(1, -1);
```
 

{{< image alt="Flip Parker X" src="images/blog/spfx-image-editor-sample-playing-with-canvas/Screenshot 2021-03-23 at 14.47.07.png" >}}

Rotate:

To explain rotation, I start with a straightforward Sample

I draw only a Rectangle on a canvas

{{< image alt="Screenshot 2021-03-22 at 21.48.21.png" src="images/blog/spfx-image-editor-sample-playing-with-canvas/Screenshot 2021-03-22 at 21.48.21.png" >}}

 

Then I rotate this thing for 20 Degree

{{< image alt="Screenshot 2021-03-22 at 21.48.51.png" src="images/blog/spfx-image-editor-sample-playing-with-canvas/Screenshot 2021-03-22 at 21.48.51.png" >}}

 

As you can see the rotation Point is not in the Center of the Canvas.
The Rotation Point is at Position 0,0

{{< image alt="Screenshot 2021-03-22 at 21.54.42.png" src="images/blog/spfx-image-editor-sample-playing-with-canvas/Screenshot 2021-03-22 at 21.54.42.png" >}}

For this sample I want to rotate the Rectangle from the center of the
Black box. So we have to move center to position 0,0 than the rotation
and than move it back to original position. 
 Now it looks good, but the edges are out of the canvas. Due to the
rotation, the height and width has to be changed. Welcome back to maths
class.

To i Combine the previous knowledge with the basic Parker Sample here it
is
 

```javascript
const img= new Image()
  img.crossOrigin = "Anonymous";
  img.addEventListener("load", imageReceived, false);
  img.src='https://pnp.github.io/images/hero-parker-p-800.png';

  function imageReceived() {
  const c = document.getElementById("myCanvas");
  const ctx = c.getContext("2d");
  const oldwidth =c.width = img.width;
  const oldheight =c.height = img.height;
  const degree=20;
  const radian=degree*Math.PI/180 //Radian
  
  const a = oldwidth * Math.abs(Math.cos(radian));
  const b =  oldheight * Math.abs(Math.sin(radian));
  const p = oldwidth * Math.abs(Math.sin(radian));
  const q =  oldheight * Math.abs(Math.cos(radian));
  const newwidth = a + b;
  const newheight = p + q;

   const offsetwidth = (newwidth - oldwidth) / 2;
   const offsetheight = (newheight - oldheight) / 2;
    c.width = newwidth;
    c.height = newheight;
  
  ctx.translate(newwidth/2,newheight/2);
  ctx.rotate(radian);
  ctx.translate(-newwidth/2,-newheight/2);
  
  ctx.fillStyle = "#0078d4";
  ctx.fillRect(offsetwidth,offsetheight,oldwidth,oldheight);
  
  ctx.drawImage(img, offsetwidth, offsetheight);
   ctx.font = "30px Arial";
  ctx.strokeText("Hello PnP-Community",offsetwidth+10,offsetheight+50);
  
}
```

{{< image alt="Screenshot 2021-03-23 at 15.18.24.png" src="images/blog/spfx-image-editor-sample-playing-with-canvas/Screenshot 2021-03-23 at 15.18.24.png" >}}

 

Thank's, Parker to be my Top-Model

Try it [sp-dev-fx-webparts/samples/react-image-editor at master ·
pnp/sp-dev-fx-webparts
(github.com)](https://github.com/pnp/sp-dev-fx-webparts/tree/master/samples/react-image-editor)
 
<|MERGE_RESOLUTION|>--- conflicted
+++ resolved
@@ -2,15 +2,9 @@
 title: "SPFx Image Editor Sample - Playing with Canvas"
 date: 2021-03-31T09:49:00-04:00
 author: "Peter Paul Kirschner"
-<<<<<<< HEAD
 categories: [ "SharePoint"]
 images:
 - images/blog/spfx-image-editor-sample-playing-with-canvas/Screenshot 2021-03-22 at 21.42.06.png
-=======
-githubname: petkir
-categories: [ "Sharepoint"]
-images: []
->>>>>>> c026e77a
 tags: []
 type: "regular"
 
