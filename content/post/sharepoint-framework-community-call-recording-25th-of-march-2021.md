--- conflicted
+++ resolved
@@ -17,12 +17,7 @@
 SharePoint Framework for building solutions for **Microsoft Teams** and
 for **SharePoint** Online.
 
-<<<<<<< HEAD
-
-## Call Summary
-=======
 ## Call summary
->>>>>>> edba2e7a
 
 
 Welcome Luise Freese | \@LuiseFreese to the **Sharing is Caring** team
@@ -47,14 +42,9 @@
 {{< image alt="together-pnp-25th-march-bi-weekly.gif" src="images/blog/sharepoint-framework-community-call-recording-25th-of-march-2021/together-pnp-25th-march-bi-weekly.gif" >}}
  
 
-<<<<<<< HEAD
-
-**Actions:**
-=======
 ## Actions
 
 
->>>>>>> edba2e7a
 
 
 
