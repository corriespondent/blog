--- conflicted
+++ resolved
@@ -16,12 +16,8 @@
 
 
 
-<<<<<<< HEAD
-## Call Summary
-=======
 ## Call summary
 
->>>>>>> edba2e7a
  
 
 This month's community call features presentations - Word API updates
