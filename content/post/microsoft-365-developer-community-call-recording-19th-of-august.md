---
title: "Microsoft 365 Developer Community Call recording -- 19th of August, 2021"
date: 2021-08-20T03:41:00-04:00
author: "Vesa Juvonen"
githubname: VesaJuvonen
categories: ["Microsoft 365 Developer Community Call Recordings"]
images:
- images/blog/microsoft-365-developer-community-call-recording-19th-of-august/recording-august-19th.png
tags: []
type: "regular"
---

 


<<<<<<< HEAD
## Call Summary

=======
## Call summary
>>>>>>> edba2e7a



Summer break and community call schedule updates reviewed.  Microsoft
365 tenant -- [script samples gallery](https://aka.ms/script-samples) -
s*cripts for PowerShell and CLIs. * Sign up and attend one of a growing
list of events hosted by [Sharing is
Caring](https://pnp.github.io/sharing-is-caring/) this month.  Announced
[PnP Recognition Program](https://aka.ms/m365pnp-recognition) and more
and more [Microsoft Teams Samples](https://aka.ms/teams-samples) and
[Power Platform Samples](https://aka.ms/powerplatform-samples).  Project
releases this week - Yo teams -- **yoteams-deploy** v1.0.1 Preview.   
**Open-source project status:  (Bold indicates new this call)**
  ----------------------------------------- --------------------------------------------------- -----------------------------------------------
  **Project**                               **Current Version**                                 **Release/Status**
  PnP .NET Libraries - PnP Framework        v1.6.0 GA, PnP Provisioning Engine Schema v202103   Version 1.7.0 -- Late Summer 2021
  PnP .NET Libraries - PnP Core SDK         v1.3.0 GA                                           Version 1.4.0 -- Late Summer 2021
  PnP PowerShell                            v1.7.0 GA                                            
  Yo teams - generator-teams                v3.2.0 GA                                           v3.3.0 Preview soonish
  Yo teams - yoteams-build-core             v1.2.0 GA, v1.2.1 Preview                            
  Yo teams -- yoteams-deploy                v1.1.0 GA, **v1.0.1 Preview**                        
  Yo teams - msteams-react-base-component   v3.1.0                                               
  Microsoft Graph Toolkit (MGT)             v2.2.0 GA                                           Bug fixes and Updates, v2.3.0 later in August
  ----------------------------------------- --------------------------------------------------- -----------------------------------------------
Four Script and three Power Platform samples were delivered and no new
Teams samples in the last two weeks.  But wait, we have a [Teams Samples
wish list](https://aka.ms/teams-sample-wishlist).  Need an idea for a
Teams sample?  Feel like granting wishes?  Collaborate with Teams
Engineering to create a sample and earn a Credly badge.   The host of
this call was [Vesa Juvonen](http://twitter.com/vesajuvonen) (Microsoft)
\@vesajuvonen.   Q&A takes place in chat throughout the call.



-   Create a Teams Sample - [Microsoft Teams Samples Wish
    list](https://github.com/pnp/teams-dev-samples/issues) -- 10
    opportunities to share your Teams Dev prowess with the community |
    [<https://aka.ms/teams-sample-wishlist>]{.underline}
-   Opt in to PnP Recognition Program |
    <https://aka.ms/m365pnp-recognition>
-   Register for Sharing is Caring Events:
    -   First Time Contributor Session -- [August
        31st](https://forms.office.com/Pages/ResponsePage.aspx?id=KtIy2vgLW0SOgZbwvQuRaXDXyCl9DkBHq4A2OG7uLpdUREZVRDVYUUJLT1VNRDM4SjhGMlpUNzBORy4u)
        (EMEA, APAC & US friendly times available)
    -   Community Docs Session -- [August
        23rd](https://forms.office.com/Pages/ResponsePage.aspx?id=KtIy2vgLW0SOgZbwvQuRaXDXyCl9DkBHq4A2OG7uLpdUOUdFR0U1STdGS0lXUDA2Sk1YSE1WMEtHSy4u)
    -   PnP -- SPFx Developer Workstation Setup -- [August
        24th](https://forms.office.com/Pages/ResponsePage.aspx?id=KtIy2vgLW0SOgZbwvQuRaXDXyCl9DkBHq4A2OG7uLpdUM0xJTFJZN01MWlZQVFc3UjgxRUxQQkhDSS4u) 
         
    -   PnP SPFx Samples -- Solving SPFx version differences using Node
        Version Manager -- [August
        25th](https://forms.office.com/Pages/ResponsePage.aspx?id=KtIy2vgLW0SOgZbwvQuRaXDXyCl9DkBHq4A2OG7uLpdUMDdKSjQxRDhKVzhCVUQ4VDdIQVZRVTZOSi4u)
    -   Ask me anything -- Recognition Program -- [September
        7th](https://forms.office.com/Pages/ResponsePage.aspx?id=KtIy2vgLW0SOgZbwvQuRaXDXyCl9DkBHq4A2OG7uLpdUNzVJQTEyMkw4VVBIVjc3NE9PWDFDM1M3My4u)
    -   Ask me anything -- Script Samples -- [September
        14th](https://forms.office.com/Pages/ResponsePage.aspx?id=KtIy2vgLW0SOgZbwvQuRaXDXyCl9DkBHq4A2OG7uLpdURjNZTDA4VEJGNUYyMVlCNkZUVzlYQ0FaQy4u)
    -   Ask Me Anything -- Power Platform Development & Samples --
        [September
        28th](https://forms.office.com/Pages/ResponsePage.aspx?id=KtIy2vgLW0SOgZbwvQuRaXDXyCl9DkBHq4A2OG7uLpdUNFJZNThMWFk0QlEzWFJNVE5aNVMzM1UwUi4u)
    -   First Time Presenter -- [August
        30th](https://forms.office.com/Pages/ResponsePage.aspx?id=KtIy2vgLW0SOgZbwvQuRaXDXyCl9DkBHq4A2OG7uLpdUNDJOOU5JREc2TUhCVzNGTTJFUldSUUNUSy4u)
    -   More than Code with VSCode -- TBS
    -   Maturity Model Practitioners -- [August
        17th](https://forms.office.com/Pages/ResponsePage.aspx?id=KtIy2vgLW0SOgZbwvQuRaXDXyCl9DkBHq4A2OG7uLpdUODY3NVRFQ0E4SFg5WlI1TU83WFJQRklZSy4u)
        and every 3rd Tuesday of month, 7:00am PT
    -   PnP Office Hours -- 1:1 session --
        [Register](https://outlook.office365.com/owa/calendar/PnPSharingisCaring@warner.digital/bookings/)
    -   PnP Buddy System -- [Request a
        Buddy](https://forms.office.com/Pages/ResponsePage.aspx?id=KtIy2vgLW0SOgZbwvQuRaXDXyCl9DkBHq4A2OG7uLpdUMjRRUVg4NElZUUJLTEY1TVVSVDJFRFpLRS4u)
-   Download the recurrent invite for this call
    -- <http://aka.ms/m365-dev-sig>
-   Call attention to your great work by using
    the [#PnPWeekly](https://twitter.com/hashtag/PnPWeekly?src=hashtag_click) on
    Twitter.
**Microsoft Teams Development
Samples:  **(<https://aka.ms/TeamsSampleBrowser>)

-   No new Teams samples this week
**Microsoft Power Platform
Samples:  **([https://aka.ms/powerplatform-samples)](https://aka.ms/powerplatform-samples)

-   **[Power Automate: SharePoint Collect
    Feedback](https://github.com/pnp/powerautomate-samples/tree/main/samples/sharepoint-collect-feedback)** -
    [April Dunnam](http://twitter.com/aprildunnam) (Microsoft) |
    \@aprildunnam (link will be good by Aug 24)
-   [**Power Automate: Get Graph API Data within Power BI
    Reports**](https://github.com/pnp/powerautomate-samples/tree/main/samples/graph_api_in_power_bi) -
    [Scott McKenzie](http://twitter.com/365EDUBI) | \@365EDUBI (link
    will be good by Aug 24)
-   [**Fluent UI Custom
    Theme**](https://github.com/pnp/powerapps-samples/tree/main/samples/fluentui-custom-theme) -
    [Fabio Franzini](http://twitter.com/franzinifabio) |
    \@franzinifabio

**Script Samples: **
([https://aka.ms/script-samples)](https://aka.ms/script-samples)

-   **[Download contents of Document library as
    PDF](https://pnp.github.io/script-samples/graph-download-office-documents-as-pdf/README.html?tabs=pnpps)**
    -- [Russell Gove](http://twitter.com/russgove) (Tronox) |
    [\@russgove](https://techcommunity.microsoft.com/t5/user/viewprofilepage/user-id/670687)
-   **[Assign Graph permissions to a Managed
    Identity](https://pnp.github.io/script-samples/graph-assign-permissions-managed-identity/README.html?tabs=azure-cli)**
    -- [Luise Freese](http://twitter.com/LuiseFreese) | \@LuiseFreese
-   **[Reset files permissions unique to
    Inherited](https://pnp.github.io/script-samples/reset-files-permission-unique-to-inherited/README.html?tabs=pnpps)**
    -- [Dipen Shah](http://twitter.com/Dips_365) (Rapid Circle) |
    \@Dips_365
-   **[Import taxonomy terms and labels into a term
    set](https://pnp.github.io/script-samples/spo-import-taxonomy-terms-labels/README.html?tabs=pnpps)**
    -- [Reshmee Auckloo](http://twitter.com/ReshmeeAuckloo) |
    \@ReshmeeAuckloo

{{< image alt="210819-together-mode.gif" src="images/blog/microsoft-365-developer-community-call-recording-19th-of-august/210819-together-mode.gif" >}}

Hopefully by the end of this year we will finally have the opportunity
to meet face-to-face, that would be awesome.


**Demos** delivered in this session

-   **Building your first Power Platform community connector** -- start
    with this brilliant lay-of-the-land overview.   Presenter advises
    learning by looking at configurations of existing connectors, of
    code samples, and by reviewing best practices documentation.   Build
    your connector in the UI - naming, security (authentication
    requirement), definition (actions, triggers, references,
    responses...), code, and test operations.   Then download it - the
    swagger or Open API file, using Paconn CLI.        

-   **Operators for Precision within List Formatting** -- Microsoft
    Excel like formatting in a SharePoint list is possible.   Once you
    understand what you have -- numbers or strings, precision formatting
    is easily achieved.  Learn how to display folder and file sizes or
    numbers generally in lists with 2-digit precision / formatting
    (0.00), using various operators - toString, indexOf, substring,
    padStart, padEnd, ceiling, floor AND/OR with formulas in sample
    code.   

-   **Getting stated with Microsoft Teams Toolkit and Blazor** --
    focusing on how to use Web Technologies to create a tab (Blazor app)
    inside of Teams using Visual Studio.  Open new project (Microsoft
    Teams App) in Visual Studio.   Install/open the Teams Toolkit
    (Preview) for Visual Studio.  Configure for SSO.   Select F5. 
    Presto, a default page/tab is created with sample code and
    implements GraphClient.   Register the AAD app and modify it as you
    please.      

Thank you for your work. Samples are often showcased in Demos.
**Topics** covered in this call

-   PnP .NET library updates - [Vesa
    Juvonen](http://twitter.com/vesajuvonen) (Microsoft) |
    \@vesajuvonen - [6:44](https://youtu.be/_8BBaIJK2RM?t=404)

-   PnP PowerShell - [Vesa Juvonen](http://twitter.com/vesajuvonen)
    (Microsoft) | \@vesajuvonen -
    [7:30](https://youtu.be/_8BBaIJK2RM?t=450)

-   yo Teams updates - [Wictor Wilén](http://twitter.com/wictor)
    (Microsoft) | \@wictor - [8:04](https://youtu.be/_8BBaIJK2RM?t=484)

-   Microsoft Graph Toolkit updates - [Beth
    Pan](http://twitter.com/beth_panx) (Microsoft)
    | [beth-panx](https://github.com/beth-panx) - [9:11](https://youtu.be/_8BBaIJK2RM?t=551)

-   Microsoft Script Samples - [Paul
    Bullock](http://twitter.com/pkbullock) (CaPa Creative Ltd) |
    \@pkbullock - [3:15](https://youtu.be/_8BBaIJK2RM?t=195)

-   Microsoft Teams Samples - [Bob
    German](http://twitter.com/Bob1German) (Microsoft) | \@Bob1German -
    [11:24](https://youtu.be/_8BBaIJK2RM?t=684)

-   Microsoft Power Platform Samples - [Vesa
    Juvonen](http://twitter.com/vesajuvonen) (Microsoft) |
    \@vesajuvonen - [14:05](https://youtu.be/_8BBaIJK2RM?t=845)

-   **Demo:**  Building your first Power Platform community connector
    **--** [Daniel Laskewitz](http://twitter.com/laskewitz) (Sogeti) |
    \@laskewitz [-][ [16:21](https://youtu.be/_8BBaIJK2RM?t=981)]

-   **Demo:**  Operators for Precision within List Formatting -- [Chris
    Kent](http;/twitter.com/theChrisKent) (DMI) |
    \@theChrisKent [-][ [30:23](https://youtu.be/_8BBaIJK2RM?t=1823)]

-   [**Demo:**  Getting stated with Microsoft Teams Toolkit and Blazor
    -- [Thomas Gölles](http://twitter.com/thomyg) (Solvion) | \@thomyg
    -][ [44:13](https://youtu.be/_8BBaIJK2RM?t=2653)]



## Resources

Additional resources around the covered topics and links from the
slides.

-   Repository - [Microsoft Power Platform
    Connectors](https://github.com/microsoft/PowerPlatformConnectors) 
-   Documentation - [Extend an OpenAPI definition for a custom
    connector](https://docs.microsoft.com/connectors/custom-connectors/openapi-extensions) 
-   Article - [Using Dynamic Values in Microsoft
    Flow](https://www.schaeflein.net/using-dynamic-values-in-microsoft-flow/) 
-   Documentation - [Microsoft Power Platform Connectors
    CLI](https://docs.microsoft.com/connectors/custom-connectors/paconn-cli) 
-   Demo - [Publish a connector to the Power Platform with Independent
    Publisher Connector
    Program](https://www.youtube.com/watch?v=ulTBvCHw8MU) Natalie
    Pienkowska (Microsoft) 
-   [Documentation --
    ][Operators](https://docs.microsoft.com/sharepoint/dev/declarative-customization/column-formatting#operators)
-   Documentation - [Use column formatting to customize
    SharePoint](https://docs.microsoft.com/sharepoint/dev/declarative-customization/column-formatting) 
-   All Samples - [SharePoint List Formatting
    Samples](https://github.com/pnp/List-Formatting) 
-   Videos - [Microsoft Lists](https://bit.ly/lf-videos) 
-   Documentation - [Prerequisites: Get started with Microsoft Teams app
    development](https://docs.microsoft.com/microsoftteams/platform/get-started/prerequisites?tabs=vs) 
-   Issues List -
    [OfficeDev/TeamsFx](https://github.com/OfficeDev/TeamsFx/issues) 
-   Tool -- [Graph Explorer](https://aka.ms/ge) 
-   Repo -- [Demo code](https://github.com/thomyg/PnPDemo190821Backup) 
-   Sample Project -
    [TeamsLeaderboard](https://github.com/thomyg/TeamsLeaderboard) 
-   Samples - [Power Platform
    Samples](https://aka.ms/powerplatform-samples) | [aka.ms/](http://aka.ms/powerplatform-samples)[powerplatform](http://aka.ms/powerplatform-samples)[-samples](http://aka.ms/powerplatform-samples)
-   Microsoft 365 tenant -- [Script Samples
    Gallery](https://aka.ms/script-samples) | aka.ms/script-samples
-   [Microsoft Teams Samples
    Gallery](https://pnp.github.io/teams-dev-samples/) |
    aka.ms/teams-samples

**General resources**:

-   [Microsoft 365 Extensibility look book
    gallery](https://adoption.microsoft.com/extensibility-look-book?WT.mc_id=m365-24198-cxa) |
    aka.ms/m365/extensibility
-   Archives - Microsoft 365 PnP Weekly
    - [Videos](https://www.youtube.com/playlist?list=PLR9nK3mnD-OVYI-St_CBiFfuL4CZbBpkC), [Podcasts](https://pnpweekly.podbean.com/)  
-   PnP Teams Quickstart
    | [aka.ms/pnp-teams-quickstart](https://aka.ms/pnp-teams-quickstart)
-   Microsoft Teams Toolkit v2.2 | <https://aka.ms/teams-toolkit>
-   [Microsoft 365 PnP Community
    hub](https://techcommunity.microsoft.com/t5/microsoft-365-pnp/ct-p/Microsoft365PnP) |
    aka.ms/m365pnp/community 
-   Microsoft Graph Toolkit in Microsoft Learn
    | <http://aka.ms/learn-mgt>
-   Viva Connections <https://aka.ms/VivaConnections>
-   [SharePoint look
    book](https://lookbook.microsoft.com/?WT.mc_id=m365-24198-cxa)
-   [Yo Teams video training package](http://aka.ms/yoteams-training)
-   [.NET Standard 2.0 version of SharePoint Online CSOM
    API](https://developer.microsoft.com/microsoft-365/blogs/net-standard-version-of-sharepoint-online-csom-apis?WT.mc_id=m365-24198-cxa)
-   [Microsoft 365 community (PnP)
    videos](http://aka.ms/m365pnp-videos) | aka.ms/m365pnp-videos
-   [Microsoft Teams Toolkit for Visual Studio
    Code](https://marketplace.visualstudio.com/items?itemName=TeamsDevApp.ms-teams-vscode-extension)
-   [yo Teams](http://aka.ms/yoteams) | aka.ms/yoteams
-   Video - [Getting started using yo
    Teams](https://youtu.be/w0OrFkzNC10) | [Wictor
    Wilén](https://twitter.com/wictor) (Avanade)| \@wictor
-   [Build a crisis management site to connect people and
    information](https://techcommunity.microsoft.com/t5/microsoft-sharepoint-blog/build-a-crisis-management-site-to-connect-people-and-information/ba-p/1216791?WT.mc_id=m365-24198-cxa)
-   [Developer
    documentation](http://aka.ms/spdev-docs) | <https://aka.ms/spdev-docs>
-   [PnP Power Shell](https://aka.ms/sppnp-powershell)
-   [SharePoint Modernization Partner
    Guidance](http://aka.ms/sppnp-modernization-partnerguidance) -
    Feedback welcome
-   Solution - [Building a modern search experiences with SharePoint
    Framework web parts](https://aka.ms/pnp-modern-search)
-   [Page transformation
    guidance](https://aka.ms/sppnp-pagetransformation)
-   [Page transformation
    videos](https://aka.ms/sppnp-pagetransformationvideos)
-   [Modernization scanner](https://aka.ms/sppnp-modernizationscanner)
-   [Microsoft 365 developer program
    site](https://developer.microsoft.com/office/dev-program?WT.mc_id=m365-24198-cxa) -
    Need to become a Tenant Admin to test look book capabilities? Get a
    Microsoft 365 E5 developer subscription (free tenant for 90 days)
-   [SharePoint Provisioning
    Service ](https://lookbook.microsoft.com/)- Easily provision
    look book designs to any tenant in the world
-   [SharePoint Provisioning templates on
    GitHub](https://github.com/SharePoint/sp-dev-provisioning-templates)
-   [PnP Provisioning Tenant Templates
    documentation](https://docs.microsoft.com/sharepoint/dev/solution-guidance/pnp-provisioning-tenant-templates?WT.mc_id=m365-24198-cxa)
-   [SharePoint Page Transformation webcast
    series](https://developer.microsoft.com/sharepoint/blogs/sharepoint-page-transformation-webcast-series?WT.mc_id=m365-24198-cxa)
-   [PnP Power Shell](https://aka.ms/sppnp-powershell)
-   [SharePoint Modernization
    Tools](https://github.com/SharePoint/sp-dev-modernization/tree/dev/Tools)

**Upcoming Calls | Recurrent Invites:**

-   **SharePoint Framework call** -- August 26th at 7:00 am PDT
    |[ https://aka.ms/spdev-spfx-call](https://aka.ms/spdev-spfx-call)
-   **Microsoft 365 platform** -- August 31st at 8 AM
    PDT | <https://aka.ms/m365-dev-call>  (Starts from the 31st of
    August as weekly cycle)
-   **M365 General Dev call** -- September 2nd at 7:00 am PDT
    |[ https://aka.ms/m365-dev-sig](https://aka.ms/m365-dev-sig)
-   **Office add-in monthly call --** September 8th at 8:00 am PDT
    | <https://aka.ms/officeaddinscall>
-   **Adaptive Cards monthly call** -- September 9th at 9:00 am PDT |
    <https://aka.ms/adaptivecardscommunitycall>
-   **Power Apps monthly call** -- September 15th at 8:00 am PDT |
    <https://aka.ms/PowerAppsMonthlyCall>
-   **Microsoft Identity Platform** -- September 16th at 9:00 am PDT
    | <https://aka.ms/IDDevCommunityCalendar>
General Microsoft 365 Dev Special Interest Group bi-weekly calls are
targeted at anyone who's interested in the general Microsoft 365
development topics. This includes Microsoft Teams, Bots, Microsoft
Graph, CSOM, REST, site provisioning, PnP PowerShell, PnP Sites Core,
Site Designs, Microsoft Flow, PowerApps, Column Formatting, list
formatting, etc. topics. More details on the Microsoft 365 community
from [http://aka.ms/m365pnp](http://aka.ms/sppnp). We also welcome
community demos, if you are interested in doing a live demo in these
calls!
You can download recurrent invite from <http://aka.ms/m365-dev-sig>.
Welcome and join in the discussion. If you have any questions, comments,
or feedback, feel free to provide your input as comments to this post as
well. More details on the Microsoft 365 community and options to get
involved are available
from [http://aka.ms/m365pnp](http://aka.ms/sppnp).
*"Sharing is caring"*

------------------------------------------------------------------------

*Microsoft 365 PnP team, Microsoft - 20th of August 2021*
<|MERGE_RESOLUTION|>--- conflicted
+++ resolved
@@ -13,12 +13,7 @@
  
 
 
-<<<<<<< HEAD
-## Call Summary
-
-=======
 ## Call summary
->>>>>>> edba2e7a
 
 
 
