--- conflicted
+++ resolved
@@ -17,12 +17,7 @@
 use SharePoint Framework for building solutions for **Microsoft
 Teams** and for **SharePoint** Online.
 
-<<<<<<< HEAD
-
-## Call Summary
-=======
 ## Call summary
->>>>>>> edba2e7a
 
 
 A reminder to tune in each Tuesday for the new [Microsoft 365 platform
@@ -59,13 +54,9 @@
 Picture time is back!  Great to see all of you today.  Looking forward
 to seeing some of you in Düsseldorf or Las Vegas later this year. 
 
-<<<<<<< HEAD
-**Actions:**
-=======
 ## Actions
 
 
->>>>>>> edba2e7a
 
 
 
@@ -157,13 +148,8 @@
     Collins](https://github.com/ReactIntern) | <https://github.com/ReactIntern>
 
 Thank you for your great work.  Samples are often showcased in Demos. 
-<<<<<<< HEAD
-
-**Agenda items:**
-=======
   
 ## Agenda items
->>>>>>> edba2e7a
 
 -   SharePoint Framework - [Vesa
     Juvonen](http://twitter.com/vesajuvonen) (Microsoft) |
