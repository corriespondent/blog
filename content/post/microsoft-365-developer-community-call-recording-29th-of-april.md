---
title: "Microsoft 365 Developer Community Call recording -- 29th of April, 2021"
date: 2021-04-30T04:15:00-04:00
author: "Vesa Juvonen"
githubname: VesaJuvonen
categories: ["Microsoft 365 Developer Community Call Recordings"]
images:
- images/blog/microsoft-365-developer-community-call-recording-29th-of-april/sig-29th-apr-recording.png
tags: []
type: "regular"
---
<<<<<<< HEAD


{{< image alt="sig-29th-apr-recording.png" src="images/blog/microsoft-365-developer-community-call-recording-29th-of-april/sig-29th-apr-recording.png" >}}
 


## Call Summary

=======
 


## Call summary
>>>>>>> edba2e7a



Latest news from Microsoft 365 engineering and updates on open-source
projects: PnP .NET libraries, PnP PowerShell, modernization tooling, on
yo Teams, on Microsoft Graph Toolkit, and on Microsoft Teams Samples.
Announcing the release of SharePoint Framework v1.12.1, check out the
new [Microsoft 365 Extensibility look book
gallery](https://aka.ms/m365/extensibility), visit the [Microsoft Teams
samples gallery](https://aka.ms/teams-samples) to get started with
Microsoft Teams development, please complete the [Microsoft 365
developer community survey](https://aka.ms/m365pnp/survey), and register
now for May trainings on
[Sharing-is-caring](https://pnp.github.io/sharing-is-caring/). 
Open-source project activity is focused on prepping for May releases.   
**Open-source project status:**
  ----------------------------------------- --------------------------- ---------------------------------------
  **Project**                               **Current Version**         **Release/Status**
  PnP .NET Libraries - PnP Framework        v1.4.0                      Bug fixes, Prepping for v1.5.0 (May)
  PnP .NET Libraries - PnP Core SDK         v1.1.0                      Bug fixes, Prepping for v1.2.0 (May)
  PnP PowerShell                            v1.5.0                      Prepping for v1.6.0 (May)
  Yo teams - generator-teams                v3.0.3 GA, v3.1.0 Preview   Preview with Viva Connections support
  Yo teams - yoteams-build-core             v1.1.0                       
  Yo teams - msteams-react-base-component   v3.1.0                       
  Microsoft Graph Toolkit (MGT)             v2.1.0 GA, v2.2.0 Preview   Bug fixes and v2.2.0 preview updates
  ----------------------------------------- --------------------------- ---------------------------------------
Additionally, one new Teams sample delivered.  The host of this call was
[Vesa Juvonen](http://twitter.com/vesajuvonen) (Microsoft) |
\@vesajuvonen.  Q&A takes place in chat throughout the call.


-   Last week to complete the Microsoft 365 Developer Community Survey
    -- <https://aka.ms/m365pnp/survey>
-   Try the public beta of SPFx v1.12.1. 
-   Reserve date - SharePoint Monthly community call - 11th of May 8
    AM PDT | <https://aka.ms/sp-call>
-   Register for Sharing is Caring Events:
    -   First Time Contributor Session -- [May
        24th](https://forms.office.com/Pages/ResponsePage.aspx?id=KtIy2vgLW0SOgZbwvQuRaXDXyCl9DkBHq4A2OG7uLpdUREZVRDVYUUJLT1VNRDM4SjhGMlpUNzBORy4u)
        (EMEA, APAC & US friendly times available)
    -   Community Docs Session
        -- [April](https://forms.office.com/Pages/ResponsePage.aspx?id=KtIy2vgLW0SOgZbwvQuRaXDXyCl9DkBHq4A2OG7uLpdUOUdFR0U1STdGS0lXUDA2Sk1YSE1WMEtHSy4u)
    -   PnP -- SPFx Developer Workstation Setup -- [May
        13th](https://forms.office.com/Pages/ResponsePage.aspx?id=KtIy2vgLW0SOgZbwvQuRaXDXyCl9DkBHq4A2OG7uLpdUM0xJTFJZN01MWlZQVFc3UjgxRUxQQkhDSS4u)
         
    -   PnP SPFx Samples -- Solving SPFx version differences using Node
        Version Manager -- [May
        20th](https://forms.office.com/Pages/ResponsePage.aspx?id=KtIy2vgLW0SOgZbwvQuRaXDXyCl9DkBHq4A2OG7uLpdUMDdKSjQxRDhKVzhCVUQ4VDdIQVZRVTZOSi4u)
    -   AMA (Ask Me Anything) -- Power Platform Samples -- [May
        5th](https://forms.office.com/Pages/ResponsePage.aspx?id=KtIy2vgLW0SOgZbwvQuRaXDXyCl9DkBHq4A2OG7uLpdUMUIxSldXNDdTOFJWTENSTTM0QlBLWUM3NS4u)
    -   AMA (Ask Me Anything) -- Tech Community -- [May
        11th](https://forms.office.com/Pages/ResponsePage.aspx?id=KtIy2vgLW0SOgZbwvQuRaXDXyCl9DkBHq4A2OG7uLpdUQlpKUUlUUUtFR1VTSUxUVzI3NUs5SzhNWC4u)
    -   First Time Presenter -- [May
        25th](https://forms.office.com/Pages/ResponsePage.aspx?id=KtIy2vgLW0SOgZbwvQuRaXDXyCl9DkBHq4A2OG7uLpdUNDJOOU5JREc2TUhCVzNGTTJFUldSUUNUSy4u)
    -   More than Code with VS Code -- [May
        27th](https://forms.office.com/Pages/ResponsePage.aspx?id=KtIy2vgLW0SOgZbwvQuRaXDXyCl9DkBHq4A2OG7uLpdURFZPM00xREdYMzVIOEJCWUhWRzBVMlRJWS4u)
         
    -   Maturity Model Practitioners -- [May
        18th](https://forms.office.com/Pages/ResponsePage.aspx?id=KtIy2vgLW0SOgZbwvQuRaXDXyCl9DkBHq4A2OG7uLpdUODY3NVRFQ0E4SFg5WlI1TU83WFJQRklZSy4u)
    -   PnP Office Hours -- 1:1 session -
        [Register](https://outlook.office365.com/owa/calendar/PnPSharingisCaring@warner.digital/bookings/)
-   Download the recurrent invite for this call
    -- <http://aka.ms/m365-dev-sig>
-   Call attention to your great work by using
    the [#PnPWeekly](https://twitter.com/hashtag/PnPWeekly?src=hashtag_click) on
    Twitter.
**Microsoft Teams Development
Samples:  **(<https://aka.ms/TeamsSampleBrowser>)

-   Document manager sample app using messaging -- Sathya Raveendran,
    Varaprasa\...
{{< image alt="210429-together-mode.gif" src="images/blog/microsoft-365-developer-community-call-recording-29th-of-april/210429-together-mode.gif" >}}
Thank you for being part of the community and for helping others to
succeed.  You are awesome!
 

**Demos** delivered in this session

-   **Delegated and application permissions in the Microsoft Identity
    Platform** -- demystifies the identity model with a clearly
    delivered 100 level overview of app permissions - operation and
    terminology, i.e., delegation, requests, grants, consent, tokens,
    etc.    How app/services permission delegation works, how tokens are
    aligned to a machine or to a person. Is the app or person authorized
    to access resources?  How and when machines dynamically/statically
    request permissions and more.

-   **Localization check inside SharePoint Framework projects -- VS Code
    extension to increase your productivity** -- a VS Code and Node.js
    extension that keeps resources in sync by making sure all
    localization labels inside SharePoint Framework project files across
    organization are consistent.   The extension is automatically
    activated for your SPFx solutions and checks, whether localization
    resource files (en-us.js, nl-nl.js, etc.) follow the pattern,
    defined in the corresponding strings.d.ts. Prevents accidental or
    refactoring errors in SPFx solutions.

-   **Using field lookups with list formatting** -- Field Type =
    "Lookup."  Lookups get values from a list and have limited
    formatting options.  Of horse, this limitation does not deter Chris
    from showing crazy, crazier, craziest formatting options for
    lookups.   Approach = format the lookup column into which content
    from the list will flow.  Use advanced forEach property.   In this
    demo, Chris shows formatting capabilities available in a referenced
    sample.   

     

Thank you for your work. Samples are often showcased in Demos.
**Topics** covered in this call

-   PnP .NET library updates - [Bert
    Jansen](http://twitter.com/o365bert) (Microsoft) | \@O365bert
    - [6:59](https://youtu.be/1NE_uMlpD08?t=419)

-   PnP PowerShell updates - [Bert
    Jansen](http://twitter.com/o365bert) (Microsoft) |
    \@O365bert - [8:43](https://youtu.be/1NE_uMlpD08?t=523)

-   yo Teams updates - [Wictor
    Wilén](http://twitter.com/wictor) (Avanade) | \@wictor -
    [9:53](https://youtu.be/1NE_uMlpD08?t=593)

-   Microsoft Graph Toolkit updates - [Beth
    Pan](http://twitter.com/beth_panx) (Microsoft)
    | [beth-panx](https://github.com/beth-panx) - [11:10](https://youtu.be/1NE_uMlpD08?t=670)

-   Microsoft Teams Samples - [Vesa
    Juvonen](http://twitter.com/vesajuvonen) (Microsoft) |
    \@vesajuvonen - [12:33](https://youtu.be/1NE_uMlpD08?t=753)

-   **Demo:**  Delegated and application permissions in the Microsoft
    Identity Platform -- [Philippe
    Signoret](http://twitter.com/psignoret) (Microsoft) | \@psignoret -
    [14:48](https://youtu.be/1NE_uMlpD08?t=888)

-   **Demo:**  Localization check inside SharePoint Framework projects
    -- VS Code extension to increase your productivity -- [Sergei
    Sergeev](http://twitter.com/sergeev_srg) (Mastaq) | \@sergeev_srg -
    [30:22](https://youtu.be/1NE_uMlpD08?t=1822)

-   **Demo:**  Using field lookups with list formatting -- [Chris
    Kent](http://twitter.com/theChrisKent) (DMI) | \@theChrisKent [-
<<<<<<< HEAD
    [42:48](https://youtu.be/1NE_uMlpD08?t=2568)]
**Resources:**
=======
    [42:48](https://youtu.be/1NE_uMlpD08?t=2568)][ ]

## Resources
>>>>>>> edba2e7a

Additional resources around the covered topics and links from the
slides.

-   [Slides used in this ​community
    call](https://1drv.ms/p/s!AlposW7ozA_90kZjiGKQhUYlcnca?e=DksKJ7)

-   Blog - [SPFx Check Locale - a nice option to check your localization
    consistency across SharePoint
    Framework\...](https://spblog.net/post/2021/04/29/spfx-check-locale-a-nice-option-to-check-your-localization-consistency-across-sharepoint-framework-solution) 

-   VS Code Extension - [SPFx Check
    Locale](https://marketplace.visualstudio.com/items?itemName=s-kainet.spfx-check-locale)

-   [Repo - ][Checks that your
    localization files match the schema inside
    mystrings.d.ts](https://github.com/s-KaiNet/spfx-check-locale)

-   Repo - [Multi-lookup fields and projected
    fields](https://github.com/pnp/List-Formatting/tree/master/column-samples/multi-lookup-projected-field) 

-   Demos -- [Other formatting demos from
    Chris](https://youtube.com/c/Microsoft365PnPCommunity/search?query=format%20flow) 

-   Documentation -- [Create list relationships by using unique and
    lookup
    columns](https://support.microsoft.com/office/create-list-relationships-by-using-unique-and-lookup-columns-80a3e0a6-8016-41fb-ad09-8bf16d490632?ui=en-US&rs=en-US&ad=US) 

-   [PnP Weekly -- Episode 124] with[
    guest MVP from Sympraxis
    Consulting ][Emily
    Mancini](https://twitter.com/EEMancini)[ |\@EEMancini |
    ][video](https://techcommunity.microsoft.com/t5/microsoft-365-pnp-blog/microsoft-365-pnp-weekly-episode-124/ba-p/2294147)[
    |
    ][podcast](https://pnpweekly.podbean.com/e/pnp-weekly-episode-124-26th-of-april-2021/)

-   [Microsoft 365 Extensibility look book
    gallery](https://adoption.microsoft.com/extensibility-look-book?WT.mc_id=m365-24198-cxa) |
    aka.ms/m365/extensibility

-   [Microsoft Teams Samples
    Gallery](https://pnp.github.io/teams-dev-samples/) |
    aka.ms/teams-samples

**General resources**:

-   [Microsoft 365 PnP Community
    hub](https://techcommunity.microsoft.com/t5/microsoft-365-pnp/ct-p/Microsoft365PnP) |
    aka.ms/m365pnp/community 
-   Microsoft Graph Toolkit in Microsoft Learn
    | <http://aka.ms/learn-mgt>
-   Viva Connections <https://aka.ms/VivaConnections>
-   [SharePoint look
    book](https://lookbook.microsoft.com/?WT.mc_id=m365-24198-cxa)
-   [Yo Teams video training package](http://aka.ms/yoteams-training)
-   [.NET Standard 2.0 version of SharePoint Online CSOM
    API](https://developer.microsoft.com/microsoft-365/blogs/net-standard-version-of-sharepoint-online-csom-apis?WT.mc_id=m365-24198-cxa)
-   [Microsoft 365 community (PnP)
    videos](http://aka.ms/m365pnp-videos) | aka.ms/m365pnp-videos
-   [Microsoft Teams Toolkit for Visual Studio
    Code](https://marketplace.visualstudio.com/items?itemName=TeamsDevApp.ms-teams-vscode-extension)
-   [yo Teams](http://aka.ms/yoteams) | aka.ms/yoteams
-   Video - [Getting started using yo
    Teams](https://youtu.be/w0OrFkzNC10) | [Wictor
    Wilén](https://twitter.com/wictor) (Avanade)| \@wictor
-   [Build a crisis management site to connect people and
    information](https://techcommunity.microsoft.com/t5/microsoft-sharepoint-blog/build-a-crisis-management-site-to-connect-people-and-information/ba-p/1216791?WT.mc_id=m365-24198-cxa)
-   [Developer
    documentation](http://aka.ms/spdev-docs) | <https://aka.ms/spdev-docs>
-   [PnP Power Shell](https://aka.ms/sppnp-powershell)
-   [SharePoint Modernization Partner
    Guidance](http://aka.ms/sppnp-modernization-partnerguidance) -
    Feedback welcome
-   Solution - [Building a modern search experiences with SharePoint
    Framework web parts](https://aka.ms/pnp-modern-search)
-   [Page transformation
    guidance](https://aka.ms/sppnp-pagetransformation)
-   [Page transformation
    videos](https://aka.ms/sppnp-pagetransformationvideos)
-   [Modernization scanner](https://aka.ms/sppnp-modernizationscanner)
-   [Microsoft 365 developer program
    site](https://developer.microsoft.com/office/dev-program?WT.mc_id=m365-24198-cxa) -
    Need to become a Tenant Admin to test look book capabilities? Get a
    Microsoft 365 E5 developer subscription (free tenant for 90 days)
-   [SharePoint Provisioning
    Service ](https://lookbook.microsoft.com/)- Easily provision
    look book designs to any tenant in the world
-   [SharePoint Provisioning templates on
    GitHub](https://github.com/SharePoint/sp-dev-provisioning-templates)
-   [PnP Provisioning Tenant Templates
    documentation](https://docs.microsoft.com/sharepoint/dev/solution-guidance/pnp-provisioning-tenant-templates?WT.mc_id=m365-24198-cxa)
-   [SharePoint Page Transformation webcast
    series](https://developer.microsoft.com/sharepoint/blogs/sharepoint-page-transformation-webcast-series?WT.mc_id=m365-24198-cxa)
-   [PnP Power Shell](https://aka.ms/sppnp-powershell)
-   [SharePoint Modernization
    Tools](https://github.com/SharePoint/sp-dev-modernization/tree/dev/Tools)

**Upcoming Calls | Recurrent Invites:**

-   **Microsoft Graph call -** May 4th at 8:00 am PDT |
    <https://aka.ms/microsoftgraphcall>
-   **SharePoint Framework call** -- May 6th at 7:00 am PDT |
    <https://aka.ms/spdev-spfx-call>
-   **SharePoint monthly call --** May 11th at 8:00am PDT |
    <https://aka.ms/sp-call>
-   **Office add-in monthly call --** May 12th at 8:00 am PDT |
    [https://aka.ms/officeaddinscall](https://aka.ms/officeaddinscommunitycall)
-   **M365 General Dev call --** May 13th at 7:00 am PDT |
    <https://aka.ms/m365-dev-sig>
-   **Adaptive Cards monthly call --** May 13th at 9:00 am PDT |
    <https://aka.ms/adaptivecardscommunitycall>
-   **Microsoft Teams monthly call --** May 18th at 8:00 am PDT |
    <https://aka.ms/microsoftteamscommunitycall>
-   **Power Apps monthly call --** May 19th at 8:00 am PDT |
    <https://aka.ms/PowerAppsMonthlyCall>
-   **Microsoft Identity Platform** **--** May 20th at 9:00 am PDT |
    <https://aka.ms/IDDevCommunityCalendar> 
General Microsoft 365 Dev Special Interest Group bi-weekly calls are
targeted at anyone who's interested in the general Microsoft 365
development topics. This includes Microsoft Teams, Bots, Microsoft
Graph, CSOM, REST, site provisioning, PnP PowerShell, PnP Sites Core,
Site Designs, Microsoft Flow, PowerApps, Column Formatting, list
formatting, etc. topics. More details on the Microsoft 365 community
from [http://aka.ms/m365pnp](http://aka.ms/sppnp). We also welcome
community demos, if you are interested in doing a live demo in these
calls!
You can download recurrent invite from <http://aka.ms/m365-dev-sig>.
Welcome and join in the discussion. If you have any questions, comments,
or feedback, feel free to provide your input as comments to this post as
well. More details on the Microsoft 365 community and options to get
involved are available
from [http://aka.ms/m365pnp](http://aka.ms/sppnp).

*"Sharing is caring"*

------------------------------------------------------------------------

*Microsoft 365 PnP team, Microsoft - 30th of April 2021*
 <|MERGE_RESOLUTION|>--- conflicted
+++ resolved
@@ -9,21 +9,10 @@
 tags: []
 type: "regular"
 ---
-<<<<<<< HEAD
-
-
-{{< image alt="sig-29th-apr-recording.png" src="images/blog/microsoft-365-developer-community-call-recording-29th-of-april/sig-29th-apr-recording.png" >}}
  
 
 
-## Call Summary
-
-=======
- 
-
-
 ## Call summary
->>>>>>> edba2e7a
 
 
 
@@ -167,14 +156,9 @@
 
 -   **Demo:**  Using field lookups with list formatting -- [Chris
     Kent](http://twitter.com/theChrisKent) (DMI) | \@theChrisKent [-
-<<<<<<< HEAD
-    [42:48](https://youtu.be/1NE_uMlpD08?t=2568)]
-**Resources:**
-=======
     [42:48](https://youtu.be/1NE_uMlpD08?t=2568)][ ]
 
 ## Resources
->>>>>>> edba2e7a
 
 Additional resources around the covered topics and links from the
 slides.
