---
title: "How to use a custom connector in Power Automate"
date: 2021-02-23T01:25:00-05:00
author: "Luise Freese"
githubname: LuiseFreese
categories: ["Power Automate"]
images:
- images/blog/how-to-use-a-custom-connector-in-power-automate/tweet.png
tags: []
type: "regular"
---

Power Automate is a super cool tool, which gives us a lot of options.
But sometimes, the built-in connectors, are not enough. In one of
previous posts, I showed you how to send HTTP requests to Microsoft
Graph API. This time, I will show you how to connect to APIs outside of
Microsoft 365 in Power Automate and even use an IOT button to trigger
your flow.


## Use case 

To make things more approachable, here is a little use case for you:

I want to Select an IOT button and this shall trigger a flow which
tweets about the music I currently listen to on Spotify.
The result will look like this:


{{< image alt="tweet.png" src="images/blog/how-to-use-a-custom-connector-in-power-automate/tweet.png" >}}

## What we need 


To achieve this, we will need a couple of things:

-   an IOT button - I use a Flic Smart button for that- that triggers my
    flow
-   a flow that connects to our Spotify and to twitter

### So lets have a look at IOT button

I use a Flic IOT button trigger my flow. This button works with
Bluetooth, which means that we will need a Bluetooth enabled device to
work with this button- either a smartphone or an IOT Hub.

Set up your IOT button

-   download the app from your app store
-   install the app
-   register a new account
-   connect your flic button by pressing it for \~10 seconds

If you like to, rename this button - please keep in mind, that one
button can be used to trigger several flows, as we have three different
event types: Select, Double-Select and Hold.

### Spotify 

In this flow we want to trigger by one or any event of the flic button
and then tweet the song we are currently listening to on Spotify. Turns
out, that there is no connector for Spotify, so why not building our own
custom connector?

To be able to build custom actions, you will need an API for this
service. Lucky us, that Spotify provides us with that API so that we can
use this to build our custom connector.


Of course we need to have at least a free Spotify account so that we can
listen to music that then shall be tweeted about.
Before we can build the connector, we will need to register for
Spotify's Developer program. Once this is done, we can retrieve Spotify
content such as album data, playlists and more though Spotify Web API.
To get user-related data (like the song our user is playing right now)
we need to authorize our application so that we are allowed to retrieve
this information.
Register our application on Spotify\
\
Log into your brand new Spotify for Developers account

-   Go to your Dashboar
-   Select **Create an App**
-   Give your app a name and accept T&C
-   Select **Create**
-   Copy the Client ID and the Client Secret

### Build the custom Connector 

-   Go to flow.microsoft.com
-   Select **Data**
-   Select **Custom connectors**
-   Select **New Custom connector,** **Create from blank**
-   Add a name for your connector
-   Select **Continue**
-   If you like to, you can upload a connector icon, this step is
    optional
-   enter api.spotify.com as Host
-   \
    You can find the values you need to fill in here in Spotify for
    developers documentation, but to make things easier for you, I will
    provide them for you.
-   Select  **Security**
-   Select **OAuth2.0**
-   Select **Generic OAuth 2** as Identity Provider
-   Paste in your Client ID and Client secret
-   enter [https://accounts.spotify.com/authorize
    as](https://accounts.spotify.com/authorize&nbsp;as) **Authorization
    URL**
-   enter[ https://accounts.spotify.com/api/token
    as](https://accounts.spotify.com/api/token&nbsp;as) **Token URL**
    and **Refresh URL**
-   enter user-read-currently-playing as scope
-   Select **Create connector**
-   Copy the Redirect URL
-   go to your Spotify app
-   Select **Edit settings**
-   past the Redirect URI into the field for Redirect URIs
-   Select **Add**
-   Select **Save**

\
Now go back to your Custom connector

-   Select **Definition**
-   Select **New action**
-   enter something like GetSong in **Summary**
-   enter a description
-   enter an operation ID like getssong- please note, that this ID
    shouldn't start with an upper case letter
-   Select **import from sample**
-   Select verb Get
-   paste in [https://api.spotify.com/v1/me/player/currently-playing
    as](https://api.spotify.com/v1/me/player/currently-playing&nbsp;as)
    URL\
    (For reference:
    <https://developer.spotify.com/console/get-users-currently-playing-track/>)
-   Select **Import**
-   Select **Update connector**
-   Select **Test**\
    To test our new connector, we need to select from an existing
    connection or create a new connection.
-   Select New connection\
    A new pop up window will appear and prompt us to Agree - you as a
    user authorize your Spotify app to retrieve data related to your
    user account - such as the song currently playing.
-   Select Agree
-   Select Close

### Use the custom connector in our flow 

Now it's time to build our flow

#### Trigger flic 


As already said, we want the flic button to be our trigger\
You can choose, if you want this flow to be triggered by any event type
or if you want to save the two other event types for other flows.
Now we want to get the current song from our shiny new Custom connector:

#### Get current song

<<<<<<< HEAD
-   Select on Insert a new Step
=======
-   Select  Insert a new Step
>>>>>>> edba2e7a

-   Select  Custom

-   Select the new custom connector for Spotify
    Our intention now is to tweet something like "I am currently
    listenintg to {songname} by {artistname}, check it out {spotify
    URL}.\" But from our custom connector, we don't get the name of
    song and artist per se, we will need to first parse the JSON output.
    If you never heard of that before, don't worry, go read this
    article about how to parse JSON in Power Automate, I will just wait
    here for you and drink a coffee.
    Back again? Cool!
     

-   Let your flow run

-   Go to your run history

-   Copy the output of the Get current song action

-   Insert a Parse JSON action

-   Select Generate from sample

-   Paste into the new field

-   Select done
    Magic - Now we can see all the output from our custom action as
    Dynamic content. Next thing up is to send the tweet. We can use the
    twitter connector for it, but Buffer works fine as well.
    

-   Add the post a tweet action
    provide your tweet text with Dynamic content as you wish from your
    Parse JSON action. Don't be afraid when the flow adds Apply to each
    loops! Unfortunately, both artist-name and -song-name are named
    name, so you will need to figure out which is which.

-   save your flow

-   Run your flow

-   Open your flic app and select the new button, set the action that is
    triggered by the Select event to Microsoft Flow (watch out, this is
    the old name of Power Automate, which is not reflected in the Flic
    app). When you now Select the button, this will trigger our flow,
    that listens to the Select event of that button, get the current
    song and tweet about it!



### Conclusion and what's next 


In this post I explained, how you can create a custom connector and call
an API outside of Microsoft 365. You learned how to define actions and
how to authorize your application so that you can retrieve the requested
data. Which use cases do you have in mind? What would you like to build
a custom connector for? Please share!<|MERGE_RESOLUTION|>--- conflicted
+++ resolved
@@ -161,11 +161,7 @@
 
 #### Get current song
 
-<<<<<<< HEAD
--   Select on Insert a new Step
-=======
 -   Select  Insert a new Step
->>>>>>> edba2e7a
 
 -   Select  Custom
 
