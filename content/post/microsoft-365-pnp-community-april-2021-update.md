---
title: "Microsoft 365 PnP Community -- April 2021 update"
date: 2021-04-13T06:56:00-04:00
author: "Vesa Juvonen"
githubname: VesaJuvonen
categories: ["Microsoft 365 platform community update"]
images:
- images/blog/microsoft-365-pnp-community-april-2021-update/april-monthly-update.png
tags: []
type: "regular"


---
{{< image alt="april-monthly-update.png" src="images/blog/microsoft-365-pnp-community-april-2021-update/april-monthly-update.png" >}}
Microsoft 365 Patterns and Practices (PnP) Community April 2021 update
is out with a summary of the latest guidance, samples, and solutions
from Microsoft or from the community for the community. This article is
a summary of all the different areas and topics around the community
work we do around Microsoft 365 ecosystem during the past month. Thank
you for being part of this success. *Sharing is caring!*

## What is Microsoft 365 Community (PnP) 

[Microsoft 365 PnP](http://aka.ms/m365pnp) is a nick-name for Microsoft
365 platform community activities coordinated by numerous teams inside
of the Microsoft 365 engineering organizations. PnP is a
community-driven open source initiative where Microsoft and external
community members are sharing their learning's around implementation
practices for Microsoft 365.
Topics vary from Microsoft Viva, Microsoft Graph, Microsoft Teams,
OneDrive and SharePoint. Active development and contributions happen in
GitHub by providing contributions to the samples, reusable components,
and documentation for different areas. PnP is owned and coordinated by
Microsoft engineering, but this is work done by the community for the
community.
-   See more details from [New Microsoft 365 Patterns and Practices
    (PnP) team model with new community
    leads](https://developer.microsoft.com/en-us/microsoft-365/blogs/new-microsoft-365-patterns-and-practices-pnp-team-model-with-new-community-leads/)
The initiative is facilitated by Microsoft, but we have multiple
community members as part of the PnP team (see team details in end of
the article) and we are always looking to extend the PnP team with more
community members. Notice that since this is open source community
initiative, so there's no SLAs for the support for the samples provided
through GitHub. Obviously, all officially released components and
libraries are under official support from Microsoft.
Some key statistics around [Microsoft 365 PnP
initiative](http://aka.ms/m365pnp) from March 2021:
-   Unique visitors during the past 2 weeks in
    [PnP](https://github.com/pnp),
    [OneDrive](https://github.com/onedrive),
    [Microsoft-Search](https://github.com/microsoft-search),
    [OfficeDev](https://github.com/officedev) and [SharePoint GitHub
    organization](http://github.com/sharepoint) repositories - 72,290
-   Overall unique contributors in the [PnP](https://github.com/pnp),
    [OneDrive](https://github.com/onedrive),
    [Microsoft-Search](https://github.com/microsoft-search),
    [OfficeDev](https://github.com/officedev) and
    [SharePoint](https://github.com/sharepoint) GitHub organizations -
    1,799
-   [Microsoft 365 Community (PnP) YouTube
    channel](http://aka.ms/sppnp-videos) had 92,953 views with 6,835
    hours of watch time and 21,597 subscribers
-   [Microsoft 365 Developer YouTube
    channel](https://www.youtube.com/channel/UCV_6HOhwxYLXAGd-JOqKPoQ)
    had 50,060 views with 3,628 hours of watch time and 13,111
    subscribers
Most viewed videos in the [Microsoft 365 Community (PnP) YouTube
channel](https://aka.ms/m365pnp-videos) during March 2021:
1.  [Working with Microsoft Lists
    (webinar)](https://www.youtube.com/watch?v=HyBD_SOt_BQ) - Harini
    Saladi, [Miceile Barrett](https://twitter.com/MSFTMiceile),
    [Chakkaradeep Chandran](https://twitter.com/chakkaradeep) and [Mark
    Kashman](https://twitter.com/mkashman) \| 4,207
2.  [Getting started with Site Designs in SharePoint
    Online](https://www.youtube.com/watch?v=ZjTnlbMJZfY) - [Laura
    Kokkarinen](https://twitter.com/laurakokkarinen) (Sulava) \| 3,974
3.  [Architecting Your
    Intranet](https://www.youtube.com/watch?v=8jPzjNlf3bM) \| [Melissa
    Torres](https://twitter.com/Meltorac) (Microsoft) \| 2,659
4.  [Building a beautifully designed Intranet with SharePoint - latest
    design and branding
    capabilities](https://www.youtube.com/watch?v=Dc07NIiDJAI) \| [Cathy
    Dew](https://twitter.com/catpaint1) (Microsoft) & [Katie
    Swanson](https://twitter.com/kswansondesign) (Microsoft) \| 2,431
5.  [SharePoint App Bar - Global navigation and
    wayfinding](https://www.youtube.com/watch?v=fz7PK3ufFJM) \| [Melissa
    Torres](https://twitter.com/Meltorac) (Microsoft) \| 2,263
6.  [Introducing: New Employee Onboarding - a Microsoft Teams app
    template](https://www.youtube.com/watch?v=-S_lHXWEobk) \| [Nidhi
    Sharma](https://twitter.com/nidsonbirdie) (Microsoft) \| 2,227
7.  [SharePoint Framework Tutorial 1 - HelloWorld
    WebPart](https://www.youtube.com/watch?v=_O2Re5uRLoo) \| 1,764
8.  [SharePoint at 20](https://www.youtube.com/watch?v=VLyJqSDZYVM)
    :birthday_cake: \| 1,731
9.  [Migration to SharePoint, OneDrive, and Microsoft Teams in Microsoft
    365, free and easy](https://www.youtube.com/watch?v=Tf3Yp2megmA) -
    [Hani Loza](https://twitter.com/HaniLoza) (Microsoft) & [Eric
    Warnke](https://twitter.com/EricWarnke) (Microsoft) \| 1,718
10. [Latest on Power Automate integration within SharePoint
    Online](https://www.youtube.com/watch?v=AaWB3xlhJdc) \|
    [Chakkaradeep Chandran](https://twitter.com/chakkaradeep)
    (Microsoft) \| 1,678
Most viewed videos in the [Microsoft 365 Developer YouTube
channel](https://www.youtube.com/channel/UCV_6HOhwxYLXAGd-JOqKPoQ)
during March 2021:
1.  [Microsoft Teams community call - March
    2021](https://www.youtube.com/watch?v=GawTp8Qqjec) \| 3,817
2.  [Authenticate and connect with Microsoft Graph - June
    2019](https://www.youtube.com/watch?v=xWhyG-SuyQM) \| 1,639
3.  [Build Outlook Add-ins that integrate your solution seamlessly into
    your users' Outlook
    experience](https://www.youtube.com/watch?v=Dd4SOA5dUmw)​ \| Juan
    Balmori, Hitesh Manwar - 1,321
4.  [An introduction to Microsoft Graph for developers - Part I -
    Getting started - October
    2019](https://www.youtube.com/watch?v=EBbnpFdB92A) \| 1,218
5.  [Getting Started with Microsoft Graph and Application
    Registration](https://www.youtube.com/watch?v=93j0MmRruFo) \| 1,020
6.  [Create interactive conversational bots for Microsoft
    Teams](https://www.youtube.com/watch?v=zSIysk0yL0Q) \| 954
7.  [Build and Office add-in using modern JavaScript tools and
    technologies](https://www.youtube.com/watch?v=Aszwh_h5MtM) \| 924
8.  [Accessing Files with Microsoft
    Graph](https://www.youtube.com/watch?v=YYcuyNfNdRw) \| 772
9.  [Getting Started with Microsoft
    Graph](https://www.youtube.com/watch?v=PI9NO5rayiY) \| 767
10. [Develop multi-tenant applications with Microsoft Identity
    Platform - April 2020](https://www.youtube.com/watch?v=B416AxHoMJ4)
    \| 743
Main resources around Microsoft 365 Community:
-   Microsoft 365 Community -
    [http://aka.ms/m365pnp](http://aka.ms/sppnp) - One location for all
    the resources and news around PnP
-   Microsoft 365 community blog - 
    <http://aka.ms/m365pnp/community/blog>
-   Microsoft 365 development blog -  <http://aka.ms/m365pnp-blog>
-   Microsoft 365 Community Channel on YouTube -
    [http://aka.ms/m365pnp-videos](http://aka.ms/m365pnp-Videos)
-   Microsoft 365 Developer YouTube channel -
    <https://aka.ms/M365DevYouTube>


## Latest Dev Blog posts 

Here are the latest blog posts and announcements around Microsoft 365
development topics from
<https://developer.microsoft.com/en-us/microsoft-365/blogs>.
-   9th of April - [New feature request experience for Microsoft Graph
    and Office
    Platform](https://developer.microsoft.com/en-us/microsoft-365/blogs/new-feature-request-experience-for-microsoft-graph-and-office/)
-   8th of April - [Jedox explains batching Excel Custom Functions API
    calls](https://developer.microsoft.com/en-us/microsoft-365/blogs/jedox-explains-batching-excel-custom-functions-api-calls/)
-   6th of April - [Build quality Microsoft Teams apps with these best
    practices: Part
    1](https://developer.microsoft.com/en-us/microsoft-365/blogs/build-quality-microsoft-teams-apps-with-these-best-practices-part-1/)
-   1st of April - [Get Microsoft Graph change notifications delivered
    through Azure Event
    Hubs](https://developer.microsoft.com/en-us/microsoft-365/blogs/get-microsoft-graph-change-notifications-delivered-through-azure-event-hubs/)
-   31st of March - [Accelerate your app adoption with MSAL for
    Node.js ](https://developer.microsoft.com/en-us/microsoft-365/blogs/accelerate-your-app-adoption-with-msal-for-node-js/)
-   31st of March - [Microsoft Graph Fundamentals now on Microsoft
    Learn ](https://developer.microsoft.com/en-us/microsoft-365/blogs/microsoft-graph-fundamentals-now-on-microsoft-learn/)
-   30th of March - [Microsoft Graph Java SDK v3 adds enhanced
    capabilities with general
    availability](https://developer.microsoft.com/en-us/microsoft-365/blogs/microsoft-graph-java-sdk-v3-adds-enhanced-capabilities-with-general-availability/)
-   29th of March - [Announcing Project Reunion
    0.5!](https://developer.microsoft.com/en-us/microsoft-365/blogs//?windows_blogs=announcing-project-reunion-0-5)
-   26th of March - [Tips for using the shared JavaScript runtime in
    your Office
    Add-in  ](https://developer.microsoft.com/en-us/microsoft-365/blogs/tips-for-using-the-shared-javascript-runtime-in-your-office-add-in%e2%80%af/)
-   23rd of March - [Microsoft Graph Mailbag -- Getting Started with the
    Microsoft Graph PowerShell
    SDK](https://developer.microsoft.com/en-us/microsoft-365/blogs/microsoft-graph-mailbag-getting-started-with-the-microsoft-graph-powershell-sdk/)
-   18th of March - [Upgrade signed Office VBA macro projects to V3
    signature](https://developer.microsoft.com/en-us/microsoft-365/blogs/upgrade-signed-office-vba-macro-projects-to-v3-signature/)
-   17th of March - [Announcing SharePoint Framework 1.12 -- Extending
    more of Microsoft
    Teams](https://developer.microsoft.com/en-us/microsoft-365/blogs/announcing-sharepoint-framework-1-12-extending-more-of-microsoft-teams/)
-   16th of March - [Announcing Windows Community Toolkit
    v7.0](https://developer.microsoft.com/en-us/microsoft-365/blogs//?windows_blogs=announcing-windows-community-toolkit-v7-0)
-   16th of March - [FactSet for Excel leverages the EquivalentAddin
    element for COM add-in
    compatibility](https://developer.microsoft.com/en-us/microsoft-365/blogs/factset-for-excel-leverages-the-equivalentaddin-element-for-com-add-in-compatibility/)
-   11th of March - [Build Cross-Platform apps with WinUI and Uno
    Platform](https://developer.microsoft.com/en-us/microsoft-365/blogs//?windows_blogs=build-cross-platform-apps-with-winui-and-uno-platform)
-   9th of March - [Four device capabilities developers can utilize for
    Microsoft Teams mobile
    apps](https://developer.microsoft.com/en-us/microsoft-365/blogs/4-device-capabilities-developers-can-utilize-for-microsoft-teams-mobile-apps/)
-   9th of March - [Microsoft Graph Mailbag -- Microsoft Graph in
    Electron applications using Microsoft Graph
    Toolkit](https://developer.microsoft.com/en-us/microsoft-365/blogs/microsoft-graph-mailbag-microsoft-graph-in-electron-applications-using-microsoft-graph-toolkit/)
-   8th of March - [Microsoft Graph Toolkit adds a new Electron Provider
    plus enhanced
    capabilities](https://developer.microsoft.com/en-us/microsoft-365/blogs/microsoft-graph-toolkit-adds-a-new-electron-provider-plus-enhanced-capabilities/)
-   4th of March - [What's new for Excel add-ins developers in
    2021](https://developer.microsoft.com/en-us/microsoft-365/blogs/whats-new-for-excel-add-ins-developers-in-2021/) 
-   4th of March - [Office Add-ins partner Sheetgo integrates Excel's
    extensibility
    features](https://developer.microsoft.com/en-us/microsoft-365/blogs/sheetgo-excel-add-in/)
-   2nd of March - [What's new for Microsoft 365 and Teams Platform @
    Ignite
    2021](https://developer.microsoft.com/en-us/microsoft-365/blogs/whats-new-for-microsoft-365-and-teams-platform-ignite-2021/)
Latest community posts at <https://aka.ms/m365pnp/community/blog>
-   12th of April - [Lee Ford](https://twitter.com/lee_ford) (Symity
    Ltd) - [Introduction to
    tokens](https://techcommunity.microsoft.com/t5/microsoft-365-pnp-blog/introduction-to-tokens/ba-p/2267853)
-   12th of April - [Chandani
    Prajapati](https://twitter.com/Chandani_SPD) - [How to get any site
    collection users with their roles using PnP
    PowerShell?](https://techcommunity.microsoft.com/t5/microsoft-365-pnp-blog/how-to-get-any-site-collection-users-with-their-roles-using-pnp/ba-p/2267307)
-   11th of April - [Chandani
    Prajapati](https://twitter.com/Chandani_SPD) - [How to show profile
    picture in Person column in SharePoint
    list/library?](https://techcommunity.microsoft.com/t5/microsoft-365-pnp-blog/how-to-show-profile-picture-in-person-column-in-sharepoint-list/ba-p/2265060)
-   9th of April - [Luise Freese](https://twitter.com/LuiseFreese)
    - [Microsoft 365 PnP Community Spotlight: Albert-Jan
    Schot](https://techcommunity.microsoft.com/t5/microsoft-365-pnp-blog/microsoft-365-pnp-community-spotlight-albert-jan-schot/ba-p/2237352)
-   7th of April - [Luise Freese](https://twitter.com/LuiseFreese)
    - [Microsoft Graph Fundamentals learning path -- Module
    3](https://techcommunity.microsoft.com/t5/microsoft-365-pnp-blog/microsoft-graph-fundamentals-learning-path-module-3/ba-p/2258845)
-   7th of April - [Luise Freese](https://twitter.com/LuiseFreese)
    - [PnP WatchParty for Microsoft's 'LearnTogether Building apps
    with Microsoft Graph'
    event](https://techcommunity.microsoft.com/t5/microsoft-365-pnp-blog/pnp-watchparty-for-microsoft-s-learntogether-building-apps-with/ba-p/2257217)
-   7th of April - [Django Lohn](https://twitter.com/lohndjango)
    (InSpark) - [Power Apps: source code editing for Canvas
    Apps](https://techcommunity.microsoft.com/t5/microsoft-365-pnp-blog/power-apps-source-code-editing-for-canvas-apps/ba-p/2256476)
-   7th of April - [Yannick
    Reekmans](https://twitter.com/YannickReekmans) (Qubix) - [Change
    your own profile picture as a Guest in Microsoft
    Teams](https://techcommunity.microsoft.com/t5/microsoft-365-pnp-blog/change-your-own-profile-picture-as-a-guest-in-microsoft-teams/ba-p/2257434)
-   6th of April - [Mike Homol](https://twitter.com/homol) (ThreeWill)
    - [Improving the Page Properties web
    part](https://techcommunity.microsoft.com/t5/microsoft-365-pnp-blog/improving-the-page-properties-web-part/ba-p/2256651)
-   5th of April - [Luise Freese](https://twitter.com/LuiseFreese)
    - [Microsoft Graph Fundamentals learning path -- Module
    2](https://techcommunity.microsoft.com/t5/microsoft-365-pnp-blog/microsoft-graph-fundamentals-learning-path-module-2/ba-p/2253924)
-   1st of April - [Luise Freese](https://twitter.com/LuiseFreese)
    - [Microsoft Graph Fundamentals learning path -- Module
    1](https://techcommunity.microsoft.com/t5/microsoft-365-pnp-blog/microsoft-graph-fundamentals-learning-path-module-1/ba-p/2249800)
-   1st of April - [Will Holland](https://twitter.com/_WCHolland)
    (ThreeWill) - [Copy a list - with list items - to another
    site](https://techcommunity.microsoft.com/t5/microsoft-365-pnp-blog/copy-a-list-with-list-items-to-another-site/ba-p/2248892)
-   31st of March - [Peter Paul
    Kirschner](https://twitter.com/petkir_at) (Cubido Business Solutions
    GmbH) - [SPFx Image Editor Sample - Playing with
    Canvas](https://techcommunity.microsoft.com/t5/microsoft-365-pnp-blog/spfx-image-editor-sample-playing-with-canvas/ba-p/2232131)
-   30th of March - [Garry Trinder](https://twitter.com/garrytrinder)
    (CPS) - [CLI for Microsoft 365
    v3.8](https://techcommunity.microsoft.com/t5/microsoft-365-pnp-blog/cli-for-microsoft-365-v3-8/ba-p/2245593)
-   29th of March - [Yannick
    Reekmans](https://twitter.com/YannickReekmans) (Qubix) - [Add
    Developer PowerShell and Developer Command Prompt for Visual Studio
    to Windows
    Terminal](https://techcommunity.microsoft.com/t5/microsoft-365-pnp-blog/add-developer-powershell-and-developer-command-prompt-for-visual/ba-p/2243078)
-   28th of March - [Waldek Mastrykarz](https://twitter.com/waldekm)
    (Microsoft) - [Start building apps for
    Teams](https://techcommunity.microsoft.com/t5/microsoft-365-pnp-blog/start-building-apps-for-teams/ba-p/2241933)
-   27th of March - [Will Holland](https://twitter.com/_WCHolland)
    (ThreeWill) - [Using the PnP Modern Search Web
    Parts](https://techcommunity.microsoft.com/t5/microsoft-365-pnp-blog/using-the-pnp-modern-search-web-parts/ba-p/2239771)
-   26th of March - [Luise Freese](https://twitter.com/LuiseFreese)
    - [How to get started with Graph
    Explorer](https://techcommunity.microsoft.com/t5/microsoft-365-pnp-blog/how-to-get-started-with-graph-explorer/ba-p/2237839)
-   26th of March - [Luise Freese](https://twitter.com/LuiseFreese)
    - [Microsoft 365 PnP Community Spotlight: Julie
    Turner](https://techcommunity.microsoft.com/t5/microsoft-365-pnp-blog/microsoft-365-pnp-community-spotlight-julie-turner/ba-p/2237362)
-   24th of March - [Chandani
    Prajapati](https://twitter.com/Chandani_SPD) - [Fetch User Profile
    Properties From Site Collection And Export To CSV Using PNP
    PowerShell](https://techcommunity.microsoft.com/t5/microsoft-365-pnp-blog/fetch-user-profile-properties-from-site-collection-and-export-to/ba-p/2232136)
-   24th of March - [Elio Struyf](https://twitter.com/eliostruyf)
    (Struyf Consulting) - [New VSCode extension for autocompleting your
    Microsoft Graph
    APIs](https://techcommunity.microsoft.com/t5/microsoft-365-pnp-blog/new-vscode-extension-for-autocompleting-your-microsoft-graph/ba-p/2231013)
-   23rd of March - [Yves Habersaat](https://twitter.com/yhabersaat)
    (Sword Group) - [How to determine web part size with SPFx
    v1.12](https://techcommunity.microsoft.com/t5/microsoft-365-pnp-blog/how-to-determine-web-part-size-with-spfx-v1-12/ba-p/2230898)
-   19th of March - [Will Holland](https://twitter.com/_WCHolland)
    (ThreeWill) - [Getting started with SharePoint's custom view
    formatting](https://techcommunity.microsoft.com/t5/microsoft-365-pnp-blog/getting-started-with-sharepoint-s-custom-view-formatting/ba-p/2222740)
-   19th of March - [Luise Freese](https://twitter.com/LuiseFreese)
    - [Microsoft 365 PnP Community Spotlight: David
    Warner](https://techcommunity.microsoft.com/t5/microsoft-365-pnp-blog/microsoft-365-pnp-community-spotlight-david-warner/ba-p/2222132)
-   17th of March - [Chandani
    Prajapati](https://twitter.com/Chandani_SPD) - [Break And Change
    List Item Permission Using PnP JS In
    SPFx](https://techcommunity.microsoft.com/t5/microsoft-365-pnp-blog/break-and-change-list-item-permission-using-pnp-js-in-spfx/ba-p/2207458)
-   17th of March - [Waldek Mastrykarz](https://twitter.com/waldekm)
    (Microsoft) - [CLI for Microsoft 365
    v3.7](https://techcommunity.microsoft.com/t5/microsoft-365-pnp-blog/cli-for-microsoft-365-v3-7/ba-p/2216365)
-   15th of March - [Paul Bullock](https://twitter.com/pkbullock) (CaPa
    Creative) - [Getting started with PnP Core
    SDK](https://techcommunity.microsoft.com/t5/microsoft-365-pnp-blog/getting-started-with-pnp-core-sdk/ba-p/2207918)
-   14th of March - [Will Holland](https://twitter.com/_WCHolland)
    (ThreeWill) - [Getting started with SharePoint's custom column
    formatting](https://techcommunity.microsoft.com/t5/microsoft-365-pnp-blog/getting-started-with-sharepoint-s-custom-column-formatting/ba-p/2207937)
-   13th of March - [Garry Trinder](https://twitter.com/garrytrinder)
    (CPS) - [Run CLI for Microsoft 365 in
    Docker](https://techcommunity.microsoft.com/t5/microsoft-365-pnp-blog/run-cli-for-microsoft-365-in-docker/ba-p/2207125)
-   11th of March - [Luise Freese](https://twitter.com/LuiseFreese)
    - [10 things we should think about before we build an
    app](https://techcommunity.microsoft.com/t5/microsoft-365-pnp-blog/10-things-we-should-think-about-before-we-build-an-app/ba-p/2203553)
-   11th of March - [Luise Freese](https://twitter.com/LuiseFreese) - [5
    commands to try in CLI for Microsoft 365 to fall in love with
    it](https://techcommunity.microsoft.com/t5/microsoft-365-pnp-blog/5-commands-to-try-in-cli-for-microsoft-365-to-fall-in-love-with/ba-p/2202945)
-   10th of March - [Elio Struyf](https://twitter.com/eliostruyf)
    (Struyf Consulting) - [Doctor - Maintain your documentation on
    SharePoint without
    pain](https://techcommunity.microsoft.com/t5/microsoft-365-pnp-blog/doctor-maintain-your-documentation-on-sharepoint-without-pain/ba-p/2199104)
-   10th of March - [Michaël
    Maillot](https://twitter.com/michael_maillot) (onepoint) - [Init API
    permissions for your SPFx projects without deploying
    them](https://techcommunity.microsoft.com/t5/microsoft-365-pnp-blog/init-api-permissions-for-your-spfx-projects-without-deploying/ba-p/2189059)
-   8th of March - [Waldek Mastrykarz](https://twitter.com/waldekm)
    (Microsoft) - [Getting started with SharePoint
    Framework](https://techcommunity.microsoft.com/t5/microsoft-365-pnp-blog/getting-started-with-sharepoint-framework/ba-p/2193307)
-   7th of March - [Yves Habersaat](https://twitter.com/yhabersaat)
    (Sword Group) - [How to start a new SPFx web part project with
    Microsoft Graph Toolkit and
    React](https://techcommunity.microsoft.com/t5/microsoft-365-pnp-blog/how-to-start-a-new-spfx-web-part-project-with-microsoft-graph/ba-p/2191526)
-   6th of March - [Leon Armston](https://twitter.com/LeonArmston)
    (Intelogy) - [Avoid Unnecessary Looping (Apply to each) in Power
    Automate](https://techcommunity.microsoft.com/t5/microsoft-365-pnp-blog/avoid-unnecessary-looping-apply-to-each-in-power-automate/ba-p/2190265)
-   5th of March  - [Luise Freese](https://twitter.com/LuiseFreese)
    - [How to create a (faux) table in Adaptive Cards with Power
    Automate](https://techcommunity.microsoft.com/t5/microsoft-365-pnp-blog/how-to-create-a-faux-table-in-adaptive-cards-with-power-automate/ba-p/2188288)
-   3rd of March - [Luise Freese](https://twitter.com/LuiseFreese) -
    [Should we use SharePoint REST or Microsoft Graph API in Power
    Automate?](https://techcommunity.microsoft.com/t5/microsoft-365-pnp-blog/should-we-use-sharepoint-rest-or-microsoft-graph-api-in-power/ba-p/2182284)
-   32nd of March - [Paul Bullock](https://twitter.com/pkbullock) (CaPa
    Creative) - [Modernization lives on in PnP
    Framework](https://techcommunity.microsoft.com/t5/microsoft-365-pnp-blog/modernization-lives-on-in-pnp-framework/ba-p/2178811)
-   2nd of March - [Elio Struyf](https://twitter.com/eliostruyf) (Struyf
    Consulting) - [To write code comments or not, it should not be a
    question](https://techcommunity.microsoft.com/t5/microsoft-365-pnp-blog/to-write-code-comments-or-not-it-should-not-be-a-question/ba-p/2178622)
Community call recording blog posts:
-   9th of April - [SharePoint Framework Community Call Recording -- 8th
    of April,
    2021](https://techcommunity.microsoft.com/t5/microsoft-365-pnp-blog/sharepoint-framework-community-call-recording-8th-of-april-2021/ba-p/2261708)
-   8th of April - [Microsoft Graph community call - April 6th,
    2021](https://techcommunity.microsoft.com/t5/microsoft-365-pnp-blog/microsoft-graph-community-call-april-6th-2021/ba-p/2258711)
-   2nd of April - [Microsoft 365 Developer Community Call recording --
    1st of April,
    2021](https://techcommunity.microsoft.com/t5/microsoft-365-pnp-blog/microsoft-365-developer-community-call-recording-1st-of-april/ba-p/2248558)
-   29th of March - [Microsoft Identity Platform community call - March
    2021](https://techcommunity.microsoft.com/t5/microsoft-365-pnp-blog/microsoft-identity-platform-community-call-march-2021/ba-p/2238334)
-   26th of March - [SharePoint Framework Community Call Recording --
    25th of March,
    2021](https://techcommunity.microsoft.com/t5/microsoft-365-pnp-blog/sharepoint-framework-community-call-recording-25th-of-march-2021/ba-p/2235424)
-   23rd of March - [Power Apps Community Call -- March
    2021](https://techcommunity.microsoft.com/t5/microsoft-365-pnp-blog/power-apps-community-call-march-2021/ba-p/2228310)
-   19th of March - [Microsoft 365 Developer Community Call recording --
    18th of March,
    2021](https://techcommunity.microsoft.com/t5/microsoft-365-pnp-blog/microsoft-365-developer-community-call-recording-18th-of-march/ba-p/2220438)
-   18th of March - [Microsoft Teams Community Call - March
    2021](https://techcommunity.microsoft.com/t5/microsoft-365-pnp-blog/microsoft-teams-community-call-march-2021/ba-p/2220890)
-   17th of March - [Adaptive Cards community call -- March
    2021](https://techcommunity.microsoft.com/t5/microsoft-365-pnp-blog/adaptive-cards-community-call-march-2021/ba-p/2218095)
-   15th of March - [Office Add-ins community call -- March 10,
    2021](https://techcommunity.microsoft.com/t5/microsoft-365-pnp-blog/office-add-ins-community-call-march-10-2021/ba-p/2205369)
-   12th of March - [SharePoint Framework Community Call Recording --
    11th of March,
    2021](https://techcommunity.microsoft.com/t5/microsoft-365-pnp-blog/sharepoint-framework-community-call-recording-11th-of-march-2021/ba-p/2198548)
-   4th of March - [Microsoft 365 PnP -- General Developer SIG recording
    -- 4th of March,
    2021](https://developer.microsoft.com/en-us/microsoft-365/blogs/microsoft-365-pnp-general-developer-sig-recording-4th-of-march-2021/)
PnP Weekly video blog / podcast shows:
-   4th of April - [Microsoft 365 PnP Weekly -- Episode
    121](https://techcommunity.microsoft.com/t5/microsoft-365-pnp-blog/microsoft-365-pnp-weekly-episode-120/ba-p/2242545) -  [Nik
    Charlebois](https://twitter.com/NikCharlebois) (Microsoft)
-   30th of March - [Microsoft 365 PnP Weekly -- Episode
    120](https://techcommunity.microsoft.com/t5/microsoft-365-pnp-blog/microsoft-365-pnp-weekly-episode-120/ba-p/2242545) - [Paolo
    Pialorsi](http://twitter.com/paolopia) (PiaSys)
-   23rd of March - [Microsoft 365 PnP Weekly -- Episode
    119](https://techcommunity.microsoft.com/t5/microsoft-365-pnp-blog/microsoft-365-pnp-weekly-episode-119/ba-p/2228107) - [Chris
    O'Brien](http://twitter.com/ChrisO_Brien) (Content+Cloud)
-   16th of March - [Microsoft 365 PnP Weekly -- Episode
    118](https://techcommunity.microsoft.com/t5/microsoft-365-pnp-blog/microsoft-365-pnp-weekly-episode-118/ba-p/2211589) -  [Veronique
    Lengelle](http://twitter.com/veronicageek) ([CPS](https://www.cps.co.uk/))
-   9th of March - [Microsoft 365 PnP Weekly -- Episode
    117](https://techcommunity.microsoft.com/t5/microsoft-365-pnp-blog/microsoft-365-pnp-weekly-episode-117/ba-p/2193707) - [Bert
    Jansen](http://twitter.com/o365bert) (Microsoft)
We highly recommend also subscribing on the [Microsoft 365 Developer
Podcast show](https://www.m365devpodcast.com/), which is a great show
covering also latest development in the Microsoft 365 platform from
developer and extensibility perspective.
## Community Calls 

There are numerous different community calls on different areas. All
calls are being recorded and published either from [Microsoft 365
Developer](https://www.youtube.com/channel/UCV_6HOhwxYLXAGd-JOqKPoQ) or
[Microsoft 365 Community (PnP)
YouTube](https://www.youtube.com/channel/UC_mKdhw-V6CeCM7gTo_Iy7w)
channels. Recordings are typically released within the following 24
hours after the call. You can find a detailed agenda and links to
specific covered topics on blog post articles at the [Microsoft 365
developer blog](http://aka.ms/spdev-blog) when the videos are published.
-   Adaptive Cards  <https://aka.ms/adaptivecardscommunitycall> -
    Updates and news around Adaptive Cards with live demos
-   Microsoft Graph  <https://aka.ms/microsoftgraphcall> - Updates and
    news from Microsoft Graph with live demos
-   Microsoft identity platform 
    <https://aka.ms/IDDevCommunityCalendar> - Latest on the identity
    side
-   Microsoft Teams  <https://aka.ms/microsoftteamscommunitycall> -
    Microsoft Teams monthly update with live demos
-   Office Add-ins  <https://aka.ms/officeaddinscommunitycall> - News
    and community work around Office add-ins with live demos
-   PowerApps   <https://aka.ms/PowerAppsMonthlyCall> - Monthly summary
    on PowerApps community with live demos
-   SharePoint   <https://aka.ms/spdev-call> - Consists of the latest
    news, providing credits for all community contributors and live
    demos typically by SharePoint engineering.
-   M365 General Dev SIG    <https://aka.ms/spdev-sig-call>  -
    Bi-weekly - General topics on Microsoft 365 Dev from various
    aspects - Microsoft Teams, Microsoft Graph Toolkit, Provisioning,
    Automation, Scripting, Power Automate, Solution design
-   SharePoint Framework SIG  <https://aka.ms/spdev-spfx-call> -
    Bi-weekly - Consists of topics around SharePoint Framework and
    JavaScript-based development in the Microsoft Teams and in
    SharePoint platform.
If you are interested in doing a live demo of your solution or sample in
these calls, please do reach out to the PnP  Team members (contacts
later in this post) and they are able to help with the right setup.
These are great opportunities to gain visibility for example for
existing MVPs, for community members who would like to be MVPs in the
future or any community member who'd like to share some of their
learnings.
## Microsoft 365 Community (PnP) Ecosystem in GitHub 

Most of the community driven repositories are in the [PnP GitHub
organization](https://github.com/pnp) as samples are not product
specifics as they can contain numerous different solutions or the
solution works in multiple different applications.
-   [PnPjs](https://github.com/pnp/pnpjs) - PnPjs Framework repository
-   [CLI Microsoft
    365](https://pnp.github.io/cli-microsoft365/) - Cross-OS command
    line interface to manage Office 365 tenant settings
-   [generator-spfx](https://github.com/pnp/generator-spfx) -
    Open-source Yeoman generator which extends the out-of-the-box Yeoman
    generator for SharePoint with additional capabilities
-   [generator-teams](https://github.com/pnp/generator-teams) -
    Open-source Microsoft Teams Yeoman generator - Bots, Messaging
    Extensions, Tabs, Connectors, Outgoing Web hooks and more
-   [teams-dev-samples](https://github.com/pnp/teams-dev-samples/) -
    Microsoft Teams targeted samples from community and Microsoft
    engineering
-   [Sharing is Caring](https://github.com/pnp/sharing-is-caring) -
    Getting started on learning how to contribute and be active on the
    community from GitHub perspective.
-   [pnpcore](https://github.com/pnp/pnpcore) - The PnP Core SDK is an
    SDK designed to work against Microsoft 365 with Microsoft Graph API
    first approach
-   [powershell](https://github.com/pnp/powershell) -  PnP PowerShell
    module which is PowerShell Core module targeted for Microsoft 365
-   [pnpframework](https://github.com/pnp/pnpframework) - PnP Framework
    is a .Net Standard 2.0 library targeting Microsoft 365 containing
    the PnP Provisioning engine and a ton of other useful extensions
-   <https://github.com/pnp/teams-dev-samples> - Samples around the
    Microsoft Teams development models from Microsoft and from the
    community
-   [sp-dev-fx-webparts](https://github.com/SharePoint/sp-dev-fx-webparts) -
    Client-side web part samples from community and Microsoft
    engineering
-   [sp-dev-fx-extensions](https://github.com/SharePoint/sp-dev-fx-extensions) -
    Samples and tutorial code around SharePoint Framework Extensions
-   [sp-dev-fx-library-components](https://github.com/SharePoint/sp-dev-fx-library-components) -
    Samples and tutorial code around the SharePoint Framework library
    components
-   [sp-starter-kit](https://github.com/SharePoint/sp-starter-kit) -
    Starter kit solution for SharePoint modern experiences
-   [sp-dev-fx-vs-extension](https://github.com/SharePoint/sp-dev-fx-vs-extension) -
    Open source Visual Studio IDE extension for creating SharePoint
    Framework solutions in the Visual Studio 2015 or 2017
-   [sp-dev-build-extensions](https://github.com/SharePoint/sp-dev-build-extensions) - Different
    build extensions like gulp tasks and gulp plugins from the community
    and engineering around SharePoint development
-   [sp-dev-solutions](https://github.com/SharePoint/sp-dev-solutions) -
    Repository for more polished and fine-tuned reusable solutions build
    with SharePoint Framework
-   [sp-dev-samples](https://github.com/SharePoint/sp-dev-samples) -
    Repository for other samples related on the SharePoint development
    topics - WebHooks etc.
-   [sp-dev-fx-controls-react](https://github.com/SharePoint/sp-dev-fx-controls-react) - Reusable
    content controls for SharePoint Framework solutions build with React
-   [sp-dev-fx-property-controls](https://github.com/SharePoint/sp-dev-fx-property-controls) -
    Reusable property pane controls to be used in web parts
-   [sp-dev-list-formatting](https://github.com/SharePoint/sp-dev-column-formatting) -
    Open-source community-driven repository for the column and view
    formatting JSON definitions
-   [sp-dev-site-scripts](https://github.com/SharePoint/sp-dev-site-scripts) -
    Open-source community-driven repository for community Site Designs
    and Site Scripts
-   [sp-dev-modernization](https://github.com/SharePoint/sp-dev-modernization) -
    Tooling and guidance around modernizing SharePoint from classic to
    modern
-   [sp-power-platform-solutions](https://github.com/SharePoint/sp-power-platform-solutions) -
    Solution and sample code for SharePoint Power Platform solutions
-   [powerfx-samples](https://github.com/pnp/powerfx-samples) - Samples
    that demonstrate different usage patterns for the Power Fx low-code
    programming language\
All SharePoint specific repositories or services supported directly by
Microsoft are located in the SharePoint GitHub organization\
\

-   [sp-dev-docs](https://github.com/SharePoint/sp-dev-docs) - Source
    for new SharePoint dev center documentation exposed from
    [http://docs.microsoft.com/en-us/sharepoint/dev](http://docs.microsoft.com/en-us/sharepoint/dev/)
-   [sp-dev-provisioning-templates](https://github.com/SharePoint/sp-dev-provisioning-templates) -
    Open-source templates used by the [SharePoint Look Book
    site](https://lookbook.microsoft.com/)
-   [sp-provisioning-service](https://github.com/SharePoint/sp-provisioning-service) -
    Source code of the [SharePoint look book
    site](https://lookbook.microsoft.com/)
PnP specific repositories - solution designs and tooling
-   [PnP](https://github.com/sharepoint/pnp) - Main repository for SP
    add-in, Microsoft Graph etc. samples
-   [PnP-Sites-Core](https://github.com/sharepoint/PnP-Sites-Core) -
    Office Dev PnP Core component
-   [PnP-PowerShell](https://github.com/sharepoint/PnP-PowerShell) -
    Office Dev PnP PowerShell Cmdlets
-   [PnP-Tools](https://github.com/sharepoint/PnP-Tools) - Tools and
    scripts targeted more for IT Pro's and for on-premises for SP2013
    and SP2016
-   [PnP-Provisioning-Schema](https://github.com/sharepoint/PnP-provisioning-schema) -
    PnP Provisioning engine schema repository
-   [PnP-IdentityModel](https://github.com/SharePoint/PnP-IdentityModel) -
    Open source replacement of Microsoft.IdentityModel.Extensions.dll
Repositories in the GitHub [Microsoft
Search](https://github.com/microsoft-search) organization controlled by
the PnP initiative
-   [pnp-modern-search](https://github.com/microsoft-search/pnp-modern-search)
    -  Home of PnP Modern Search solutions, see more from the
    [documentation](https://microsoft-search.github.io/pnp-modern-search/)
Other related resources from GitHub
-   [Microsoft Graph
    Toolkit](https://github.com/microsoftgraph/microsoft-graph-toolkit)
    in GitHub - Community contributions welcome!
-   [Office add-in Patterns and Practices in
    GitHub](https://github.com/OfficeDev/PnP-OfficeAddins) - Community
    contributions welcome!
-   [Microsoft Graph](https://github.com/microsoftgraph) GitHub
    organization
-   [OfficeDev GitHub organization](https://github.com/officedev) -
    Includes all Microsoft Teams samples from Microsoft\
    \

## What's supportability story around the community tooling and assets? 

Following statements apply across all of the community lead and
contributed samples and solutions, including samples, core component(s)
and solutions, like [SharePoint Starter
Kit](https://github.com/SharePoint/sp-starter-kit), [yo
teams](https://aka.ms/yoteams) or [PnP
PowerShell](https://docs.microsoft.com/en-us/powershell/sharepoint/sharepoint-pnp/sharepoint-pnp-cmdlets?view=sharepoint-ps).
All Microsoft released SDKs and tools are supported based on the
specific tool policies.
-   PnP guidance and samples are created by Microsoft & by the Community
-   PnP guidance and samples are maintained by Microsoft & community
-   PnP uses supported and recommended techniques
-   PnP is an open-source initiative by the community -- people who work
    on the initiative for the benefit of others, have their normal day
    job as well
-   PnP is NOT a product and therefore it's not supported by Premier
    Support or other official support channels
-   PnP is supported in similar ways as other open source projects done
    by Microsoft with support from the community by the community
-   There are numerous partners that utilize PnP within their solutions
    for customers. Support for this is provided by the Partner. When PnP
    material is used in deployments, we recommend being clear with your
    customer/deployment owner on the support model
Please see the specifics on the supportability on the tool, SDK or 
component repository or download page.
## Microsoft 365 PnP team model 
{{< image alt="pnp-community-model.png" src="images/blog/microsoft-365-pnp-community-april-2021-update/pnp-community-model.png" >}}
In April 2020 we announced our new [Microsoft 365 PnP team
model](https://developer.microsoft.com/en-us/microsoft-365/blogs/new-microsoft-365-patterns-and-practices-pnp-team-model-with-new-community-leads/)
and grew the MVP team quite significantly. PnP model exists for having
more efficient engagement between Microsoft engineering and community
members. Let's build things together. Your contributions and feedback
is always welcome! During August, we also crew the team with 5 new
members. PnP Team coordinates and leads the different open-source and
community efforts we execute in the Microsoft 365 platform.
We welcome all community members to get involved on the community and
open-source efforts. Your input do matter!
-   [New Microsoft 365 Patterns and Practices (PnP) team members -
    February
    2021](https://developer.microsoft.com/en-us/microsoft-365/blogs/new-microsoft-365-patterns-and-practices-pnp-team-members-february-2021/)
-   [New Microsoft 365 Patterns and Practices (PnP) team members -
    December
    2020](https://developer.microsoft.com/en-us/microsoft-365/blogs/new-microsoft-365-patterns-and-practices-pnp-team-members-2/)
-   [New Microsoft 365 Patterns and Practices (PnP) team members -
    August
    2020](https://developer.microsoft.com/en-us/microsoft-365/blogs/new-microsoft-365-patterns-and-practices-pnp-team-members/)
Got feedback, suggestions or ideas? - Please let us know. Everything we
do in this program is **for your benefit**. Feedback and ideas are more
than welcome so that we can adjust the process for benefitting you even
more.
## Area-specific updates 

These are different areas which are closely involved on the community
work across the PnP initiative. Some are lead and coordinated by
engineering organizations, some are coordinated by the community and
MVPs.
### Microsoft Graph Toolkit 

{{< image alt="graph-toolkit.jpg" src="images/blog/microsoft-365-pnp-community-april-2021-update/graph-toolkit.jpg" >}}
Microsoft Graph Toolkit is engineering lead initiative, which works
closely with the community on the open-source areas. The Microsoft Graph
Toolkit is a collection of reusable, framework-agnostic web components
and helpers for accessing and working with Microsoft Graph. The
components are fully functional right of out of the box, with built in
providers that authenticate with and fetch data from Microsoft Graph.
-   Latest version currently is 2.1. See the v2.1 announcement blog post
    for more details - [Microsoft Graph Toolkit adds a new Electron
    Provider plus enhanced
    capabilities](https://developer.microsoft.com/en-us/microsoft-365/blogs/microsoft-graph-toolkit-adds-a-new-electron-provider-plus-enhanced-capabilities/?_cache_bypass=1615242299)
-   [mgt.dev](https://mgt.dev/?path=/story/components-mgt-agenda--simple) -
    Microsoft Graph Toolkit Playground
-   [Getting started with Microsoft Graph Toolkit guidance
    video](https://www.youtube.com/watch?v=TbAZHvB5NEk) from developer
    community call by [Beth Pan](https://twitter.com/beth_panx)
    (Microsoft)
-   Latest code and preview versions from <https://aka.ms/mgt>
All the latest updates on the Microsoft Graph Toolkit is being presented
in our bi-weekly Microsoft 365 Generic Dev community call, including the
latest community contributors.
### Microsoft 365 Community docs 
{{< image alt="community-dcos.png" src="images/blog/microsoft-365-pnp-community-april-2021-update/community-dcos.png" >}}
Community docs model was announced in the April 2020 and it's great to
see the interest for community to help each other by providing new
guidance on the non-dev areas. See more on the announcement from the
SharePoint blog - [Announcing the Microsoft 365 Community
Docs](https://techcommunity.microsoft.com/t5/microsoft-sharepoint-blog/announcing-the-microsoft-365-community-docs/ba-p/1288203).
We do welcome contributions from the community - our objective is to
build a valuable location for articles from Microsoft and community
together.
Latest updates on this area as follows:
-   New article by [Simon
    Hudson](https://www.linkedin.com/in/simonjhudson/) and [Simon
    Doy](https://www.linkedin.com/in/simondoy/) - [Customization and
    Development
    Competency](https://github.com/MicrosoftDocs/microsoft-365-community/blob/master/Community/microsoft365-maturity-model--customization-and-development.md)
-   Updated article by [Callum
    Crowley](https://twitter.com/CallumNCrowley) (Method4) - [Power
    Automate vs Logic
    Apps](https://docs.microsoft.com/en-us/microsoft-365/community/power-automate-vs-logic-apps)
-   Updated article by [Callum
    Crowley](https://twitter.com/CallumNCrowley) (Method4) - [Benefits
    of using PowerShell with
    SharePoint](https://docs.microsoft.com/en-us/microsoft-365/community/benefits-of-using-powershell-with-sharepoint)
-   Updates by [Emily Mancini](https://www.linkedin.com/in/eemancini/)
    (Sympraxis Consulting) on the [Maturity Model for Microsoft
    365](https://docs.microsoft.com/en-us/microsoft-365/community/microsoft365-maturity-model--intro)
-   Updates by [Leon Armston](https://twitter.com/LeonArmston)
    (Intelogy) on the [Follow Microsoft 365 on Social
    Media](https://docs.microsoft.com/en-us/microsoft-365/community/microsoft-365-on-social-media)
-   Updates by [Trevor
    Seward](https://www.linkedin.com/in/trevorseward/) (Seattle
    Genetics) on [Should everyone create Teams? A Low Code Provisioning
    solution](https://github.com/MicrosoftDocs/microsoft-365-community/blob/master/Community/should-everyone-create-teams.md)
-   Updates by [Callum
    Crowley](https://www.linkedin.com/in/CallumCrowley/) (Method4)
    and [Liam
    Cleary](https://www.linkedin.com/in/liamcleary) (SharePlicity)
    on [Basic Security Set Up for Microsoft
    365](https://github.com/MicrosoftDocs/microsoft-365-community/blob/master/Community/basic-security-set-up-for-microsoft-365.md)
Have ideas for articles or want to contribute yourself? - Get involved!
Here are also some additional resources explaining the model more
detailed.
-   [Updates on the Microsoft 365 Community Docs - June
    2020](https://techcommunity.microsoft.com/t5/microsoft-sharepoint-blog/updates-on-the-microsoft-365-community-docs-june-2020/ba-p/1488693)
-   YouTube - [Introducing Microsoft 365 Community
    Docs](https://www.youtube.com/watch?v=HTbgjWvsh3k)
-   [GitHub issue
    list](https://github.com/MicrosoftDocs/microsoft-365-community/issues)
    with articles ideas
### SharePoint Framework development samples 
{{< image alt="spfx-gallery.png" src="images/blog/microsoft-365-pnp-community-april-2021-update/spfx-gallery.png" >}}

These are the updated SharePoint Framework samples which are available
from the the different repositories.
-   New sample
    [react-image-editor](https://github.com/pnp/sp-dev-fx-webparts/tree/master/samples/react-image-editor)
    by [Peter Paul Kirschner](https://twitter.com/petkir_at) (cubido
    business solutions GmbH) on having more advance image web part with
    editing experience model
-   New sample
    [react-teams-meeting-app-questionnaire](https://github.com/pnp/sp-dev-fx-webparts/tree/master/samples/react-teams-meeting-app-questionnaire)
    by [Nanddeep
    Nachan](https://www.linkedin.com/in/nanddeepnachan/), [Ravi
    Kulkarni](https://www.linkedin.com/in/ravi-kulkarni-a5381723/) and [Smita
    Nachan](https://www.linkedin.com/in/smitanachan/) on building
    Microsoft Teams meeting app for asking pre-meeting questions and
    collecting input from the meeting attendees
-   New sample
    [react-advanced-page-properties](https://github.com/pnp/sp-dev-fx-webparts/tree/master/samples/react-advanced-page-properties)
    by [Mike Homol](https://homol.work/) (ThreeWill) on having
    additional metadata exposed and collection from a page level
-   New sample
    [react-video-banner](https://github.com/pnp/sp-dev-fx-webparts/tree/master/samples/react-video-banner)
    by [Mohamed Derhalli](https://twitter.com/MohamedDerhalli) Use this
    Web Part to add a video banner with a text on top of it to your
    pages
-   New sample
    [react-doccard-faq](https://github.com/pnp/sp-dev-fx-webparts/tree/master/samples/react-doccard-faq)
    by [Sam Collins](https://twitter.com/samc148) (Coupled Technology)
    as a custom FAQ Document Card Web Part
-   Updates to
    [react-calendar](https://github.com/pnp/sp-dev-fx-webparts/tree/master/samples/react-calendar)
    by [Mohammed Amer](https://twitter.com/Mohammad3mer) (Atea Global
    Service) which is a custom web part to manage events in a calendar
-   Updates to
    [react-jump-to-folder](https://github.com/pnp/sp-dev-fx-extensions/tree/master/samples/react-jump-to-folder)
    by [Joel Rodrigues](https://twitter.com/JoelFMRodrigues) (Storm
    Technology) which is an extension to facilitates navigation between
    large collections of SharePoint library folders
-   Updates to
    [react-questions-and-answers](https://github.com/pnp/sp-dev-fx-webparts/tree/master/samples/react-questions-and-answers)
    by [Bo George](https://twitter.com/bo_george) (ThreeWill) which
    provides a dynamic question and answer experience
-   Updates to
    [react-staffdirectory](https://github.com/pnp/sp-dev-fx-webparts/tree/master/samples/react-staffdirectory)
    by [Ari Gunawan](https://twitter.com/kuboconcept) which
    shows current user's colleagues, and allows the user to search AD
    directory
-   Other to numerous SPFx web part and extension samples by our awesome
    community members!
How to find what's relevant for you? Take advantage of our SharePoint
Framework web part and extension sample galleries - includes also
solutions which work in Microsoft Teams
-   Web Part sample gallery - <http://aka.ms/spfx-webparts>
-   Extensions sample gallery - <http://aka.ms/spfx-extensions>
### Microsoft Teams community samples 
{{< image alt="teams-samples-promo.jpg" src="images/blog/microsoft-365-pnp-community-april-2021-update/teams-samples-promo.jpg" >}}
These are samples which have been contributed on the community samples
since last summary. We do welcome all Microsoft Teams samples to this
gallery. They can be implemented using in any technology.
-   Numerous updates on the existing samples provided by community and
    Microsoft
If you are interested on Microsoft Teams samples, we have just released
also new [Microsoft Teams sample gallery](https://aka.ms/teams-samples).
Contributions to [Microsoft Teams
samples](https://github.com/pnp/teams-dev-samples) is also more than
welcome. This gallery already surfaces all Microsoft samples, [Microsoft
Teams app
templates](https://docs.microsoft.com/en-us/microsoftteams/platform/samples/app-templates)
and community samples.
### Sharing is Caring initiative 
{{< image alt="sharing-is-caring-promo-1024x576.png" src="images/blog/microsoft-365-pnp-community-april-2021-update/sharing-is-caring-promo-1024x576.png" >}}

The "Sharing Is Caring" imitative is targeted for learning the basics
around making changes in Microsoft Docs, in GitHub, submitting pull
requests to the PnP repositories and in GitHub in general. Take
advantage of this instructor lead training for learning how to
contribute to docs or to open-source solutions. Everyone is welcome to
learn how to get started on contributing to open-source docs or code!
-   See more from the [guidance
    documentation](http://aka.ms/sharing-is-caring) - including all
    upcoming instructor lead sessions which you can participate!

### Different Microsoft 365 related open-source initiatives build together with the community 

See exact details on the latest updates from the specific open-source
project release notes. You can also follow up on the project updates
from our community calls. There are numerous active projects which are
releasing new versions with the community even on weekly basis. Get
involved!
-   **Microsoft Look Book** - Discover the modern experiences you can
    build with SharePoint in Microsoft 365. Look book provides design
    examples for SharePoint Online which can be automatically
    provisioned to any tenant in the world. See more from
    <https://lookbook.microsoft.com>. This service is also provided as
    open-source solution sample from
    [GitHub](https://github.com/SharePoint/sp-provisioning-service).
-   **yo teams** - Open-source Yeoman generator for Microsoft Teams
    extensibility. Supports creation of bots, messaging extensions, tabs
    (with SSO), connectors and outgoing Webhooks. See more from
    <https://aka.ms/yoteams>.
-   **PnP Framework** - .NET Standard 2.0 SDK containing the classic PnP
    Sites Core features for SharePoint Online. More around this package
    from [GitHub](https://github.com/pnp/pnpframework).
-   **PnP Core SDK** - The PnP Core SDK is an SDK designed to work for
    Microsoft 365 with Graph API first approach. It provides a unified
    object model for working with SharePoint Online and Teams which is
    agnostic to the underlying API's being called. See more around the
    SDK from [documentation](https://aka.ms/pnp/coresdk/docs).
-   **PnP PowerShell** - PnP PowerShell is a .NET Core 3.1 / .NET
    Framework 4.6.1 based PowerShell Module providing over 400 cmdlets
    that work with Microsoft 365 environments and more specifically
    SharePoint Online and Microsoft Teams. See more details from
    [documentation](https://pnp.github.io/powershell/).
-   **Reusable SharePoint Framework controls** - Reusable controls for
    SharePoint Framework web part and extension development. Separate
    projects for [React content
    controls](https://pnp.github.io/sp-dev-fx-controls-react/) and
    [Property Pane controls for web
    parts](https://github.com/pnp/sp-dev-fx-property-controls). These
    controls are using Office UI Fabric React controls under the covers
    and they are SharePoint aware to increase the productivity of
    developers.
-   **Office 365 CLI** - Using the Office 365 CLI, you can manage your
    Microsoft Office 365 tenant and SharePoint Framework projects on any
    platform. See [release
    notes](https://pnp.github.io/office365-cli/about/release-notes/) for
    the latest updates.
-   **PnPJs** - PnPJs encapsulates SharePoint REST APIs and provides a
    fluent and easily usable interface for querying data from SharePoint
    sites. It's a replacement of already deprecated pnp-js-core
    library. See
    [changelog](https://github.com/pnp/pnpjs/blob/dev/CHANGELOG.md) for
    the latest updates.
-   **PnP Provisioning Engine and PnP CSOM Core** - PnP provisioning
    engine is part of the PnP CSOM extension. They encapsulate complex
    business driven operations behind easily usable API surface, which
    extends out-of-the-box CSOM NuGet packages. See
    [changelog](https://github.com/SharePoint/PnP-Sites-Core/blob/master/CHANGELOG.md)
    for the latest updates.
-   **PnP PowerShell** - PnP PowerShell cmdlets are open-source
    complement for the SharePoint Online cmdlets. There are more than
    300 different cmdlets to use and you can use them to manage tenant
    settings or to manipulate actual SharePoint sites. They See
    [changelog](https://github.com/SharePoint/PnP-PowerShell/blob/master/CHANGELOG.md)
    for the latest updates.
-   **PnP Modern Search solution** - The PnP 'Modern Search' solution
    is a set of SharePoint Online modern Web Parts allowing SharePoint
    super users, webmasters and developers to create highly flexible and
    personalized search based experiences in minutes. See more details
    on the different supported capabilities from
    <https://aka.ms/pnp-search>.
-   **Modernization tooling** - All tools and guidance on helping you to
    transform you SharePoint to modern experiences from
    <http://aka.ms/sppnp-modernize>.
-   **SharePoint Starter Kit v2** - Building modern experiences with
    Microsoft Teams flavors for SharePoint Online and SharePoint 2019 -
    reference solution in
    [GitHub](https://github.com/SharePoint/sp-starter-kit).
-   **List formatting definitions** - Community contributed samples
    around the column and view formatting in
    [GitHub](https://github.com/SharePoint/sp-dev-list-formatting).
-   **Site Designs and Site Scripts** - Community contributed samples
    around SharePoint Site Designs and Site Scripts in
    [GitHub](https://github.com/SharePoint/sp-dev-site-scripts).
-   **DevOps tooling and scripts **- Community contributed scripts and
    tooling automation around DevOps topics (CI/CD) in
    [GitHub](https://github.com/SharePoint/sp-dev-build-extensions).
-   **Teams provisioning solution** - Set of open-source Azure Functions
    for Microsoft Teams provisioning. See more details from
    [GitHub](https://github.com/pnp/OrchestratedProvisioning).
### Documentation updates 

Please see all the Microsoft 365 development documentation updates from
the related documentation sets and repositories as listed below:
-   Microsoft Teams platform documentation - [Microsoft
    Docs](https://docs.microsoft.com/en-us/microsoftteams/platform/) \|
    [GitHub](https://github.com/MicrosoftDocs/msteams-docs)
-   SharePoint Developer documentation - [Microsoft
    Docs](https://docs.microsoft.com/en-us/sharepoint/dev/) \|
    [GitHub](https://github.com/SharePoint/sp-dev-docs)
-   Microsoft Graph documentation - [Microsoft
    Docs](https://docs.microsoft.com/en-us/graph) \|
    [GitHub](https://github.com/microsoftgraph/microsoft-graph-docs)
-   Office add-in documentation - [Microsoft
    Docs](https://docs.microsoft.com/en-us/office/dev/add-ins/) \|
    [GitHub](https://github.com/OfficeDev/office-js-docs-pr)
### Microsoft 365 Dev and Microsoft 365 Community (PnP) YouTube video channels 

You can find all Microsoft 365 related videos on our YouTube Channel at
<http://aka.ms/m365pnp-videos> or at [Microsoft 365
Dev](https://www.youtube.com/channel/UCV_6HOhwxYLXAGd-JOqKPoQ). These
channels contains already a significant amount of detailed training
material, demo videos, and community call recordings.
Here are the new Microsoft demo or guidance videos released since the
last monthly summary:
-   [Use SharePoint pages to support on-demand
    training](https://www.youtube.com/watch?v=v5raKBYFZYU) - [Mark
    Kashman](https://twitter.com/mkashman) (Microsoft) \| \@mkashman
-   [Building extension to save documents as PDF in tenant document
    libraries](https://www.youtube.com/watch?v=K7IodsvoN-A) - [Mikael
    Svenson](https://twitter.com/mikaelsvenson) (Microsoft) \|
    [\@MikaelSvenson](/t5/user/viewprofilepage/user-id/734173)
<<<<<<< HEAD
-   [Jeff Teper's Beatles-inspired \"SharePoint at 20\" birthday
=======
-   [Jeff Teper's Beatles-inspired "SharePoint at 20" birthday
>>>>>>> c026e77a
    singalong
    :birthday_cake::guitar:](https://www.youtube.com/watch?v=4oCGiR9CDUU) -
    [Jeff Teper](https://twitter.com/jeffteper) (Microsoft)
    \| \@jeffteper
-   ["Happy Birthday, SharePoint" :birthday_cake:: 20 years
    young](https://www.youtube.com/watch?v=KLPF6zFqBts) - Microsoft
-   [SharePoint at 20
    :birthday_cake:](https://www.youtube.com/watch?v=VLyJqSDZYVM) -
    Microsoft
-   [Getting started with Microsoft Viva
    Topics](https://www.youtube.com/watch?v=bHR_cXZi-yE) - [Naomi
    Moneypenny](https://twitter.com/nmoneypenny) (Microsoft) \|
    \@nmoneypenny
-   [Azure Communication Services - Voice Calling Quick
    Start](https://www.youtube.com/watch?v=jlYvr_PqkyE) - [Dan
    Wahlin](https://twitter.com/DanWahlin) (Microsoft) \| \@danwahlin
-   [Building a list view command set to demote previously promoted news
    articles from pages
    library](https://www.youtube.com/watch?v=QM5CKu6Xcso) - [Mikael
    Svenson](https://twitter.com/mikaelsvenson) (Microsoft) \|
    [\@MikaelSvenson](/t5/user/viewprofilepage/user-id/734173)
-   [Using Kiota to generate a TypeScript SDK for Microsoft
    Graph](https://www.youtube.com/watch?v=q-MIYdo1K8Q) - [Vincent
    Biret](https://twitter.com/baywet) (Microsoft) \| \@baywet
-   [Building an application using Microsoft Graph Toolkit and Electron
    provider](https://www.youtube.com/watch?v=ymkINPw8erY) - [Amrutha
    Srinivasan](https://twitter.com/amruthasrin) (Microsoft)
    \| \@amruthasrin
-   [Microsoft Graph Fundamentals on Microsoft
    Learn](https://www.youtube.com/watch?v=c5Wri-rmL4Q) - [Dan
    Wahlin](https://twitter.com/DanWahlin) (Microsoft) \| \@DanWahlin
-   [Business to Citizen Consumer Communication
    Bot](https://www.youtube.com/watch?v=nKuT-VftfdM) - Sathya
    Raveendran (Microsoft), Arun Kumar Anaparthi (Microsoft)
-   [Bot Composer in Microsoft
    Teams](https://www.youtube.com/watch?v=l1OwZ8oRJjE) - [Bob
    German](https://twitter.com/Bob1German) (Microsoft) \| \@Bob1German
-   [UX changes for Outlook add-ins on the
    web](https://www.youtube.com/watch?v=IJ4mB8mwiuM) - Hitesh Manwar
    (Microsoft)
-   [Excel JS API v1.13
    updates](https://www.youtube.com/watch?v=osZIbaUbBN8) - Raymond Lu
    (Microsoft)
-   [PowerPoint ribbon
    updates](https://www.youtube.com/watch?v=gpB9teqJTZE) - Lillian Liu
    (Microsoft)
-   [Getting started with Power Apps
    ALM](https://www.youtube.com/watch?v=_jeFTasxYNk) - [Phil
    Topness](https://twitter.com/topness) (Microsoft) \|
    [\@topness](/t5/user/viewprofilepage/user-id/278943), [Mike
    Ochs](https://twitter.com/MikeFactorial) (Exalents) \|
    [\@mikefactorial](/t5/user/viewprofilepage/user-id/350360) & [Marc
    Scgweigert](https://twitter.com/devkeydet) (Microsoft) \| \@devkeyde
-   [Utilizing Mobile First Device Capabilities for Microsoft Teams
    Apps](https://www.youtube.com/watch?v=30R0oFpGN_I) - Anuj Bahl
    (Microsoft) & Shubham Chauhan (Microsoft)
-   [Deep dive into Universal Actions for Microsoft Teams and
    Outlook](https://www.youtube.com/watch?v=mwWAFw8df50) - Shiladitya
    Saha (Microsoft) & Karan Thapar (Microsoft)
-   [Office Scripts Tutorial: Scripting for
    Beginners](https://www.youtube.com/watch?v=oeP4cb6rpso) - [Ayushi
    Garg](https://twitter.com/ayushi_at_msft) (Microsoft)
    \| [\@Ayushi](/t5/user/viewprofilepage/user-id/409353)\_at_msft
Community demos as following:
-   [PnP Watch Party - Building Apps with Microsoft Graph - Learn
    Together](https://www.youtube.com/watch?v=ueyEZf4stfY) - David Warne
    (Catapult)
-   [Sending messages to Microsoft Teams using Microsoft Graph from
    SharePoint Framework
    solution](https://www.youtube.com/watch?v=E1xXHsRTb7E) - [David
    Ramalho](https://twitter.com/DavRamalho) (Storm Technology) \|
    [\@davRamalho](/t5/user/viewprofilepage/user-id/718524)
-   [The Microsoft Graph Toolkit in Microsoft Teams with
    Blazor](https://www.youtube.com/watch?v=U9SQcxKpq1g) - [Thomy
    Gölles](https://twitter.com/thomyg) (Solvion) \| \@thomyg
-   [Accessing comment information in list formatting and advance form
    adjustments](https://www.youtube.com/watch?v=0X4AzvDDuIE) - [Chris
    Kent](https://twitter.com/theChrisKent) (DMI) \| \@theChrisKent
-   [Getting started on using Microsoft Teams Yeoman generator
    v3](https://www.youtube.com/watch?v=QvkMIg2NVj4) - [Wictor
    Wilén](https://twitter.com/wictor) (Avanade) \| \@wictor
-   [Using a web part to control which Sites have been grated
    permissions in Azure AD
    application](https://www.youtube.com/watch?v=afwLIS77h8Y) - [Fredrik
    Thorild](https://twitter.com/taxonomythorild) (Sogeti) \|
    \@taxonomythorild
-   [Building List Search web part for showing data flexibly from lists
    or libraries](https://www.youtube.com/watch?v=gRTcICdsrzw)
    - [Alberto Gutierrez Perez](https://twitter.com/albertogperez)
    (Minsait) \| \@albertogperez
-   [DataTable web part for rendering data from lists with advance
    features](https://www.youtube.com/watch?v=-i4EAmjKxpQ) - [Chandani
    Prajapati](https://twitter.com/Chandani_SPD) \| \@Chandani_SPD &
    [David Warner](https://twitter.com/DavidWarnerII) (Catapult) \|
    \@DavidWarnerII
-   [Exporting SharePoint site structures/documentation to
    Markdown](https://www.youtube.com/watch?v=wK_7hTHrwuQ) - [Kevin
    McDonnell](https://twitter.com/kevmcdonk) (CPS) \| \@kevmcdonk
-   [New SP Editor chrome extension with Microsoft Graph Toolkit React
    playground](https://www.youtube.com/watch?v=2NuhuYyWNB0) - [Tomi
    Tavela](https://twitter.com/tavikukko) (RND Works) \| \@tavikukko
-   [List formatting fundamentals - options and
    considerations](https://www.youtube.com/watch?v=WQ7CBXOkeak)
    - [Chris Kent](https://twitter.com/theChrisKent) (DMI) \|
    \@theChrisKent
-   [Add Folder Command Extension for easy doc library structure
    management](https://www.youtube.com/watch?v=Oqg_S1CLsss) - [Michaël
    Maillot](https://twitter.com/michael_maillot) (onepoint) \|
    [\@michael](/t5/user/viewprofilepage/user-id/43617)\_maillot
-   [Using reusable chart controls to present business data in a web
    part](https://www.youtube.com/watch?v=U_rtVSyM6_I) - [Hugo
    Bernier](https://twitter.com/bernierh) (Tahoe Ninjas) \| \@bernierh
-   [Creating a responsive Power App running Dataverse in
    Teams](https://www.youtube.com/watch?v=87p034Ep2vU) - [Reza
    Dorrani](https://twitter.com/RezaDorrani) (Catapult) \| \@RezaDorran
-   [Automating metadata tagging with AI using Power
    Automate](https://www.youtube.com/watch?v=qeXpCtYz-1U) - [Uday
    Adhikari](https://twitter.com/udayadhikari) \| @udayadhikari
[PnP Weekly
sessions](https://www.youtube.com/playlist?list=PLR9nK3mnD-OVYI-St_CBiFfuL4CZbBpkC) -
Community visitors and latest articles from Microsoft and community on
Microsoft 365 topics.
-   [Microsoft 365 PnP Weekly - Episode
    120](https://www.youtube.com/watch?v=Pz9OpquGDfU&list=PLR9nK3mnD-OVYI-St_CBiFfuL4CZbBpkC&index=1) - [Mark
    Rackley](https://twitter.com/mrackley) (PAIT Group)
-   [Microsoft 365 PnP Weekly - Episode
    121](https://www.youtube.com/watch?v=x9N6PfGN5QI&list=PLR9nK3mnD-OVYI-St_CBiFfuL4CZbBpkC&index=2) -
    [Nik Charlebois](https://twitter.com/NikCharlebois) (Microsoft)
-   [Microsoft 365 PnP Weekly - Episode
    120](https://www.youtube.com/watch?v=aOqPUHh7beY&list=PLR9nK3mnD-OVYI-St_CBiFfuL4CZbBpkC&index=3) -
    [Paolo Pialorsi](https://twitter.com/PaoloPia) (PiaSys)
-   [Microsoft 365 PnP Weekly - Episode
    119](https://www.youtube.com/watch?v=y1Xdo40kYRA) - [Chris
    O'Brien](https://twitter.com/ChrisO_Brien) (Content+Cloud)
-   [Microsoft 365 PnP Weekly - Episode
    118](https://www.youtube.com/watch?v=dY07COiNnIw&list=PLR9nK3mnD-OVYI-St_CBiFfuL4CZbBpkC&index=5) -
    [Veronique Lengelle](https://twitter.com/veronicageek) (CPS) 
-   [Microsoft 365 PnP Weekly - Episode
    117](https://www.youtube.com/watch?v=c5Kq-nCS7fM&list=PLR9nK3mnD-OVYI-St_CBiFfuL4CZbBpkC&index=6) -
    [ Bert Jansen](https://twitter.com/O365Bert) (Microsoft)
## Key contributors to the April 2021 update 

Here's the list of active contributors (in alphabetical order) since
last release details in GitHub repositories or community channels. PnP
is really about building tooling and knowledge together with the
community for the community, so your contributions are highly valued
across the Microsoft 365 customers, partners and obviously also at
Microsoft.
**Thank you for your assistance and contributions on behalf of the
community. You are truly making a difference!** If we missed someone,
please let us know.
-   Abderahman Moujahid -
    [Abderahman88](https://github.com/Abderahman88)

-   Adam - [Adam-it](https://github.com/Adam-it)

-   Agustin Del Vento (Change Champions Consulting Inc.)

-   Aimery Thomas - [\@aimery_thomas](https://twitter.com/aimery_thomas)

-   Albert-Jan Schot (Portiva) -
    [\@appieschot](https://twitter.com/appieschot)

-   Alberto Gutierrez (Minsait)
    - [\@albertogperez](https://twitter.com/albertogperez)

-   Alex Grover - [groveale](https://github.com/groveale)

-   Alex Terentiev (SharePointalist) -
    [\@alexaterentiev](https://twitter.com/alexaterentiev)

-   Alexander Ernon (Amplexor)
    - [alex-ernon](https://www.linkedin.com/in/alex-ernon/)

-   Alikont - [Alikont](https://github.com/Alikont)

-   Andres Ibarra (CloudIgnite) -
    [\@Riftsan](https://twitter.com/Riftsan){.Link--primary}

-   Andrew Benson (InElec) -
    [\@ViewPorter](https://twitter.com/ViewPorter)

-   Andrew Burns (AmSty)
    - [\@SharePointRox](https://twitter.com/SharePointRox)

-   Andrew Connell (Voitanos) -
    [\@andrewconnell](https://twitter.com/andrewconnell)

-   Andrew Koltyakov (ARVO Systems) -
    [\@andrewkoltyakov](https://twitter.com/andrewkoltyakov)

-   Andy Boylan (AdEPT Technology Group)
    - [apboylan](https://www.linkedin.com/in/apboylan/)

-   Andy Dawson (Black Marble) - [\@W4050](https://twitter.com/W4050)

-   Anoop Tatti (Content+Cloud)
    - [\@anooptells](https://twitter.com/anooptells)

-   April Watson (Wood Plc)
    - [AprilWatson](https://www.linkedin.com/in/april-n-watson-44393011/)

-   Arjun Menon (Mindtree) -
    [\@arjunumenon](https://twitter.com/arjunumenon)

-   Ari Gunawan (DevStack) -
    [\@kuboconcept](https://twitter.com/kuboconcept)

-   Axel Raeves (Spikes)
    - [\@axelraeves](https://twitter.com/axelraeves)

-   Beau Cameron (Aerie Consulting) -
    [\@Beau\_\_Cameron](https://twitter.com/Beau__Cameron)

-   Bo George (ThreeWill) - [\@bo_george](https://twitter.com/bo_george)

-   Bill Ayers (Flow Simulation Ltd)
    - [\@SPDoctor](https://twitter.com/SPDoctor)

-   Bill Brockbank (ATGS Canada)
    - [billbrockbank](https://github.com/billbrockbank)

-   Callum Crowley (Method4)
    - [\@CallumNCrowley](https://twitter.com/CallumNCrowley)

-   Carlos Infante - [carlhanz17](https://github.com/carlhanz17)

-   Chandani Prajapati -
    [\@Chandani_SPD](https://twitter.com/Chandani_SPD)

-   Chandra Sekhar Malla
    - [\@OfficialartistC](https://twitter.com/OfficialartistC)

-   Charles Ndiaye (Netexio)
    - [\@manusquall](https://twitter.com/manusquall)

-   Chris Kent (DMI) -
    [\@theChrisKent](https://twitter.com/theChrisKent)

-   Chris O'Brien (Content+Cloud)
    - [\@ChrisO_Brien](https://twitter.com/ChrisO_Brien)

-   Christian Zuellig (Monday Coffee) --
    [\@ChristianZuell1](https://twitter.com/ChristianZuell1)

-   Christine Green (EBSCO Information Services)
    - [\@cacurtica](https://twitter.com/cacurtica)

-   Copowell - [Copowell](https://github.com/Copowell)

-   Cristian Civera
    - [\@CristianCivera](https://twitter.com/CristianCivera)

-   Dale Pilarczyk (Centric Consulting)
    - [DalePilarczyk](https://www.linkedin.com/in/dale-pilarczyk-mba-mcec-2250315/)

-   Dan Bennett - [\@nonodename](https://twitter.com/nonodename)

-   Django Lohn (InSpark)
    - [\@lohndjango](https://twitter.com/lohndjango)

-   Daniel Tshin (UNDP) - [\@dtshin](https://twitter.com/dtshin)

-   Daniel Westerdale (Westerdale Solutions Ltd)
    - [\@westerdaled](https://twitter.com/westerdaled)

-   Darren Brown (Node4)

-   David Gent - [dgtheninja](https://github.com/dgtheninja)

-   David Ramalho (Storm Technology)
    - [\@DavRamalho](https://twitter.com/DavRamalho)

-   David Warner II (Catapult) -
    [\@DavidWarnerII](https://twitter.com/DavidWarnerII)

-   Dean Gross (Insight) - [\@dean144](https://twitter.com/dean144)

-   Dipen Shah (Stridely Solutions)
    - [\@Dips_365](https://twitter.com/Dips_365)

-   Dinesh Bhat (Cognizant)
    - [techbvdinesh](https://github.com/techbvdinesh)

-   Divya Akula (Tarento Technologies)
    - [\@\_divyaakula](https://twitter.com/_divyaakula)

-   Don Kirkham (Probitas Data Solutions) -
    [\@DonKirkham](https://twitter.com/DonKirkham)

-   Elio Struyf (Struyf Consulting) -
    [\@eliostruyf](https://twitter.com/eliostruyf)

-   Eloisa Marquez-Gonzalez (Evolution Consulting Group)
    - [\@EvolveWithECG](https://twitter.com/EvolveWithECG)

-   Emily Mancini (Sympraxis Consulting) -
    [\@EEMancini](https://twitter.com/EEMancini)

-   Eric Overfield (PixelMill) -
    [\@EricOverfield](https://twitter.com/EricOverfield)

-   Erwin van Hunen (Valo Intranet) -
    [\@erwinvanhunen](https://twitter.com/erwinvanhunen)

-   Franck Catinot (Abalon Consulting)
    - [fcatinot](https://github.com/fcatinot)

-   Frank Cornu (aequos) -
    [\@FranckCornu](https://twitter.com/FranckCornu)

-   Frank Costa (West Monroe)

-   Fredrik Thorild (Sogeti Sweden)
    - [\@taxonomythorild](https://twitter.com/taxonomythorild)

-   Ganesh Sanap - [\@ganeshsanap20](https://twitter.com/ganeshsanap20)

-   Garry Trinder (CPS) -
    [\@garrytrinder](https://twitter.com/garrytrinder)

-   Gautam Sheth (Valo Intranet) -
    [\@gautamdsheth](https://twitter.com/gautamdsheth)

-   Gissur Simonarson (Fujitsu)
    - [\@gissisim](https://twitter.com/gissisim)

-   gszdev - [gszdev](https://github.com/gszdev)

-   Giacomo Pozzoni (DQC Sverige Ab) -
    [\@PozzoniGiacomo](https://twitter.com/PozzoniGiacomo)

-   Harlan Koehn (Village Media)
    - [harlankoehn](https://github.com/harlankoehn)

-   Harminder Singh
    - [\@Harminder_Sethi](https://twitter.com/Harminder_Sethi)

-   Harold Wolfinger

-   Hiroaki Nagao -
    [\@mofumofu_dance](https://twitter.com/mofumofu_dance)

-   Igor Karon (Clean Energy)
    - [IgorKaron](https://www.linkedin.com/in/igorkaron/)

-   James Fisher - [jamesfisher1081](https://github.com/jamesfisher1081)

-   Jarbas Horst (Valo Intranet) -
    [\@devjhorst](https://twitter.com/devjhorst)

-   Jason Rivera (Anexinet)
    - [\@sharepointjr](https://twitter.com/sharepointjr)

-   João Mendes - [\@joaojmendes](https://twitter.com/joaojmendes)

-   Joanne Klein (NexNovus Consulting)
    - [\@JoanneCKlein](https://twitter.com/JoanneCKlein)

-   Joel Rodrigues (Storm Technology) -
    [\@JoelFMRodrigues](https://twitter.com/JoelFMRodrigues)

-   John VanDaele - [oxyd5000](https://github.com/oxyd5000)

-   Joseph Velliah
    - [\@JosephVelliah](https://twitter.com/JosephVelliah)

-   Joy Muehlenbein (Edwards Lifesciences)
    - [\@huh_larious](https://twitter.com/huh_larious)

-   Julie Batista (Smarter Consulting LLC)
    - [\@JulieB365](https://twitter.com/JulieB365)

-   Julie Turner (Sympraxis Consulting) -
    [\@jfj1997](https://twitter.com/jfj1997)

-   Kanakarajulu Thota (Atos GITSS)
    - [\@KanakarajuNaidu](https://twitter.com/KanakarajuNaidu)

-   Kanwal Khipple (2toLead)
    - [\@kkhipple](https://twitter.com/kkhipple)

-   Kathleen Boilek (Alaka'Ina Foundation)
    - [\@kaboilek](https://twitter.com/kaboilek)

-   Kerry Lambert (NI) - [\@kazoogal23](https://twitter.com/kazoogal23)

-   Kevin McDonnell (CPS) \|
    [\@kevmcdonk](https://twitter.com/kevmcdonk)

-   Kinga - [kkazala](https://github.com/kkazala)

-   Konradox - [Konradox](https://github.com/Konradox)

-   koruneko - [koruneko](https://github.com/koruneko)

-   xKrutika Brahmbhatt
    - [krutikabrahmbhatt](https://github.com/krutikabrahmbhatt)

-   Krzysztof Mikołajec (Krzysztof Mikolajec Consulting, Sii Pl)
    - [\@krzymiko](https://twitter.com/krzymiko)

-   Kunal Patil (Burns & McDonnell)
    - [krazykap](https://github.com/krazykap)

-   Laura Kokkarinen (Sulava) -
    [\@LauraKokkarinen](https://twitter.com/LauraKokkarinen)

-   Lee Ford (Symity Ltd) - [\@lee_ford](https://twitter.com/lee_ford)

-   Leon Armston (Intelogy Ltd) -
    [\@LeonArmston](https://twitter.com/LeonArmston)

-   Liam Cleary (SharePlicity)
    - [\@helloitsliam](https://twitter.com/helloitsliam)

-   Lindsay Shelton (Smarter Consulting)
    - [\@lshelton_tech](https://twitter.com/lshelton_tech)

-   Luis Mañes (ClearPeople) -
    [\@luismanez](https://twitter.com/luismanez)

-   Luise Freese (Luise Freese M365 Princess) -
    [\@LuiseFreese](https://twitter.com/LuiseFreese)

-   Manjunath Puttaswamy (Momentive Performance Material India Pvt
    Ltd) - [\@ManjunathPutta3](https://twitter.com/ManjunathPutta3)

-   Marc D Anderson (Sympraxis Consulting) -
    [\@sympmarc](https://twitter.com/sympmarc)

-   Marcin Wojciechowski (Valo Intranet) -
    [\@mgwojciech](https://twitter.com/mgwojciech)

-   Mark Rackley (PAIT Group)
    - [\@mrackley](https://twitter.com/mrackley)

-   Matthew Devaney - [\@mattbdevaney](https://twitter.com/mattbdevaney)

-   Matt Carter (Valorem Reply)
    - [\@cartmatt](https://twitter.com/cartmatt)

-   Miguel Tena (2toLEad)
    - [\@mikeware_tena](https://twitter.com/mikeware_tena)

-   Mike Duffy (Boardwalk Pipelines)
    - [\@mike_duffy](https://twitter.com/mike_duffy)

-   Mike Homol (ThreeWill) - [\@homol](https://twitter.com/homol)

-   Mike Ochs (Exalents) \|
    [\@MikeFactorial](https://twitter.com/MikeFactorial)

-   Michael Kriese (VisualOn GmbH)
    - [viceice](https://github.com/viceice)

-   Michaël Maillot (onepoint)
    - [\@michael_maillot](https://twitter.com/michael_maillot)

-   Mohammad Amer (Atea Global Service)
    - [\@Mohammad3mer](https://twitter.com/Mohammad3mer)

-   Mohamed Derhalli - [derhallim](https://github.com/derhallim)

-   Nanddeep Nachan --
    [\@NanddeepNachan](https://twitter.com/NanddeepNachan)

-   Naveed Mohammad (Cognizant)
    - [naveed243](https://github.com/naveed243)

-   Neil Sreenan (HKS Inc.)
    - [\@nsreenanhks](https://twitter.com/nsreenanhks)

-   Nizar Grindi (Avanade)
    - [\@nizar_grindi](https://twitter.com/nizar_grindi)

-   Paolo Pialorsi (PiaSys.com) -
    [\@PaoloPia](https://twitter.com/PaoloPia)

-   Patrick Galloway - [BammaSlim](https://github.com/BammaSlim)

-   Patrik Hellgren (Sherpas Group) -
    [\@patrikhellgren](https://twitter.com/patrikhellgren)

-   Patrick Lamber (Expertsinside AG) -
    [\@patricklamber](https://twitter.com/patricklamber)

-   Patrick Tucker (KiZAN)
    - [\@Tuckersnet](https://twitter.com/Tuckersnet)

-   Paul Bullock (CaPa Creative Ltd) -
    [\@pkbullock](https://twitter.com/pkbullock)

-   Paul Schaeflein (AddIn365) -
    [\@paulschaeflein](https://twitter.com/paulschaeflein)

-   Pete Bostrom (Bakkavor)
    - [\@petebostrom](https://twitter.com/petebostrom)

-   Peter Paul Kirschner (cubido business solutions GmbH)
    - [\@petkir_at](https://twitter.com/petkir_at){.Link--primary}

-   Phil Broadbery (PKF) - [\@peb71b](https://twitter.com/peb71b)

-   Ravi Kulkarni (Cognizant)
    - [\@RaviKul16a87](https://twitter.com/RaviKul16a87)

-   Ravichandran Krishnasamy (Content Formula)
    - [\@spfx_blog](https://twitter.com/spfx_blog)

-   Reza Dorrani (Catapult) \|
    [\@RezaDorran](https://twitter.com/RezaDorrani)

-   Rohit S Patil (C3it)

-   Ron Jones (Organogenesis)

-   Russell Gove - [russgove](https://github.com/russgove)

-   Sam Collins (Coupled Technology)
    - [\@samc148](https://twitter.com/samc148)

-   Sarah Wilson (Orchestry) - [Sarah4x](https://github.com/Sarah4x)

-   Seb Matthews (ProvisionPoint Ltd)
    - [\@sebmatthews](https://twitter.com/sebmatthews)

-   Sergei Sergeev (Mastaq) -
    [\@sergeev_srg](https://twitter.com/sergeev_srg)

-   Shiva Bezwada (JCS Solutions LLC)
    - [\@Texaport](https://twitter.com/Texaport)

-   Simon Doy (iThink 365) -  [\@simondoy](https://twitter.com/simondoy)

-   Simon Hudson (Cloud2)
    - [\@simonjhudson](https://twitter.com/simonjhudson)

-   Smita Nachan - [\@smitanachan](https://twitter.com/smitanachan)

-   Spencer Harbar (Triumph Media Limited) -
    [\@harbars](https://twitter.com/harbars)

-   Stefan Bauer (n8d) - [\@StfBauer](https://twitter.com/StfBauer)

-   Steve Babulski (Progressive Insurance)
    - [\@sbabulski](https://twitter.com/sbabulski)

-   Sudharsan Kesavanarayanan (NTT Digital Business Solutions)
    - [\@sudharsank](https://twitter.com/sudharsank){.Link--primary}

-   Suzanne Kozina (Roberts Technology Solutions)
    - [suzannekozina](https://github.com/suzannekozina)

-   Tetsuya Kawahara - [\@techsn_k](https://twitter.com/techsn_k)

-   Thomy Gölles (Solvion) \| [\@thomyg](https://twitter.com/thomyg)

-   Todd Baginski (Canviz) -
    [\@toddbaginski](https://twitter.com/toddbaginski)

-   Tomi Tavela (RND Works) -
    [\@tavikukko](https://twitter.com/tavikukko)

-   Uday Adhikari \| [\@udayadhikar](https://twitter.com/udayadhikari)

-   Wictor Wilen (Avanade) - [\@wictor](https://twitter.com/wictor)

-   Will Holland  (ThreeWill) - \@\_WCHolland

-   Velin Georgiev (Pramerica) --
    [\@velingeorgiev](https://twitter.com/velingeorgiev)

-   Veronique Lengelle (CPS) -
    [\@veronicageek](https://twitter.com/veronicageek)

-   Vincent Georges (Microsoft)
    - [VincentGeorges](https://www.linkedin.com/in/vincent-georges-545825b/)

-   Yannick Plenevaux (PVX Solutions) -
    [\@yp_code](https://twitter.com/yp_code)

-   Yannick Reekmans (Qubix) -
    [\@YannickReekmans](https://twitter.com/YannickReekmans)

-   Yücel Tasyol (Agile-IS GmbH) - [ytasyol](https://github.com/ytasyol)

-   Yves Habersaat (Sword Group)
    - [\@yhabersaat](https://twitter.com/yhabersaat)

-   Zach Bean (Charles River Laboratories)
**Companies:** Here's the companies, which provided support for PnP
initiative for this month by allowing their employees working for the
benefit of others in the community. There were also people who
contributed from other companies during last month, but we did not get
their logos and approval to show them in time for these communications.
If you still want your logo for this month's release, please let us
know and share the logo with us. Thx.
{{< image alt="pnp-companies-april.png" src="images/blog/microsoft-365-pnp-community-april-2021-update/pnp-companies-april.png" >}}
**Microsoft people:** Here's the list of Microsoft people who have been
closely involved with the PnP work during last month.
-   Aakash Bhardwaj - [\@aakash_316](https://twitter.com/aakash_316)
-   Allen Snow - [\@asnow003](https://twitter.com/asnow003)
-   April Dunnam - [\@aprildunnam](https://twitter.com/aprildunnam)
-   Amrutha Srinivasan
    \| [\@amruthasrin](https://twitter.com/amruthasrin)
-   Arun Kumar Anaparthi - [arun-msft](https://github.com/arun-msft)
-   Ayushi Garg
    \| [\@ayushi_at_msft](https://twitter.com/ayushi_at_msft)
-   Ayca Bas - [\@aycabs](https://twitter.com/aycabs)
-   Bert Jansen - [\@O365Bert](https://twitter.com/O365Bert)
-   Beth Pan - [\@beth_panx](https://twitter.com/beth_panx)
-   Bob German - [\@Bob1German](https://twitter.com/Bob1German)
-   Brad Schlintz - [\@bschlintz](https://twitter.com/bschlintz)
-   Callum Crowley
    - [\@CallumNCrowley](https://twitter.com/CallumNCrowley)
-   Chakkaradeep (Chaks) CC -
    [\@chakkaradeep](https://twitter.com/chakkaradeep)
-   Charles Sterling - [\@chass](https://twitter.com/chass)
-   Dan Wahlin - [\@DanWahlin](https://twitter.com/DanWahlin)
-   David Chesnut - [davidchesnut](https://github.com/davidchesnut)
-   Doğan Erişen - [derisen](https://github.com/derisen)
-   Elise Yang - [\@elisenyang](https://twitter.com/elisenyang)
-   Hugo Bernier - [bernierh](https://twitter.com/bernierh)
-   Jason Johnston - [jasonjoh](https://github.com/jasonjoh)
-   Jeremy Kelley - [\@Fizzlenik](https://twitter.com/Fizzlenik)
-   Joanne Hendrickson -
    [JoanneHendrickson](https://github.com/JoanneHendrickson)
-   John Nguyen - [johnguy0](https://github.com/johnguy0)
-   John Sudds - [jsuddsjr](https://github.com/jsuddsjr)
-   Karthig Balendran -
    [\@KarthigBalendr1](https://twitter.com/KarthigBalendr1)
-   Kevin Coughlin -
    [\@kevintcoughlin](https://twitter.com/kevintcoughlin)
-   Kiran Thomas - [\@notkiran](https://twitter.com/notkiran)
-   Koen Zomers - [\@koenzomers](https://twitter.com/koenzomers)
-   Laura Graham - [Lauragra](https://github.com/Lauragra)
-   Linda Lu Cannon - [lindalu-MSFT](https://github.com/lindalu-MSFT)
-   Loki Meyburg - [\@lokimeyburg](https://twitter.com/lokimeyburg)
-   Luca Bandinelli - [lucaband](https://github.com/lucaband)
-   Marc Mroz - [\@marcmroz](https://twitter.com/marcmroz)
-   Marc Scgweigert - [\@devkeydet](https://twitter.com/devkeydet)
-   Matt Wolodarsky - [\@mwolodarsky](https://twitter.com/mwolodarsky)
-   Melissa Torres - [\@Meltorac](https://twitter.com/Meltorac)
-   Miceile Barrett (Microsoft)
    - [\@MSFTMiceile](https://twitter.com/MSFTMiceile)
-   Mikael Svenson
    - [\@mikaelsvenson](https://twitter.com/mikaelsvenson)
-   Nik Charlebois -
    [\@NikCharlebois](https://twitter.com/NikCharlebois)
-   Nick Kramer - [nkramer](https://github.com/nkramer)
-   Nicolas Vogt - [vogtn](https://github.com/vogtn)
-   Nidhi Sharma - [\@nidsonbirdie](https://twitter.com/nidsonbirdie)
-   Nikola Metulev - [\@metulev](https://twitter.com/metulev)
-   Pam Green (Microsoft) -
    [\@contextuallib](https://twitter.com/contextuallib)
-   Pat Miller - [\@PatMill_MSFT](https://twitter.com/PatMill_MSFT)
-   Patrick Rodgers
    - [\@mediocrebowler](https://twitter.com/mediocrebowler)
-   Phil Topness - [\@topness](https://twitter.com/topness)
-   Philippe Signoret - [\@psignoret](https://twitter.com/psignoret)
-   Rabia Williams -
    [\@williamsrabia](https://twitter.com/williamsrabia)
-   Rob Garrett - [robgarrett](https://github.com/robgarrett)
-   Sam Larson - [salarson](https://github.com/salarson)
-   Shreyansh Agrawal - [shagra-ms](https://github.com/shagra-ms)
-   Saikrishna-MSFT -
    [Saikrishna-MSFT](https://github.com/Saikrishna-MSFT)
-   Shane Weaver - [shweaver-MSFT](https://github.com/shweaver-MSFT)
-   Sébastien Levert -
    [\@sebastienlevert](https://twitter.com/sebastienlevert)
-   Steven Jia - [Steven-Jia](https://github.com/Steven-Jia)
-   Tomomi Imura - [\@girlie_mac](https://twitter.com/girlie_mac)
-   Vesa Juvonen - [\@vesajuvonen](https://twitter.com/vesajuvonen)
-   Waldek Mastykarz - [\@waldekm](https://twitter.com/waldekm)
-   Vincent Biret - [\@baywet](https://twitter.com/baywet)
-   Westley - [westleyMS](https://github.com/westleyMS)
## PnP Team 

PnP Team manages the PnP community work in the GitHub and also
coordinates different open-source projects around Microsoft 365 topics.
PnP Team members have a significant impact on driving adoption of
Microsoft 365  topics. They have shown their commitment to the
open-source and community-driven work by constantly contributing to the
benefit of the others in the community.
Thank you for all that you do!
-   Albert-Jan Schot (Portiva) -
    [\@appieschot](https://twitter.com/appieschot)
-   Alex Terentiev (SharePointalist) -
    [\@alexaterentiev](https://twitter.com/alexaterentiev)
-   Andrew Connell
    (Voitanos) -- [\@andrewconnell](https://twitter.com/andrewconnell)
-   Andrew Koltyakov (ARVO
    Systems) -- [\@andrewkoltyakov](https://twitter.com/andrewkoltyakov)
-   Beau Cameron (Aerie Consulting)
    - [\@Beau\_\_Cameron](https://twitter.com/Beau__Cameron)
-   Chris Kent
    (DMI) -- [\@theChrisKent](https://twitter.com/theChrisKent)
-   David Warner II (Catapult)
    - [\@DavidWarnerII](https://twitter.com/DavidWarnerII)
-   Elio Struyf (Struyf
    Consulting) -- [\@eliostruyf](https://twitter.com/eliostruyf)
-   Emily Mancini (Sympraxis Consulting) -
    [\@EEMancini](https://twitter.com/EEMancini)
-   Eric Overfield (PixelMill) -
    [\@EricOverfield](https://twitter.com/EricOverfield)
-   Erwin van Hunen (Valo
    Intranet) -- [\@erwinvanhunen](https://twitter.com/erwinvanhunen)
-   Frank Cornu (aequos) -
    [\@FranckCornu](https://twitter.com/FranckCornu)
-   Garry Trinder (CPS Solutions) -
    [\@garrytrinder](https://twitter.com/garrytrinder)
-   Julie Turner (Sympraxis Consulting)
    - [\@jfj1997](https://twitter.com/jfj1997)
-   Laura Kokkarinen (Sulava) -
    [\@LauraKokkarinen](https://twitter.com/LauraKokkarinen)
-   Luise Freese - [\@LuiseFreese](https://twitter.com/LuiseFreese)
-   Marc D Anderson (Sympraxis Consulting)
    - [\@sympmarc](https://twitter.com/sympmarc)
-   Paolo Pialorsi
    (Piasys.com) -- [\@PaoloPia](https://twitter.com/PaoloPia)
-   Paul Bullock (CaPa Creative Ltd) -
    [\@pkbullock](https://twitter.com/pkbullock)
-   Rabia Williams (Engage Squared) -
    [\@williamsrabia](https://twitter.com/williamsrabia)
-   Stefan Bauer (n8d) -- [\@StfBauer](https://twitter.com/StfBauer)
-   Velin Georgiev (Pramerica)
    -- [\@velingeorgiev](https://twitter.com/velingeorgiev)
-   Veronique Lengelle (CPS) -
    [\@veronicageek](https://twitter.com/veronicageek)
-   Wictor Wilen (Avanade) - [\@wictor](https://twitter.com/wictor)
-   Yannick Plenevaux (PVX Solutions) -
    [\@yp_code](https://twitter.com/yp_code)
Here are the Microsoft Internal PnP Core team members:
-   April Dunnam - [\@aprildunnam](https://twitter.com/aprildunnam)
-   Bert Jansen -- [\@O365Bert](https://twitter.com/O365Bert)
-   Bob German - [\@Bob1German](https://twitter.com/Bob1German)
-   Hugo Bernier - [\@bernierh](https://twitter.com/bernierh)
-   Koen Zomers - [\@koenzomers](https://twitter.com/koenzomers)
-   Mikael Svenson
    -- [\@mikaelsvenson](https://twitter.com/mikaelsvenson)
-   Patrick
    Rodgers -- [\@mediocrebowler](https://twitter.com/mediocrebowler)
-   Rabia Williams -
    [\@williamsrabia](https://twitter.com/williamsrabia)
-   Sébastien Levert -
    [\@sebastienlevert](https://twitter.com/sebastienlevert)
-   Vesa Juvonen -- [\@vesajuvonen](https://twitter.com/vesajuvonen)
-   Waldek Mastykarz -- [\@waldekm](https://twitter.com/waldekm)

## Next steps 


See all of the available community calls, tools, components and other
assets from <https://aka.ms/m365pnp>. Get involved!
Got ideas or feedback on the topics to cover, additional partnerships,
product feature capabilities? - let us know. Your input is important for
us, so that we can support your journey in Microsoft 365.
*"Sharing is caring"*

------------------------------------------------------------------------

Microsoft 365 Community (PnP) -- April 13th 2021<|MERGE_RESOLUTION|>--- conflicted
+++ resolved
@@ -880,11 +880,7 @@
     libraries](https://www.youtube.com/watch?v=K7IodsvoN-A) - [Mikael
     Svenson](https://twitter.com/mikaelsvenson) (Microsoft) \|
     [\@MikaelSvenson](/t5/user/viewprofilepage/user-id/734173)
-<<<<<<< HEAD
 -   [Jeff Teper's Beatles-inspired \"SharePoint at 20\" birthday
-=======
--   [Jeff Teper's Beatles-inspired "SharePoint at 20" birthday
->>>>>>> c026e77a
     singalong
     :birthday_cake::guitar:](https://www.youtube.com/watch?v=4oCGiR9CDUU) -
     [Jeff Teper](https://twitter.com/jeffteper) (Microsoft)
