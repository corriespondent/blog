--- conflicted
+++ resolved
@@ -16,12 +16,7 @@
 SharePoint Framework for building solutions for **Microsoft Teams** and
 for **SharePoint** Online.
 
-<<<<<<< HEAD
-
-## Call Summary
-=======
 ## Call summary
->>>>>>> edba2e7a
 
 
 [Register](https://aka.ms/viva/connections/preview/register) for the
@@ -57,14 +52,9 @@
 Thanks everybody for being part of the Community and helping making
 things happen. You are absolutely awesome!
 
-<<<<<<< HEAD
-
-**Actions:**
-=======
 ## Actions
 
 
->>>>>>> edba2e7a
 
 
 
@@ -135,13 +125,8 @@
     \
 
 Thank you for your great work.  Samples are often showcased in Demos. 
-<<<<<<< HEAD
-
-**Agenda items:**
-=======
   
 ## Agenda items
->>>>>>> edba2e7a
 
 -   Latest updates on SharePoint Framework - [Vesa
     Juvonen](http://twitter.com/vesajuvonen) (Microsoft) |
