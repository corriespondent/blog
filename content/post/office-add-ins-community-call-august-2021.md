---
title: "Office Add-ins community call -- August 2021"
date: 2021-08-22T08:43:00-04:00
author: "David Chesnut"
githubname: davidchesnut

categories: ["Office Add-in developer community call recordings"]
images:
- images/blog/office-add-ins-community-call-august-2021/office-add-ins-august-agenda.png
tags: []
type: "regular"
---


## Call summary


<<<<<<< HEAD

## Call Summary

=======
>>>>>>> edba2e7a

This month's community call features presentations - **Dialog API
security updates** (recent changes to dialog API that address a security
vulnerability requires action from you IF your add-in uses cross-domain
communication between the dialog and taskpane.  Requirements and
timeline with grace period), 
**PowerPoint API update: Shape object**
(preview the new Shape APIs -- insertion APIs along with ability to
manipulate basic, line & fill, text frame & range properties of these
objects.), and 
**PnP: Open in Teams** (access data hosted on a website
inside a Microsoft Teams channel for purposes of collaborating on the
data).  This month's Community spotlight recognizes MVP Maarten van Stam
for his continued contributions.  Thank you!   Q&A in chat throughout
call.  The call was hosted by David Chesnut (Microsoft) |
\@davidchesnut. Microsoft Presenters: Lillian Liu - Senior Program
Manager and Onur Onder, Senior Software Engineer.   Recorded August 11,
2021.

## Agenda

-   Dialog API security updates - Lillian Liu, Senior Program Manager
    (Microsoft) -- [01:00](https://youtu.be/UflCQGPjz14?t=60)
-   PowerPoint API update: Shape object - Onur Onder, Senior Software
    Engineer (Microsoft) -- [05:02](https://youtu.be/UflCQGPjz14?t=302)
-   PnP: Open in Teams - David Chesnut, Senior Dev Writer (Microsoft) |
    \@davidchesnut -- [13:08](https://youtu.be/UflCQGPjz14?t=788)
-   Q&A -- [28:15](https://youtu.be/UflCQGPjz14?t=1695)

{{< image alt="office-add-ins-august-agenda.png" src="images/blog/office-add-ins-community-call-august-2021/office-add-ins-august-agenda.png" >}}

## Demo Summaries

-   **PowerPoint API update: Shape object** -- overview and live demo of
    the new Shape APIs -- insertion APIs (Geometric Shapes, Lines, Text
    Boxes) along with ability to manipulate properties of these
    objects.  Some of these API's are available now on PowerPoint
    Online.  APIs to be released in Windows Desktop and MAC builds in
    September - October.  User customized shapes may be saved, applied
    to master slide view.  
-   **PnP: Open in Teams --** access data hosted on a website inside a
    Microsoft Teams channel for purposes of collaborating on the data. 
    Teams detects the web-based data set on site, prompts viewer to
    open.  If opened, then data (in memory using OOXML) is written to a
    spreadsheet and saved in OneDrive via Graph.   Code sample
    available.   Script Lab add-in uses Graph APIs and  ASP.NET.


## Q&A (Question & Answers) 


**In response to your post about runtimes and XML errors - I am also
having the same issue. It appears to be a bug in Visual Studio 2019
(<https://github.com/OfficeDev/office-js/issues/1756>). I've not worked
out how to get around it just yet. Any advice would be welcome please.**
We recently added some guidance about how to update the XSD files in
Visual Studio to solve this problem. For full details, see [Troubleshoot
development errors with Office Add-ins - Manifest schema validation
errors in Visual
St\...](https://docs.microsoft.com/office/dev/add-ins/testing/troubleshoot-development-errors#manifest-schema-validation-errors-in-visual-studio-projects).


**When is the GA for custom contextual tab on Mac?**
We don't have an ETA on this yet but hope to provide an update soon.
**When can we expect addSvg method to be officially released and can you
please provide us with a working example of this method? My attempts
keep erroring with \"this picture can't be displayed\"!**
There are some issues holding us back from releasing the **addSvg** API
to general availability. We'll update you as soon as we have a
definitive timeline for when it will go to GA.

Here is a sample that you can paste into Script Lab. It will insert a
yellow circle into the spreadsheet.
 
```javascript
$("#run").click(() => tryCatch(run));

async function run() {
    await Excel.run(async (context) => {
        const sheet = context.workbook.worksheets.getActiveWorksheet();
        sheet.shapes.addSvg("<svg width='100' height='100' xmlns='http://www.w3.org/2000/svg'><circle cx='50' cy='50' r='40' stroke='green' stroke-width='4' fill='yellow' /></svg>");
        await context.sync();
    });
}

/** Default helper for invoking an action and handling errors. */
async function tryCatch(callback) {
    try {
        await callback();
    } 
    catch (error) {
// Note: In a production add-in, you'd want to notify the user through your add-in's UI.
        console.error(error);
    }
}
```
 
Note that in Script Lab you need to go to the libraries tab and use
<https://appsforoffice.microsoft.com/lib/beta/hosted/office.js> since
this is a preview API.

**When will it be possible to change text on slides and slide masters?**

As Onur showed in his demo on the community call, these features will be
coming out sometime in the next few months.

**When is the Word API going to be updated?**

We are looking to share some more information on the Word APIs around
the September timeframe.
**Is there a known bug or lack of support for insertFileFromBase64()
with Word 97-2003 documents?**
The **insertFileFromBase64** API does not support Word 97-2003 document
formats. This is primarily a design artifact of supporting Word on the
web, which only supports .docx and .dotx formats.
**Will you support manipulating the Tags property of Shape objects (as
well as Slide and Presentation objects)? Developers REALLY like to store
information in Tags objects.**
Yes, tag support is currently in preview -
<https://docs.microsoft.com/office/dev/add-ins/reference/requirement-sets/powerpoint-preview-apis> 

**How do I add an officeGroup to my CustomTab for my Word add-in? I
can't seem to find much info on this.**

**officeGroup** is currently only supported for PowerPoint. We plan to
support Word and Excel in the future but we don't have an ETA just yet.

**Could we manage the shape object in a different slide?**

Yes. 

**context.presentation.slides** has a collection of slides. Use the
**slide.shapes** collection to access a shape on another slide.

**Do the shape APIs work with placeholder shapes, both in Normal and
Slide Master view?**
Yes. Shape APIs work with placeholder shapes, both in Normal and Slide
Master view.

**Can we change a shape's alt text?**

Unfortunately alt text editing is not supported at this time with this
set of APIs.

**When will the shape APIs be available in Excel?**

For Excel support, more information is in the article, [Work with shapes
using the Excel JavaScript
API](https://docs.microsoft.com/office/dev/add-ins/excel/excel-add-ins-shapes).

**Will the shapes API also include things like pictures and tables?**

The Shapes collection will have information about the shape type. This
means you can differentiate between pictures and other shapes. Some of
the fill and line properties also applies to pictures, so those can be
updated too. But there won't be more picture specific APIs in this
update.

**Can the shapes API be used to copy existing shapes between slides?**

Not yet. We are looking to provide this capability in a future update.

We're trying out the beta of shared/delegated mailbox support and
finding that in OWA, we still can't open a shared mailbox. We get the
error: \"The operation on mailbox failed because it's out of the
current user's write scope.\" There are more details
here([https://docs.microsoft.com/answers/questions/506662/outlook-owa-addin-installation-permission-\...](https://docs.microsoft.com/answers/questions/506662/outlook-owa-addin-installation-permission-issue-de.html)).
Is this something we can expect to work in the release?**

This is a known outcome and you can find more information, including how
to set up the mailboxes to work, in this GitHub issue:
<https://github.com/OfficeDev/office-js/issues/1877#issuecomment-897097347>

**Does SSO (getAccessToken) work for an add-in online inside of Word
inside of Teams?**

Using SSO from Word inside of Microsoft Teams is not supported today.
But we are working on enabling this in the near future and hope to share
some more information soon.

**Say a user has an Office 365 license, but has only ever used Excel for
Windows. They also have access to Teams. If we open an Excel workbook in
Teams, will they always be able to see and work with it? Are there any
Office licensing issues?**

There shouldn't be any licensing issues, as long as they are licensed
for Microsoft 365 (the new name for Office 365).

**Last month I asked about the ability to change the width of a task
pane in Outlook. 

Can someone update me or share a link to the response
from last month?**
Thanks for asking about this again. We unfortunately lost some of the
Q&A from the last chat.

Currently the user can change the task pane width in Word, Excel, and
PowerPoint. However you can't set the task pane width programmatically.
That is on our backlog but we don't have an ETA for when we'll
implement this feature.

Outlook on the web does not support task pane resizing, and setting task
pane width is not on the backlog for Outlook. Outlook scenarios can be
slightly different, so if you want to create a feature request with more
details, that would be helpful. You can create a feature request at
[Microsoft 365 Developer Platform - Microsoft Tech
Community](https://techcommunity.microsoft.com/t5/microsoft-365-developer-platform/idb-p/Microsoft365DeveloperPlatform).

**In the Word API, is there a way to restrict the document editing with
Office.JS? I'm looking at document level editing control, not content
controls.**

Right now, restricting document editing is not part of the Word APIs.
However this sounds like a great feature request to make at [Microsoft
365 Developer Platform - Microsoft Tech
Community](https://techcommunity.microsoft.com/t5/microsoft-365-developer-platform/idb-p/Microsoft365DeveloperPlatform).

\
**Can you recommend any books, training or certification courses for
development in Office.JS?**


For books you might take a look at [Building Office Add-ins Using
Office.js](https://nam06.safelinks.protection.outlook.com/?url=https%3A%2F%2Fbuildingofficeaddins.com%2F&data=04%7C01%7Cdavech%40microsoft.com%7C4a289dd3e6cf4ceead0808d961afa380%7C72f988bf86f141af91ab2d7cd011db47%7C0%7C0%7C637648229255222695%7CUnknown%7CTWFpbGZsb3d8eyJWIjoiMC4wLjAwMDAiLCJQIjoiV2luMzIiLCJBTiI6Ik1haWwiLCJXVCI6Mn0%3D%7C1000&sdata=vx2G2cwLHnOe3An1vve8qW6Cr5KNGl%2Bb%2BD4hUJCFTII%3D&reserved=0).
There isn't a specific certification for Office Add-in development, but
there is a [Microsoft 365 Certified: Developer
Associate](https://docs.microsoft.com/learn/certifications/m365-developer-associate/)
certification. There is an Office Add-in specific learning at [Extend
Office clients with Office add-ins -- Associate - Learn | Microsoft
Docs](https://docs.microsoft.com/learn/paths/m365-office-add-in-associate/).

**Does anyone know when VSTO will reach official end of life?**

We continue to support the VSTO and VBA technologies and keep them
healthy and secure.

**Is there way to retrieve the previous value of a cell from inside of a
custom function?**


We don't have official support for custom functions to share previous
values. But there are mechanisms available that let you enable this. You
need to [configure your add-in to use the shared
runtime](https://docs.microsoft.com/office/dev/add-ins/develop/configure-your-add-in-to-use-a-shared-runtime).
Cache the results back from your custom function, and use the
**caller.address** parameter so you know where the custom function was
being called from (where you can get the old value from your cache).

**Is supporting encrypted S/MIME messages and compose mode on Outlook
for mobile on the road map?**


This is on our backlog but we don't yet have an ETA for when this could
be available.

<<<<<<< HEAD
=======

>>>>>>> edba2e7a
## Resources

### Dialog API security updates 

-   [Cross-domain messaging to the host
    runtime](https://docs.microsoft.com/office/dev/add-ins/develop/dialog-api-in-office-add-ins#cross-domain-messaging-to-the-host-runtime)
-   [Cross-domain messaging to the dialog
    runtime](https://docs.microsoft.com/office/dev/add-ins/develop/dialog-api-in-office-add-ins#cross-domain-messaging-to-the-dialog-runtime)

### PowerPoint new Shape APIs 

-   npm
    package: [<https://www.npmjs.com/package/@microsoft/office-js/v/1.1.71-custom.37>]
-   [CDN URLs for direct consumption:]
    -  <https://unpkg.com/@microsoft/office-js@1.1.71-custom.37/dist/office.js>]
    -  <https://unpkg.com/@microsoft/office-js@1.1.71-custom.37/dist/office.d.ts>
-   Add a simple shape with some
    properties: <https://gist.github.com/ononder/3f8986126d07a3f81d7fc36af80dbe72>

### PnP open in Microsoft Teams sample 

-   Readme and
    sample: <https://github.com/OfficeDev/PnP-OfficeAddins/tree/davech-open-in-teams/Samples/excel-open-in-teams>. 
-   Pull
    request: <https://github.com/OfficeDev/PnP-OfficeAddins/pull/197>. 

### Office Add-ins community call 

-   [Recurring, monthly community call calendar
    invite](https://aka.ms/officeaddinscommunitycall)
-   [Community call topic requests and
    questions](https://aka.ms/officeaddinsform)
-   Community call recordings on the [YouTube Microsoft 365 community
    channel](https://www.youtube.com/channel/UC_mKdhw-V6CeCM7gTo_Iy7w)

### Office Add-ins feedback 

-   Technical questions -- Microsoft Q&A
    ([office-js-dev](https://docs.microsoft.com/answers/topics/office-js-dev.html)),
    ([office-addins-dev](https://docs.microsoft.com/answers/topics/office-addins-dev.html))
-   Issues -- [GitHub](https://github.com/OfficeDev/office-js/issues)
-   Recommendations and suggestions -- [Microsoft 365 Developer Platform
    ideas](https://techcommunity.microsoft.com/t5/microsoft-365-developer-platform/idb-p/Microsoft365DeveloperPlatform)

The next Office Add-ins community call is on Wednesday, September 8,
2021 at 8:00AM PDT. Get the calendar invite at
<https://aka.ms/officeaddinscommunitycall>.
<|MERGE_RESOLUTION|>--- conflicted
+++ resolved
@@ -14,13 +14,6 @@
 
 ## Call summary
 
-
-<<<<<<< HEAD
-
-## Call Summary
-
-=======
->>>>>>> edba2e7a
 
 This month's community call features presentations - **Dialog API
 security updates** (recent changes to dialog API that address a security
@@ -276,10 +269,6 @@
 This is on our backlog but we don't yet have an ETA for when this could
 be available.
 
-<<<<<<< HEAD
-=======
-
->>>>>>> edba2e7a
 ## Resources
 
 ### Dialog API security updates 
