---
title: "Office Add-ins community call -- June 2021"
date: 2021-06-16T08:33:00-04:00
author: "David Chesnut"
githubname: davidchesnut

categories: ["Office Add-in developer community call recordings"]
images:
- images/blog/office-add-ins-community-call-june-2021/office-add-ins-call-recording-9th-june.png
tags: []
type: "regular"
---


## Call summary


<<<<<<< HEAD

## Call Summary

=======
>>>>>>> edba2e7a

This month's community call features presentations - Excel v1.13 API
updates (highlights 2 new APIs  **insertWorksheetFromBase64** and
**onFormulaChanged** event), Outlook Add-ins - Build 2021 recap (GA for
**Event- Driven Add-in with onCompose Event** and for **Mailbox 1.10 for
Outlook**), New Email Signature Add-in (Exclaimer's Outlook Add-in
product uses latest Outlook Add-ins capabilities), and PnP: Insert
template from external Excel file (insert external Excel file into the
open Excel worksheet and populate it with JSON data).  This month's
Community spotlight recognizes MVPs Damien Bird (DamoBird365) and
Maarten van Stam.  Thank you!    Q&A in chat throughout call.  The call
was hosted by David Chesnut (Microsoft) | \@davidchesnut. Microsoft
Presenters: Raymond Lu and Juan Balmori | \@juaneloBalmori.  Special
guest presenters James Wayne and Phillip Vetter from Exclaimer Cloud. 
Recorded on June 9, 2021.

## Agenda

June's call, hosted by **David Chesnut**, featured the following
presenters and topics:

-   **Excel API updates** -- Raymond Lu (Microsoft) -
    [1:31](https://youtu.be/934N5mZY_5M?t=91)
-   **Outlook API updates** - Juan Balmori (Microsoft) |
    \@juaneloBalmori - [13:17](https://youtu.be/934N5mZY_5M?t=797)
-   **New Email Signature Add-in** - James Wayne (Exclaimer Cloud) -
    [21:27](https://youtu.be/934N5mZY_5M?t=1287)
-   **PnP: Insert template from external Excel file** - David Chesnut
    (Microsoft) | \@davidchesnut -
    [37:12](https://youtu.be/934N5mZY_5M?t=2232)



## Q&A (Question & Answers) 

Unfortunately, we had some issues with the chat during the call. We
apologize to folks who were not able to ask a question. If you have a
question, you can reach out to us by using our short [survey
form](https://aka.ms/officeaddinsform). We'll address any questions in
the form during the next call.
**Can you fix Teams add-ins functionality for online meetings?
Association between Outlook events and online meetings is non-existent.
The Teams SDK currently works online with single instance meetings, but
there is no way to associate custom data with event instance and event
series. For example, the SDK does not let you get meeting instance start
time.**

We can help with Office Add-ins development, but this is a good question
for Microsoft Teams. We recommend asking this question on
[office-teams-app-dev - Microsoft
Q&A.](https://docs.microsoft.com/answers/topics/office-teams-app-dev.html)
Thanks!
**Are there plans to provide access to the Outlook auto-complete list
via office-js? The list is available in the UI on mobile, OWA and
desktop clients while entering recipients. It would be useful for us to
be able to access it (or a list of commonly used email addresses for the
user) via office-js to check the entered recipients.**

There are no plans at this time, but this sounds like a great idea!
Please create a feature request for this on our ideas page at
[https://aka.ms/m365dev-suggestions](https://nam06.safelinks.protection.outlook.com/?url=https%3A%2F%2Faka.ms%2Fm365dev-suggestions&data=04%7C01%7Cdavech%40microsoft.com%7Ce1ed3b7e509d4c8fa39e08d927bf43a6%7C72f988bf86f141af91ab2d7cd011db47%7C0%7C0%7C637584524691404082%7CUnknown%7CTWFpbGZsb3d8eyJWIjoiMC4wLjAwMDAiLCJQIjoiV2luMzIiLCJBTiI6Ik1haWwiLCJXVCI6Mn0%3D%7C1000&sdata=MH2HkV%2FyvkwOPdYFflUVCub8VB5FBCh%2BkjileqtpW4s%3D&reserved=0).
Thanks!


**There are many videos and articles about Single sign-on for Office
Add-ins. The Yeoman generator uses the NPM package "msal" but there is
also an NPM package called "\@azure/msal-browser" and another one
called "\@azure/msal-react". Can these all be used inside an Office
Add-in? Which ones are the recommended ones to use?**


 In general you can use most web libraries with an Office Add-in. For
SSO you don't need an authentication library to get the user identity
token, since you just call
[**getAccessToken**](https://docs.microsoft.com/javascript/api/office-runtime/officeruntime.auth?view=excel-js-preview#getAccessToken_options_)().
However, you should implement a fallback sign-in dialog for scenarios
where SSO will fail. In these cases using an authentication library
makes the process easier. There is no requirement to use MSAL, but if
you do, you should use the official MSAL package for the
framework/language of choice as recommended by Microsoft Azure. For more
information see [Enable single sign-on for Office Add-ins - Office
Add-ins | Microsoft
Docs](https://docs.microsoft.com/office/dev/add-ins/develop/sso-in-office-add-ins)


**I am attempting to implement the shared JavaScript runtime. However, I
get an error when adding the \<Runtimes> section. The error is: The
element 'Host' in namespace
'**[**http://schemas.microsoft.com/office/taskpaneappversionoverrides**](http://schemas.microsoft.com/office/taskpaneappversionoverrides)**'
has invalid child element 'Runtimes' in namespace
'**[**http://schemas.microsoft.com/office/taskpaneappversionoverrides**](http://schemas.microsoft.com/office/taskpaneappversionoverrides)**'.
List of possible elements expected: 'AllFormFactors,
DesktopFormFactor' in namespace
'**[**http://schemas.microsoft.com/office/taskpaneappversionoverrides**](http://schemas.microsoft.com/office/taskpaneappversionoverrides)**'.**

This error can occur if the \<Runtimes> section is not in the expected
location. Be sure to put the \<Runtimes> section just below the \<Host>
tag as follows:
\<Hosts>

  \<Host xsi:type="Workbook"\>

  \<Runtimes>

    \<Runtime resid="Taskpane.Url" lifetime="long" />

  \</Runtimes>
In general if you run into a manifest error, you can compare the
manifest to one that works and look for any significant differences. For
example you could compare against this [PnP sample
manifest](https://github.com/OfficeDev/PnP-OfficeAddins/blob/main/Samples/excel-shared-runtime-scenario/manifest.xml)
that uses a shared runtime.

You can also run [manifest
validation](https://docs.microsoft.com/office/dev/add-ins/testing/troubleshoot-manifest)
which can provide more information about the error.

<<<<<<< HEAD
=======

>>>>>>> edba2e7a
## Resources

### Excel API updates 

-   insertWorksheetsFromBase64 - [Work with workbooks using the Excel
    JavaScript API - Office Add-ins | Microsoft
    Docs](https://docs.microsoft.com/office/dev/add-ins/excel/excel-add-ins-workbooks#insert-a-copy-of-an-existing-workbook-into-the-current-one-preview)
-   onFormulaChanged - [Work with worksheets using the Excel JavaScript
    API - Office Add-ins | Microsoft
    Docs](https://docs.microsoft.com/office/dev/add-ins/excel/excel-add-ins-worksheets#detect-formula-changes-preview)
-   getDirectDependents - [Work with formula precedents and dependents
    using the Excel JavaScript API - Office Add-ins |
    Micros\...](https://docs.microsoft.com/office/dev/add-ins/excel/excel-add-ins-ranges-precedents-dependents)
-   Workbook.onActivated - [Work with workbooks using the Excel
    JavaScript API - Office Add-ins | Microsoft
    Docs](https://docs.microsoft.com/office/dev/add-ins/excel/excel-add-ins-workbooks#detect-workbook-activation-preview)
-   Table.resize - [Work with tables using the Excel JavaScript API -
    Office Add-ins | Microsoft
    Docs](https://docs.microsoft.com/office/dev/add-ins/excel/excel-add-ins-tables#resize-a-table-online-only)

### Outlook add-ins Build conference recap 

-   Try out event-based activation -
    <https://aka.ms/LearnEventBasedAddIns>


### PnP: Insert an external Excel file and populate it with JSON data 

-   PnP sample: [Insert an external Excel file and populate it with JSON
    data](https://github.com/OfficeDev/PnP-OfficeAddins/tree/main/Samples/excel-insert-file)

### Office Add-ins community call 

-   [Recurring, monthly community call calendar
    invite](https://aka.ms/officeaddinscommunitycall)
-   [Community call topic requests and
    questions](https://aka.ms/officeaddinsform)
-   Community call recordings on the [YouTube Office Dev
    channel](https://aka.ms/OfficeDevYouTube)

### Office Add-ins feedback 

-   Technical questions -- Microsoft Q&A
    ([office-js-dev](https://docs.microsoft.com/answers/topics/office-js-dev.html)),
    ([office-addins-dev](https://docs.microsoft.com/answers/topics/office-addins-dev.html))
-   Issues -- [GitHub](https://github.com/OfficeDev/office-js/issues) 
-   Recommendations and suggestions -- [Microsoft 365 Developer Platform
    ideas](https://techcommunity.microsoft.com/t5/microsoft-365-developer-platform/idb-p/Microsoft365DeveloperPlatform)

The next Office Add-ins community call is on **Wednesday, July 14,
2021** at 8:00AM PDT. Get the calendar invite at
<https://aka.ms/officeaddinscommunitycall>.
<|MERGE_RESOLUTION|>--- conflicted
+++ resolved
@@ -15,12 +15,6 @@
 ## Call summary
 
 
-<<<<<<< HEAD
-
-## Call Summary
-
-=======
->>>>>>> edba2e7a
 
 This month's community call features presentations - Excel v1.13 API
 updates (highlights 2 new APIs  **insertWorksheetFromBase64** and
@@ -138,10 +132,6 @@
 validation](https://docs.microsoft.com/office/dev/add-ins/testing/troubleshoot-manifest)
 which can provide more information about the error.
 
-<<<<<<< HEAD
-=======
-
->>>>>>> edba2e7a
 ## Resources
 
 ### Excel API updates 
