--- conflicted
+++ resolved
@@ -13,7 +13,7 @@
 
 
 
-**Call Summary**
+## Call summary
 
 Updated [Viva Connections public developer
 preview](https://aka.ms/viva/connections/developer/preview)!  Have a
@@ -51,13 +51,8 @@
 II](http://twitter.com/DavidWarnerII) (Catapult Systems) |
 \@DavidWarnerII.   Q&A takes place in chat throughout the call.
 
-<<<<<<< HEAD
-
-**Actions:**
-=======
 ## Actions
 
->>>>>>> edba2e7a
 
 
 
