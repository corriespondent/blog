--- conflicted
+++ resolved
@@ -12,12 +12,6 @@
 
 ## Call summary
 
-<<<<<<< HEAD
-
-## Call Summary
-
-=======
->>>>>>> edba2e7a
 
 This month's community call featured latest look at the **Teams Sample
 Repository** (consolidated sample code Repo for Teams platform), then
@@ -102,12 +96,9 @@
 -   Documentation - [Microsoft Teams JavaScript client
     SDK](https://docs.microsoft.com/javascript/api/overview/msteams-client?view=msteams-client-js-latest) 
 
-<<<<<<< HEAD
-=======
 
 ## Actions
 
->>>>>>> edba2e7a
 
 
 
