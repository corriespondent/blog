--- conflicted
+++ resolved
@@ -288,26 +288,15 @@
 
 For Get Invoice parameters we added
 
-<<<<<<< HEAD
 - {name: companyid, default: '{{companyid}}', in: path, type: string,
 required: true}
 
 - {name: invoiceId, default: '{{invoiceId}}', in: path, type: string,
-=======
-\- {name: companyid, default: '{{companyid}}', in: path, type: string,
 required: true}
 
-\- {name: invoiceId, default: '{{invoiceId}}', in: path, type: string,
->>>>>>> c026e77a
-required: true}
-
 For Create Invoice parameters we added.
 
-<<<<<<< HEAD
 - {name: companyid, default: '{{companyid}}', in: path, type: string,
-=======
-\- {name: companyid, default: '{{companyid}}', in: path, type: string,
->>>>>>> c026e77a
 required: true}
 
 This is how it will look after the change.
