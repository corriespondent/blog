--- conflicted
+++ resolved
@@ -15,12 +15,7 @@
 SharePoint Framework for building solutions for **Microsoft Teams** and
 for **SharePoint** Online.
 
-<<<<<<< HEAD
-
-## Call Summary
-=======
 ## Call summary
->>>>>>> edba2e7a
 
 
 A reminder to tune in each Tuesday for the new [Microsoft 365 platform
@@ -60,16 +55,9 @@
 call.
 {{< image alt="211021-together-mode.gif" src="images/blog/sharepoint-framework-community-call-21st-of-october-2021/211021-together-mode.gif" >}}
 Full house today.  Clearly we've outgrow this venue.   Great to see
-<<<<<<< HEAD
-everybody.  See you again soon.   
-
-**Actions:**
-
-=======
 everybody.  See you again soon. 
   
 ## Actions
->>>>>>> edba2e7a
 
 -   Vote: [Next SPFx Design Patterns Topic -- November 4,
     2021](https://forms.office.com/pages/responsepage.aspx?id=v4j5cvGGr0GRqy180BHbR8ke1rGfE-VNsUHrnMWCrL5UN1dHRUYxV01CUkJESktKMENBQldURVpRWiQlQCN0PWcu&web=1&wdLOR=cC640D9E0-C403-405A-9EF1-D9F43B6ADF90)
@@ -174,13 +162,8 @@
     Events](https://github.com/pnp/sp-dev-fx-aces/tree/main/samples/BasicCard-Graph-UpcomingEvents) -
     [Zach Roberts](http://twitter.com/ZachSPODev) | \@ZachSPODev
 Thank you for your great work.  Samples are often showcased in Demos. 
-<<<<<<< HEAD
-
-**Agenda items:**
-=======
   
 ## Agenda items
->>>>>>> edba2e7a
 
 -   SharePoint Framework - [Vesa
     Juvonen](http://twitter.com/vesajuvonen) (Microsoft) |
