---
title: "PnP Batch versus Microsoft Graph Batch in PowerShell to add/delete 3k items"
date: 2021-09-13T08:40:00-04:00
author: "Reshmee Auckloo"
<<<<<<< HEAD
categories: ["PnP PowerShell", "SharePoint"]
=======
githubname: reshmee011
categories: ["PnP PowerShell", "Sharepoint"]
>>>>>>> c026e77a
images:

tags: []
type: "regular"


---

Following on previous blog [PnP Batch Add or Delete items from very
large
list](https://techcommunity.microsoft.com/t5/microsoft-365-pnp-blog/pnp-batch-add-or-delete-items-from-very-large-list-i-e-more-than/ba-p/2739737)

and reading about the post [fastest way to create SharePoint List
Items](https://blog.mastykarz.nl/fastest-way-create-sharepoint-list-items/) by
Waldek Mastykarz, I decided to try using Microsoft Graph batch in
PowerShell. I found the article [Calling the Microsoft Graph with PnP
PowerShell](https://www.pkbullock.com/blog/2020/calling-the-microsoft-graph-with-pnp-powershell/)
by Paul Bullock useful to get started. Using PnP Batch with retry
mechanisms still took up to 4 hours to create 300k items and up to 8
hours to delete 300 k items. I thought [Microsoft
Graph](https://docs.microsoft.com/en-us/graph/throttling) can handle
huge volume of requests and could help with my scenario. Unfortunately,
at random intervals I was getting errors like 

<<<<<<< HEAD
\"Invoke-WebRequest : The underlying connection was closed: A connection
that was expected to be kept alive was closed by the server\"
{{< image alt="reshmeeauckloo_0-1631898450004.png" src="images/blog/pnp-batch-versus-microsoft-graph-batch-in-powershell-to-add/reshmeeauckloo_0-1631898450004.png" >}}
and 
\"Invoke-webRequest : The remote server returned an error: (401)
Unauthorized\" 
=======
"Invoke-WebRequest : The underlying connection was closed: A connection
that was expected to be kept alive was closed by the server"
{{< image alt="reshmeeauckloo_0-1631898450004.png" src="images/blog/pnp-batch-versus-microsoft-graph-batch-in-powershell-to-add/reshmeeauckloo_0-1631898450004.png" >}}
and 
"Invoke-webRequest : The remote server returned an error: (401)
Unauthorized" 
>>>>>>> c026e77a
{{< image alt="reshmeeauckloo_1-1631898461413.png" src="images/blog/pnp-batch-versus-microsoft-graph-batch-in-powershell-to-add/reshmeeauckloo_1-1631898461413.png" >}}
I used a retry mechanism in case of failure to re-establish the
connection to continue the operation. To my dismay even if the script
completed looping the 300k times to either add or delete the items, not
all the 300k items were deleted or added compared to the script from
[PnP Batch Add or Delete items from very large
list](https://techcommunity.microsoft.com/t5/microsoft-365-pnp-blog/pnp-batch-add-or-delete-items-from-very-large-list-i-e-more-than/ba-p/2739737)
 making it impossible for me to do a fair comparison. I decided to do
the comparison on 3k items in both scenarios after trying decreasing
number of items, i.e. 200k, 100 k, 50 k and 10 k where the results were
not as expected with Microsoft Graph batch. For example I ran the script
to create 10k items in the SharePoint Online list but only around 4k
items were created despite the script completed successfully in around 2
minutes. 
Below is a screenshot of the results of running the script which resumed
<<<<<<< HEAD
the operation in case of errors like \"The underlying connection was
closed\".
=======
the operation in case of errors like "The underlying connection was
closed".
>>>>>>> c026e77a
{{< image alt="reshmeeauckloo_0-1631978767171.png" src="images/blog/pnp-batch-versus-microsoft-graph-batch-in-powershell-to-add/reshmeeauckloo_0-1631978767171.png" >}}

Microsoft Graph batch script
```powershell
$action = Read-Host "Enter the action you want to perform, e.g. Add or Delete"
$siteUrl = "https://contoso.sharepoint.com/sites/Team1"
$listName = "TestDemo" 
$clientId = "00000000-0000-0000-0000-000000000000"
$thumbprint =  "aaaaaaaaaaaaaaaaaaaaaaaaaaaaaaaaaaaaaaaa"
#connect with application permissions
Connect-PnPOnline -ClientId $clientId  -Thumbprint $thumbprint -Tenant "contoso.onmicrosoft.com" -Url $siteUrl
write-host $("Start time " + (Get-Date)) 
$startTime = Get-Date
#site and list details
$siteID = (Get-PnPSite -Includes Id).Id
$listID = (Get-PnPList $listName).Id

$Total =  3000
$batchSize = 20
#bearer token for batch request
$token = Get-PnPGraphAccessToken

$Stoploop = $false
$Retrycount = 0 
$requests = @()
$header = @{ "Content-Type" = "application/json" }
do {
try {
if($action -eq "Add")
{   
   $lst = Get-PnPList -Identity $listName
    if($lst.ItemCount -lt $Total)
    {
      $startInc = $lst.ItemCount
      $itemsCountToCreate = $Total - $startInc
      for($i=$startInc;$i -lt ($Total);$i++)
        {
            $request = @{
              id      = $i
              method  = "POST"
              url     = "/sites/$siteID/lists/$listID/items/"
              body = @{ fields = @{ Title = "Test $i" } }
              headers = $header
            } 
            $requests += $request
       if($requests.count -eq $batchSize -or $requests.count -eq $itemsCountToCreate)
       { 
         $batchRequests = @{
         requests = $requests
        }
        #IMPORTANT: use -Deph parameter
        $batchBody = $batchRequests | ConvertTo-Json -Depth 4
        #send batch request
        $response = Invoke-WebRequest -Method Post -Uri 'https://graph.microsoft.com/v1.0/$batch' -Headers @{Authorization = "Bearer $($token)" } -ContentType "application/json" -Body $batchBody -ErrorAction Stop
        $StatusCode = $Response.StatusCode
       # This will only execute if the Invoke-WebRequest is successful.  
         #write-host $("$StatusCode response for adding 20")
         #reset batch item counter and requests array
         $requests = @()
         $itemsCountToCreate = $itemsCountToCreate - $batchSize
         }
        }
       }
    $lst = Get-PnPList -Identity $listName
    $Stoploop = $true   
}

if($action -eq "Delete")
{
   $requests = @()
   $listItems= Get-PnPListItem -List $listName -Fields "ID" -PageSize 1000  
   $itemCount = $listItems.Count
   for($i=$itemCount-1;$i -ge 0;$i--)
    {
          $itemId = $listItems[$i].Id 
            $request = @{
              id      = $i
              method  = "DELETE"
              url     = "/sites/$siteID/lists/$listID/items/$itemId"
              headers = $header
              }          
            $requests += $request 
       if($requests.count -eq $batchSize -or $requests.count -eq $itemCount)
       { 
          $batchRequests = @{
          requests = $requests
       }
         
        #IMPORTANT: use -Deph parameter
        $batchBody = $batchRequests | ConvertTo-Json -Depth 4
        #send batch request
        $response = Invoke-WebRequest -Method Post -Uri 'https://graph.microsoft.com/v1.0/$batch' -Headers @{Authorization = "Bearer $($token)" } -ContentType "application/json" -Body $batchBody
         #$StatusCode = $Response.StatusCode
       
         #write-host $("$StatusCode response for deleting 20")
         #reset batch item counter and requests array
         $requests = @()
         $itemCount = $itemCount - $batchSize
        }
      }
   }
 $Stoploop = $true
}
catch {
  if ($Retrycount -gt 3){
    Write-Host "Could not send Information after 3 retrys."
    $Stoploop = $true
}
else {
  Write-Host "Could not send Information retrying in 30 seconds..."
  write-host $("Time error happened " + (Get-Date)) 
  Write-host $("$_.Exception.Message") -ForegroundColor Red
  Start-Sleep -Seconds 30
   Connect-PnPOnline -ClientId $clientId -Thumbprint $thumbprint -Tenant "contoso.onmicrosoft.com" -Url $siteUrl
   $token = Get-PnPGraphAccessToken
   $Retrycount = $Retrycount + 1
  }
 }
}
While ($Stoploop -eq $false) 
$endTime = Get-Date
$totalTime = $endTime - $startTime
write-host "Total script run time: $($totalTime.Hours) hours, $($totalTime.Minutes) minutes, $($totalTime.Seconds) seconds" -ForegroundColor Cyan
```
 
 

PnP batch script
 

```powershell
$action = Read-Host "Enter the action you want to perform, e.g. Add or Delete"
$siteUrl = "https://contoso.sharepoint.com/sites/Team1"
$listName = "TestDemo" 
$ErrorActionPreference="Stop"
Connect-PnPOnline –Url $siteUrl -interactive
$Total =  30000
$Stoploop = $false

[int]$Retrycount = "0"

write-host $("Start time " + (Get-Date))
$startTime = Get-Date
do {
try {

if($action -eq "Add")
{   
  $lst = Get-PnPList -Identity $listName  
    if($lst.ItemCount -lt $Total)
    {
       $startInc = $lst.ItemCount
       while($lst.ItemCount -lt $Total)
       {    
        $batch = New-PnPBatch
        #perform in increment of 1000 until 300k is reached 
        if($startInc+1000 -gt $Total)
        {
         $endNu = $Total
        } 
        else
        {
         $endNu = $startInc+1000
        }
        for($i=$startInc;$i -lt ($endNu);$i++)
        {
           Add-PnPListItem -List $listName -Values @{"Title"="Test $i"} -Batch $batch
        }
        Invoke-PnPBatch -Batch $batch
         $lst = Get-PnPList -Identity $listName
       }
    }
}

if($action -eq "Delete")
{
 $listItems= Get-PnPListItem -List $listName -Fields "ID" -PageSize 1000  
 $itemIds = $lisItems | Foreach {$_.Id}
 $itemCount = $listItems.Count
 while($itemCount -gt 0)
 {
    $batch = New-PnPBatch
    #delete in batches of 1000, if itemcount is less than 1000 , all will be deleted 
    if($itemCount -lt 1000)
    {
     $noDeletions = 0
    }
    else
    {
     $noDeletions = $itemCount -1000
    }

    for($i=$itemCount-1;$i -ge $noDeletions;$i--)
    {
        Remove-PnPListItem -List $listName -Identity $listItems[$i].Id -Batch $batch 
    }
    Invoke-PnPBatch -Batch $batch
    $itemCount = $itemCount-1000
  }
}
 Write-Host "Job completed"
 $Stoploop = $true
}
catch {
if ($Retrycount -gt 3){
Write-Host "Could not send Information after 3 retrys."
$Stoploop = $true

}

else {
  Write-Host "Could not send Information retrying in 30 seconds..."
  Start-Sleep -Seconds 30
  Connect-PnPOnline –Url $siteUrl -interactive
  $Retrycount = $Retrycount + 1
  }
 }
}
While ($Stoploop -eq $false)
write-host $("End time " + (Get-Date))

$endTime = Get-Date
$totalTime = $endTime - $startTime
 
write-host "Total script run time: $($totalTime.Hours) hours, $($totalTime.Minutes) minutes, $($totalTime.Seconds) seconds" -ForegroundColor Cyan
```
 

I have run the scripts using Microsoft Graph batch and PnP Batch 3 times
to add and delete 3k items and below are the results.

![table](/content/media/pnp-batch-versus-Microsoft-Graph-batch-in-PowerShell-to-add-delete-3k-items/table.png)

Microsoft Graph batch is faster to add and delete than PnP batch for 3k
items.

However for a very large number of items, i.e. more than 10 k the
results can be sporadic with Microsoft Graph batch unless I added a
delay of few seconds after each batch operation which makes it less
performant than using PnP batch.<|MERGE_RESOLUTION|>--- conflicted
+++ resolved
@@ -2,12 +2,7 @@
 title: "PnP Batch versus Microsoft Graph Batch in PowerShell to add/delete 3k items"
 date: 2021-09-13T08:40:00-04:00
 author: "Reshmee Auckloo"
-<<<<<<< HEAD
 categories: ["PnP PowerShell", "SharePoint"]
-=======
-githubname: reshmee011
-categories: ["PnP PowerShell", "Sharepoint"]
->>>>>>> c026e77a
 images:
 
 tags: []
@@ -32,21 +27,12 @@
 huge volume of requests and could help with my scenario. Unfortunately,
 at random intervals I was getting errors like 
 
-<<<<<<< HEAD
 \"Invoke-WebRequest : The underlying connection was closed: A connection
 that was expected to be kept alive was closed by the server\"
 {{< image alt="reshmeeauckloo_0-1631898450004.png" src="images/blog/pnp-batch-versus-microsoft-graph-batch-in-powershell-to-add/reshmeeauckloo_0-1631898450004.png" >}}
 and 
 \"Invoke-webRequest : The remote server returned an error: (401)
 Unauthorized\" 
-=======
-"Invoke-WebRequest : The underlying connection was closed: A connection
-that was expected to be kept alive was closed by the server"
-{{< image alt="reshmeeauckloo_0-1631898450004.png" src="images/blog/pnp-batch-versus-microsoft-graph-batch-in-powershell-to-add/reshmeeauckloo_0-1631898450004.png" >}}
-and 
-"Invoke-webRequest : The remote server returned an error: (401)
-Unauthorized" 
->>>>>>> c026e77a
 {{< image alt="reshmeeauckloo_1-1631898461413.png" src="images/blog/pnp-batch-versus-microsoft-graph-batch-in-powershell-to-add/reshmeeauckloo_1-1631898461413.png" >}}
 I used a retry mechanism in case of failure to re-establish the
 connection to continue the operation. To my dismay even if the script
@@ -62,13 +48,8 @@
 items were created despite the script completed successfully in around 2
 minutes. 
 Below is a screenshot of the results of running the script which resumed
-<<<<<<< HEAD
 the operation in case of errors like \"The underlying connection was
 closed\".
-=======
-the operation in case of errors like "The underlying connection was
-closed".
->>>>>>> c026e77a
 {{< image alt="reshmeeauckloo_0-1631978767171.png" src="images/blog/pnp-batch-versus-microsoft-graph-batch-in-powershell-to-add/reshmeeauckloo_0-1631978767171.png" >}}
 
 Microsoft Graph batch script
