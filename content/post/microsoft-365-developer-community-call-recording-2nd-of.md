---
title: "Microsoft 365 Developer Community Call recording -- 2nd of September, 2021"
date: 2021-09-03T03:45:00-04:00
author: "Vesa Juvonen"
githubname: VesaJuvonen
categories: ["Microsoft 365 Developer Community Call Recordings"]
images:
- images/blog/microsoft-365-developer-community-call-recording-2nd-of/recording-2nd-september-call.png
tags: []
type: "regular"
---





## Call Summary




Welcome back from summer holiday!  Have a look at Microsoft 365 tenant
-- [script samples gallery](https://aka.ms/script-samples) - s*cripts
for PowerShell and CLIs. * Sign up and attend one of a growing list of
events hosted by [Sharing is
Caring](https://pnp.github.io/sharing-is-caring/) this month.  Announced
the [PnP Recognition Program](https://aka.ms/m365pnp-recognition).  No
project releases this week, but as many are back from holidays, you can
surely expect releases soon.  
**Open-source project status:  (Bold indicates new this call)**
  ----------------------------------------- --------------------------------------------------- -----------------------------------------------
  **Project**                               **Current Version**                                 **Release/Status**
  PnP .NET Libraries - PnP Framework        v1.6.0 GA, PnP Provisioning Engine Schema v202103   Version 1.7.0 -- Late Summer 2021
  PnP .NET Libraries - PnP Core SDK         v1.3.0 GA                                           Version 1.4.0 -- Late Summer 2021
  PnP PowerShell                            v1.7.0 GA                                            
  Yo teams - generator-teams                v3.2.0 GA                                           v3.3.0 Preview soonish
  Yo teams - yoteams-build-core             v1.2.0 GA, v1.2.1 Preview                            
  Yo teams -- yoteams-deploy                v1.1.0 GA, v1.0.1 Preview                            
  Yo teams - msteams-react-base-component   v3.1.0                                               
  Microsoft Graph Toolkit (MGT)             v2.2.0 GA                                           Bug fixes and Updates, v2.3.0 later in August
  ----------------------------------------- --------------------------------------------------- -----------------------------------------------
There are 2 new Microsoft Teams samples this week.  Have you visited the
[Teams Samples wish list](https://aka.ms/teams-sample-wishlist)?  Need
an idea for a sample?  Consider collaborating with Microsoft Teams
Engineering to create a sample and earn a Credly badge.   The host of
this call was [David Warner II](http://twitter.com/DavidWarnerII)
(Catapult Systems) \@DavidWarnerII.   Q&A takes place in chat throughout
the call.

<<<<<<< HEAD

**Actions:**
=======
## Actions


>>>>>>> edba2e7a



-   Create a Teams Sample - [Microsoft Teams Samples Wish
    list](https://github.com/pnp/teams-dev-samples/issues) -- 10
    opportunities to share your Teams Dev prowess with the community
    | [<https://aka.ms/teams-sample-wishlist>]{.underline}
-   Opt in to PnP Recognition Program
    | <https://aka.ms/m365pnp-recognition>
-   Register for Sharing is Caring Events:
    -   First Time Contributor Session -- [September
        21st](https://forms.office.com/Pages/ResponsePage.aspx?id=KtIy2vgLW0SOgZbwvQuRaXDXyCl9DkBHq4A2OG7uLpdUREZVRDVYUUJLT1VNRDM4SjhGMlpUNzBORy4u)
        (EMEA, APAC & US friendly times available)
    -   Community Docs Session -- [October
        5th](https://forms.office.com/Pages/ResponsePage.aspx?id=KtIy2vgLW0SOgZbwvQuRaXDXyCl9DkBHq4A2OG7uLpdUOUdFR0U1STdGS0lXUDA2Sk1YSE1WMEtHSy4u) 
    -   PnP -- SPFx Developer Workstation Setup -- TBS
    -   PnP SPFx Samples -- Solving SPFx version differences using Node
        Version Manager -- [September
        28th](https://forms.office.com/Pages/ResponsePage.aspx?id=KtIy2vgLW0SOgZbwvQuRaXDXyCl9DkBHq4A2OG7uLpdUMDdKSjQxRDhKVzhCVUQ4VDdIQVZRVTZOSi4u) 
    -   Ask Me anything (AMA) -- Recognition Program -- [September
        7th](https://forms.office.com/Pages/ResponsePage.aspx?id=KtIy2vgLW0SOgZbwvQuRaXDXyCl9DkBHq4A2OG7uLpdUNzVJQTEyMkw4VVBIVjc3NE9PWDFDM1M3My4u)
    -   Ask Me anything (AMA) -- Script Samples -- [September
        14th](https://forms.office.com/Pages/ResponsePage.aspx?id=KtIy2vgLW0SOgZbwvQuRaXDXyCl9DkBHq4A2OG7uLpdURjNZTDA4VEJGNUYyMVlCNkZUVzlYQ0FaQy4u)
    -   Ask Me Anything (AMA) -- Power Platform Development & Samples --
        [September
        28th](https://forms.office.com/Pages/ResponsePage.aspx?id=KtIy2vgLW0SOgZbwvQuRaXDXyCl9DkBHq4A2OG7uLpdUNFJZNThMWFk0QlEzWFJNVE5aNVMzM1UwUi4u)
    -   Ask Me Anything (AMA) -- List Formatting -- [October
        5th](https://forms.office.com/Pages/ResponsePage.aspx?id=KtIy2vgLW0SOgZbwvQuRaXDXyCl9DkBHq4A2OG7uLpdUNTVHSFFMRDdDSjA0MklUSUtTQ0IxMFpPNS4u)
    -   First Time Presenter -- [October
        12th](https://forms.office.com/Pages/ResponsePage.aspx?id=KtIy2vgLW0SOgZbwvQuRaXDXyCl9DkBHq4A2OG7uLpdUNDJOOU5JREc2TUhCVzNGTTJFUldSUUNUSy4u)
    -   More than Code with VSCode -- [September
        14th](https://forms.office.com/Pages/ResponsePage.aspx?id=KtIy2vgLW0SOgZbwvQuRaXDXyCl9DkBHq4A2OG7uLpdURFZPM00xREdYMzVIOEJCWUhWRzBVMlRJWS4u) 
    -   Maturity Model Practitioners -- [September
        21st](https://forms.office.com/Pages/ResponsePage.aspx?id=KtIy2vgLW0SOgZbwvQuRaXDXyCl9DkBHq4A2OG7uLpdUODY3NVRFQ0E4SFg5WlI1TU83WFJQRklZSy4u)
        and every 3rd Tuesday of month, 7:00am PT
    -   PnP Office Hours -- 1:1 session --
        [Register](https://outlook.office365.com/owa/calendar/PnPSharingisCaring@warner.digital/bookings/)
    -   PnP Buddy System -- [Request a
        Buddy](https://forms.office.com/Pages/ResponsePage.aspx?id=KtIy2vgLW0SOgZbwvQuRaXDXyCl9DkBHq4A2OG7uLpdUMjRRUVg4NElZUUJLTEY1TVVSVDJFRFpLRS4u)
-   Download the recurrent invite for this call
    -- <http://aka.ms/m365-dev-sig>
-   Call attention to your great work by using
    the [#PnPWeekly](https://twitter.com/hashtag/PnPWeekly?src=hashtag_click) on
    Twitter.
**Microsoft Teams Development
Samples:  **(<https://aka.ms/TeamsSampleBrowser>)

-   **[Teams Tab with SSO and Microsoft Graph Toolkit
    usage](https://github.com/pnp/teams-dev-samples/tree/main/samples/tab-mgt-person)** -
    [Markus Möller](http://twitter.com/Moeller2_0) (Avanade) |
    \@Moeller2_0
-   **[Teams Tab Single Sign-on (SSO)
    Sample](https://github.com/pnp/teams-dev-samples/tree/main/samples/tab-sso) **(updated)
    **-** Doğan Erişen (Microsoft)

**Microsoft Power Platform
Samples:  **([https://aka.ms/powerplatform-samples)](https://aka.ms/powerplatform-samples)

-   No new Power Platform samples this week

**Script
Samples: ** ([https://aka.ms/script-samples)](https://aka.ms/script-samples)

-   No new Script samples this week

**Demos** delivered in this session

-   **SharePoint Approval Workflow Status Tracking with Column
    Formatting --** create dynamic multi-step expense approval workflow
    in SharePoint leveraging a Power Automate flow.   Very deliberate
    step-by-step explanation of list creation and of flow/process.
     Create 2 SharePoint lists -- Expense Types and Expense Reports
    (with column and view formatting + list form configuration), Add the
    approval process flow (a sample) to Power Automate, done!    Clear
    visual status in UI to track output and status of workflows.

-   **Build your first conversational chatbot for Teams without any
    development using --** in Bot Framework Composer, use the
    CoreWithLanguage bot template with triggers calling an Azure Bot. 
    Stephen defines various elements to have before building.  Add
    triggers to new bot -- GetREportsDialog, add OAuth login service
    connection, store turn.tokens, and install
    Microsoft.Bot.Components.Graph package for more action options,
    deploy app to Azure.  Create new Microsoft Teams app in App Studio,
    add the Azure Bot to a Channel.   

-   **Updates on the Independent Publisher Connectors for Power Platform
    --** connectors can be submitted by anyone in GitHub.com and they
    are subsequently certified by Microsoft.  Since July 19th, 8
    connectors have been submitted/certified, 11 in process.   Quick
    demo of fun dogs API -- the Placedog connector.  A Power Apps Canvas
    app displays 12 dog photos.  Connector functionality - get a dog
    photo, store it in SharePoint, and make URL available to the Power
    App.         

Thank you for your work. Samples are often showcased in Demos.
**Topics** covered in this call

-   PnP .NET library updates - [Bert
    Jansen](http://twitter.com/O365bert) (Microsoft)
    \@O365bert - [5:57](https://youtu.be/qsr-OspeYug?t=357)

-   PnP PowerShell - [Bert Jansen](http://twitter.com/O365bert)
    (Microsoft) \@O365bert - [7:30](https://youtu.be/qsr-OspeYug?t=450)

-   yo Teams updates - [Paolo Pialorsi](http://twitter.com/paolopia)
    (PiaSys.com) \@paolopia - [8:22](https://youtu.be/qsr-OspeYug?t=502)

-   Microsoft Graph Toolkit updates - [Beth
    Pan](http://twitter.com/beth_panx) (Microsoft)
    | [beth-panx](https://github.com/beth-panx) - [9:23](https://youtu.be/qsr-OspeYug?t=563)

-   Microsoft Teams Samples - [Bob
    German](http://twitter.com/Bob1German) (Microsoft) | \@Bob1German -
    [11:24](https://youtu.be/qsr-OspeYug?t=684)

-   Microsoft Power Platform Samples - [April
    Dunnam](http://twitter.com/aprildunnam) (Microsoft) | \@aprildunnam
     - [12:45](https://youtu.be/qsr-OspeYug?t=765)

-   **Demo:**  SharePoint Approval Workflow Status Tracking with Column
    Formatting - [Reza Dorrani](http://twitter.com/rezadorrani)
    (Catapult) |
    [rdorrani](https://github.com/rdorrani) -
    [15:16](https://youtu.be/qsr-OspeYug?t=916)

-   **Demo:**  Build your first conversational chatbot for Teams -
    [Stephan Bisser](http://twitter.com/stephanbisser) (Solvion) |
    \@stephanbisser - [34:39](https://youtu.be/qsr-OspeYug?t=2079)

-   **Demo:**
-   Updates on Independent Publisher Connectors for Power
    Platform - [Natalie
    Pienkowska](http://twitter.com/NataliePienkow1)[ (Microsoft) |
    \@NataliePienkow1 and ][Troy
    Taylor](http://twitter.com/troystaylor)[ (Hitachi Solutions) |
    [troystaylor](https://github.com/troystaylor) -
    [45:46](https://youtu.be/qsr-OspeYug?t=2746)]



## Resources

Additional resources around the covered topics and links from the
slides.

-   Repo --
    [rdorrani/SharePoint](https://github.com/rdorrani/SharePoint) 

-   Playlist - [SharePoint List
    Formatting](https://www.youtube.com/playlist?list=PLTyFh-qDKAiE7C_2lVNAPzgHXsBykG0Tf) 

-   [Documentation - ][Bot Framework
    Composer
    documentation](https://docs.microsoft.com/composer/)

-   [[Documentation - ][Add
    authentication to your Teams
    bot](https://docs.microsoft.com/microsoftteams/platform/bots/how-to/authentication/add-authentication?tabs=dotnet%2Cdotnet-sample)]

-   Documentation  - [Create your
    project](https://docs.microsoft.com/microsoftteams/platform/get-started/first-app-bot?tabs=vscode#create-your-project) 

-   [Connectors - ][Microsoft Power
    Platform
    Connectors](https://github.com/microsoft/PowerPlatformConnectors)

-   [Demo - ][Publish a connector to the
    Power Platform](https://youtu.be/ulTBvCHw8MU)[ -- [Natalie
    Pienkowska](http://twitter.com/NataliePienkow1) (Microsoft)  |
    \@NataliePienkow1]

-   [[How I Make Power Platform Independent Publisher Custom
    Connectors](https://www.troystaylor.com/how-i-make-power-platform-independent-publisher-custom-connectors)
    - [Troy Taylor](http://twitter.com/troystaylor) (Hitachi Solutions)
    |
    [troystaylor](https://github.com/troystaylor)]

**General resources**:

-   Samples - [Power Platform
    Samples](https://aka.ms/powerplatform-samples) | [aka.ms/](http://aka.ms/powerplatform-samples)[powerplatform](http://aka.ms/powerplatform-samples)[-samples](http://aka.ms/powerplatform-samples)
-   Microsoft 365 tenant -- [Script Samples
    Gallery](https://aka.ms/script-samples) | aka.ms/script-samples
-   [Microsoft Teams Samples
    Gallery](https://pnp.github.io/teams-dev-samples/) |
    aka.ms/teams-samples
-   [Microsoft 365 Extensibility look book
    gallery](https://adoption.microsoft.com/extensibility-look-book?WT.mc_id=m365-24198-cxa) |
    aka.ms/m365/extensibility
-   Archives - Microsoft 365 PnP Weekly
    - [Videos](https://www.youtube.com/playlist?list=PLR9nK3mnD-OVYI-St_CBiFfuL4CZbBpkC), [Podcasts](https://pnpweekly.podbean.com/)  
-   PnP Teams Quickstart
    | [aka.ms/pnp-teams-quickstart](https://aka.ms/pnp-teams-quickstart)
-   Microsoft Teams Toolkit v2.2 | <https://aka.ms/teams-toolkit>
-   [Microsoft 365 PnP Community
    hub](https://techcommunity.microsoft.com/t5/microsoft-365-pnp/ct-p/Microsoft365PnP) |
    aka.ms/m365pnp/community 
-   Microsoft Graph Toolkit in Microsoft Learn
    | <http://aka.ms/learn-mgt>
-   Viva Connections <https://aka.ms/VivaConnections>
-   [SharePoint look
    book](https://lookbook.microsoft.com/?WT.mc_id=m365-24198-cxa)
-   [Yo Teams video training package](http://aka.ms/yoteams-training)
-   [.NET Standard 2.0 version of SharePoint Online CSOM
    API](https://developer.microsoft.com/microsoft-365/blogs/net-standard-version-of-sharepoint-online-csom-apis?WT.mc_id=m365-24198-cxa)
-   [Microsoft 365 community (PnP)
    videos](http://aka.ms/m365pnp-videos) | aka.ms/m365pnp-videos
-   [Microsoft Teams Toolkit for Visual Studio
    Code](https://marketplace.visualstudio.com/items?itemName=TeamsDevApp.ms-teams-vscode-extension)
-   [yo Teams](http://aka.ms/yoteams) | aka.ms/yoteams
-   Video - [Getting started using yo
    Teams](https://youtu.be/w0OrFkzNC10) | [Wictor
    Wilén](https://twitter.com/wictor) (Avanade)| \@wictor
-   [Build a crisis management site to connect people and
    information](https://techcommunity.microsoft.com/t5/microsoft-sharepoint-blog/build-a-crisis-management-site-to-connect-people-and-information/ba-p/1216791?WT.mc_id=m365-24198-cxa)
-   [Developer
    documentation](http://aka.ms/spdev-docs) | <https://aka.ms/spdev-docs>
-   [PnP Power Shell](https://aka.ms/sppnp-powershell)
-   [SharePoint Modernization Partner
    Guidance](http://aka.ms/sppnp-modernization-partnerguidance) -
    Feedback welcome
-   Solution - [Building a modern search experiences with SharePoint
    Framework web parts](https://aka.ms/pnp-modern-search)
-   [Page transformation
    guidance](https://aka.ms/sppnp-pagetransformation)
-   [Page transformation
    videos](https://aka.ms/sppnp-pagetransformationvideos)
-   [Modernization scanner](https://aka.ms/sppnp-modernizationscanner)
-   [Microsoft 365 developer program
    site](https://developer.microsoft.com/office/dev-program?WT.mc_id=m365-24198-cxa) -
    Need to become a Tenant Admin to test look book capabilities? Get a
    Microsoft 365 E5 developer subscription (free tenant for 90 days)
-   [SharePoint Provisioning
    Service ](https://lookbook.microsoft.com/)- Easily provision
    look book designs to any tenant in the world
-   [SharePoint Provisioning templates on
    GitHub](https://github.com/SharePoint/sp-dev-provisioning-templates)
-   [PnP Provisioning Tenant Templates
    documentation](https://docs.microsoft.com/sharepoint/dev/solution-guidance/pnp-provisioning-tenant-templates?WT.mc_id=m365-24198-cxa)
-   [SharePoint Page Transformation webcast
    series](https://developer.microsoft.com/sharepoint/blogs/sharepoint-page-transformation-webcast-series?WT.mc_id=m365-24198-cxa)
-   [PnP Power Shell](https://aka.ms/sppnp-powershell)
-   [SharePoint Modernization
    Tools](https://github.com/SharePoint/sp-dev-modernization/tree/dev/Tools)

**Upcoming Calls | Recurrent Invites:**

-   **Microsoft 365 platform call** -- September 7that 8:00 am PDT
    | <https://aka.ms/m365-dev-call>
-   **Office add-in monthly call** -- September 8th at 8:00 am PDT
    | <https://aka.ms/officeaddinscall>
-   **SharePoint Framework call** -- September 9th at 7:00 am PDT
    | <https://aka.ms/spdev-spfx-call>
-   **Adaptive Cards monthly call** -- September 9th at 9:00 am PDT
| <https://aka.ms/adaptivecardscommunitycall>

-   **Power Apps monthly call** -- September 15th at 8:00 am PDT
    | <https://aka.ms/PowerAppsMonthlyCall>
-   **Microsoft 365 platform call** -- September 16th at 7:00 am PDT
    | <https://aka.ms/m365-dev-sig>
-   **Microsoft Identity Platform call** -- September 16th at 9:00 am
    PDT | <https://aka.ms/IDDevCommunityCalendar>
General Microsoft 365 Dev Special Interest Group bi-weekly calls are
targeted at anyone who's interested in the general Microsoft 365
development topics. This includes Microsoft Teams, Bots, Microsoft
Graph, CSOM, REST, site provisioning, PnP PowerShell, PnP Sites Core,
Site Designs, Microsoft Flow, PowerApps, Column Formatting, list
formatting, etc. topics. More details on the Microsoft 365 community
from [http://aka.ms/m365pnp](http://aka.ms/sppnp). We also welcome
community demos, if you are interested in doing a live demo in these
calls!
You can download recurrent invite from <http://aka.ms/m365-dev-sig>.
Welcome and join in the discussion. If you have any questions, comments,
or feedback, feel free to provide your input as comments to this post as
well. More details on the Microsoft 365 community and options to get
involved are available
from [http://aka.ms/m365pnp](http://aka.ms/sppnp).
*"Sharing is caring"*

------------------------------------------------------------------------

*Microsoft 365 PnP team, Microsoft - 3rd of September 2021*
<|MERGE_RESOLUTION|>--- conflicted
+++ resolved
@@ -14,7 +14,7 @@
 
 
 
-## Call Summary
+## Call summary
 
 
 
@@ -47,14 +47,9 @@
 (Catapult Systems) \@DavidWarnerII.   Q&A takes place in chat throughout
 the call.
 
-<<<<<<< HEAD
-
-**Actions:**
-=======
 ## Actions
 
 
->>>>>>> edba2e7a
 
 
 
