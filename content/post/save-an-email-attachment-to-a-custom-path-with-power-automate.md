--- conflicted
+++ resolved
@@ -102,11 +102,8 @@
 
 ## See it in Action
 
-<<<<<<< HEAD
 
 ## See it in Action 
-=======
->>>>>>> c026e77a
 Here I have an incoming email from the Xerox mailbox. I've been sent me
 an attachment from the Xerox Mailbox. This will trigger my flow.
 
