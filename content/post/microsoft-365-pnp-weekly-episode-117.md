---
title: "Microsoft 365 PnP Weekly - Episode 117"
date: 2021-03-08T11:46:00-05:00
author: "Vesa Juvonen"
githubname: VesaJuvonen
categories: ["PnP Weekly"]
images:
- images/blog/microsoft-365-pnp-weekly-episode-117/pnp-weekly-117.png
tags: []
type: "regular"
---

<<<<<<< HEAD
{{< image alt="pnp-weekly-117.png" src="images/blog/microsoft-365-pnp-weekly-episode-117/pnp-weekly-117.png" >}}

=======
>>>>>>> edba2e7a
In this installment of the weekly discussion revolving around the latest
news and topics on Microsoft 365, hosts -- [Vesa
Juvonen](http://twitter.com/vesajuvonen) (Microsoft) |
\@vesajuvonen, [Waldek
Mastykarz](http://twitter.com/waldekm) (Microsoft) | \@waldekm are
joined by Belgium-based Senior Service Engineer from Microsoft - [Bert
Jansen](http://twitter.com/o365bert) | \@o365bert.  

Bert splits his time coaching ISVs and Partners on how to get the most
out of their SharePoint Online experience and on PnP Community projects
-- Modernization and PnP Core SDK.   This episode's discussion focuses
on why Partners and ISVs would be interested in Microsoft 365 -- the
Intelligent file handling platform, on-site migrations -- on-prem to
cloud -- classic to modern, and on modern pages - APIs, Microsoft Graph
and PnP Core SDK. 
A blog busting 23 articles and videos were published by Microsoft and
Community members in the last week.  

This episode was recorded on Monday, March 8, 2021.


-   Video at [Microsoft 365 Community YouTube channel](https://aka.ms/m365pnp-videos)
-   Podcast format at
    [https://pnpweekly.podbean.com.](https://pnpweekly.podbean.com/)
These videos and podcasts are published each week and are intended to be
roughly 45 - 60 minutes in length.  Please do give us feedback on this
video and podcast series and also do let us know if you have done
something cool/useful so that we can cover that in the next weekly
summary! The easiest way to let us know is to share your work on Twitter
and add the hashtag [#PnPWeekly. We are always on the lookout for
refreshingly new content. "*Sharing is
caring!"*](https://twitter.com/search?q=%23pnpweekly)
Here are all the links and people mentioned in this recording. Thanks,
everyone for your contributions to the community!

Microsoft articles:

-   [Microsoft Viva announcements at Microsoft
    Ignite](https://techcommunity.microsoft.com/t5/microsoft-365-blog/microsoft-viva-announcements-at-microsoft-ignite/ba-p/2175907) - [Seth
    Patton](https://twitter.com/SethPat) (Microsoft) | \@SethPat
-   [What's New in Microsoft Teams | Microsoft Ignite
    2021](https://techcommunity.microsoft.com/t5/microsoft-teams-blog/what-s-new-in-microsoft-teams-microsoft-ignite-2021/ba-p/2118226) -
    Microsoft
-   [What's new for Microsoft Lists - Microsoft Ignite 2021 \[Mar.2-4\]
    announcements](https://techcommunity.microsoft.com/t5/microsoft-365-blog/what-s-new-for-microsoft-lists-microsoft-ignite-2021-mar-2-4/ba-p/2176242) - [Mark
    Kashman](https://twitter.com/mkashman) (Microsoft) | \@mkashman
-   [Secure and compliant collaboration with Microsoft
    Teams](https://techcommunity.microsoft.com/t5/microsoft-teams-blog/secure-and-compliant-collaboration-with-microsoft-teams/ba-p/2169463) -
    Microsoft
-   [New inclusive features in Microsoft Teams and more | Ignite 2021
    Edition](https://techcommunity.microsoft.com/t5/microsoft-teams-blog/new-inclusive-features-in-microsoft-teams-and-more-ignite-2021/ba-p/2179799) -
    Microsoft
-   [Help employees transition to hybrid work using a new SharePoint
    site template and end-user
    training](https://techcommunity.microsoft.com/t5/microsoft-sharepoint-blog/help-employees-transition-to-hybrid-work-using-a-new-sharepoint/ba-p/2181914) - [Matt
    Wolodarsky](https://twitter.com/mwolodarsky) (Microsoft)
    | \@mwolodarsky
-   [What's new in Security and Compliance in SharePoint, OneDrive, and
    Teams - Microsoft Ignite
    2021](https://techcommunity.microsoft.com/t5/microsoft-sharepoint-blog/what-s-new-in-security-and-compliance-in-sharepoint-onedrive-and/ba-p/2171879) - [Sesha
    Mani](https://twitter.com/SeshaManiS) (Microsoft) | \@SeshaManiS
-   [SharePoint Roadmap Pitstop: February
    2021](https://techcommunity.microsoft.com/t5/microsoft-sharepoint-blog/sharepoint-roadmap-pitstop-february-2021/ba-p/2173114) - [Mark
    Kashman](https://twitter.com/mkashman) (Microsoft) | \@mkashman
-   [What's new for Microsoft 365 and Teams Platform @ Ignite
    2021](https://developer.microsoft.com/microsoft-365/blogs/whats-new-for-microsoft-365-and-teams-platform-ignite-2021/) -
    Microsoft
-   [What's new for Excel add-ins developers in
    2021](https://developer.microsoft.com/microsoft-365/blogs/whats-new-for-excel-add-ins-developers-in-2021/) - [Keyur
    Patel](https://twitter.com/keyurp32) (Microsoft) | \@keyurp32
-   [Introducing Microsoft Viva
    Connections](https://myignite.microsoft.com/sessions/3d561e77-84db-4225-9f36-65ed92a54118?source=%2Ffavorites) - [Adam
    Harmetz](https://twitter.com/AdamHarmetz) (Microsoft)
    | \@AdamHarmetz
-   [What is Azure Communication Services and how to get
    started?](https://www.youtube.com/watch?v=gQdO3hJ2z0Y) - [Dan
    Wahlin](https://twitter.com/DanWahlin) (Microsoft)  
Community articles:
-   [To write code comments or not, it should not be a
    question](https://techcommunity.microsoft.com/t5/microsoft-365-pnp-blog/to-write-code-comments-or-not-it-should-not-be-a-question/ba-p/2178622) - [Elio
    Struyf](https://twitter.com/eliostruyf) (Valo Intranet) |
    \@eliostruyf
-   [Modernization lives on in PnP
    Framework](https://techcommunity.microsoft.com/t5/microsoft-365-pnp-blog/modernization-lives-on-in-pnp-framework/ba-p/2178811) - [Paul
    Bullock](https://twitter.com/pkbullock) (CaPa Creative)
    | \@pkbullock
-   [Should we use SharePoint REST or Microsoft Graph API in Power
    Automate?](https://techcommunity.microsoft.com/t5/microsoft-365-pnp-blog/should-we-use-sharepoint-rest-or-microsoft-graph-api-in-power/ba-p/2182284) - [Luise
    Freese](https://twitter.com/LuiseFreese) | \@LuiseFreese
-   [How to create a (faux) table in Adaptive Cards with Power
    Automate](https://techcommunity.microsoft.com/t5/microsoft-365-pnp-blog/how-to-create-a-faux-table-in-adaptive-cards-with-power-automate/ba-p/2188288) - [Luise
    Freese](https://twitter.com/LuiseFreese) | \@LuiseFreese
-   [Avoid Unnecessary Looping (Apply to each) in Power
    Automate](https://techcommunity.microsoft.com/t5/microsoft-365-pnp-blog/avoid-unnecessary-looping-apply-to-each-in-power-automate/ba-p/2190265) - [Leon
    Armston](https://twitter.com/LeonArmston) (Intelogy)
    | [\@LeonArmston](https://techcommunity.microsoft.com/t5/user/viewprofilepage/user-id/855621)
-   [How to start a new SPFx web part project with Microsoft Graph
    Toolkit and
    React](https://techcommunity.microsoft.com/t5/microsoft-365-pnp-blog/how-to-start-a-new-spfx-web-part-project-with-microsoft-graph/ba-p/2191526) - [Yves
    Habersaat](https://twitter.com/yhabersaat) (Sword Group)
    | [\@yhabersaat](https://techcommunity.microsoft.com/t5/user/viewprofilepage/user-id/957821)
-   [Episode #144​ - Creating Teams Link Unfurling Extensions with Yo
    Teams v 3.x](https://www.youtube.com/watch?v=GCN-pt0dhjU) - [Paolo
    Pialorsi](https://twitter.com/PaoloPia) (PiaSys) | \@PaoloPia
-   [SharePoint Framework for beginners 2021 | Episode 01 -
    Introduction](https://www.youtube.com/watch?v=WxdPb5vLRS4) - [Rob
    Pearmain](https://twitter.com/robertpearmain) (yorcloud)
    | \@robertpearmain
-   [New Features Coming to Microsoft
    Teams](https://threewill.com/new-features-coming-to-microsoft-teams/) - [William
    Holland](https://twitter.com/_wcholland) (ThreeWill)
    | \@\_wcholland
-   [\[SPFx\] Init API permissions for your SPFx projects without
    deploying
    them](https://michaelmaillot.github.io/tips/20210302-spfx-api-permissions/) - [Michaël
    Maillot](https://twitter.com/michael_maillot) (onepoint)
    | [\@michael](https://techcommunity.microsoft.com/t5/user/viewprofilepage/user-id/43617)\_maillot
-   [SharePoint Syntex AI - tips for choosing between document
    understanding and form processing
    models](https://www.sharepointnutsandbolts.com/2021/03/syntex-tips-document-understanding-forms-processing.html) - [Chris
    O'Brien](https://twitter.com/ChrisO_Brien) (Content+Cloud)
    | \@ChrisO_Brien
Additional resources:
-   Migration Tool - [Metalogix Content Matrix
    (Qwest)](https://www.quest.com/products/metalogix-content-matrix/) 

-   Blog -- [Microsoft 365 PnP
    Blog](https://aka.ms/m365pnp/community/blog) 

-   [PnP Sharing is Caring
    initiative](https://aka.ms/sharing-is-caring) - Getting started
    guidance and training for using GitHub and contributing to the
    community

-   Want to ask a question or in general engage with the community - Add
    a note in the Microsoft 365 PnP Community hub
    at <https://aka.ms/m365pnp/community>

-   Check out all the great community calls, SDKs, and tooling for
    Microsoft 365 from <https://aka.ms/m365pnp>
If you'd like to hear from a specific community member in an upcoming
recording and/or have specific questions for Microsoft 365 engineering
or visitors -- please let us know. We will do our best to address your
requests or questions.


*"Sharing is caring!"*<|MERGE_RESOLUTION|>--- conflicted
+++ resolved
@@ -10,11 +10,6 @@
 type: "regular"
 ---
 
-<<<<<<< HEAD
-{{< image alt="pnp-weekly-117.png" src="images/blog/microsoft-365-pnp-weekly-episode-117/pnp-weekly-117.png" >}}
-
-=======
->>>>>>> edba2e7a
 In this installment of the weekly discussion revolving around the latest
 news and topics on Microsoft 365, hosts -- [Vesa
 Juvonen](http://twitter.com/vesajuvonen) (Microsoft) |
