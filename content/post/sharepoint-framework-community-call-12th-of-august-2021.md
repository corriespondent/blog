---
title: "SharePoint Framework Community Call -- 12th of August, 2021"
date: 2021-08-13T01:27:00-04:00
author: "Vesa Juvonen"
githubname: VesaJuvonen
categories: ["Microsoft Viva and SPFx community call recordings"]
images:
- images/blog/sharepoint-framework-community-call-12th-of-august-2021/210812-together-mode.gif
tags: []
type: "regular"
---

SharePoint Framework Special Interest Group (SIG) bi-weekly community
call recording from August 12th is now available from the Microsoft 365
Community YouTube channel at <http://aka.ms/m365pnp-videos>. You can use
SharePoint Framework for building solutions for **Microsoft Teams** and
for **SharePoint** Online.

<<<<<<< HEAD

## Call Summary
=======
## Call summary

>>>>>>> edba2e7a

Summer and Fall community call schedule updates reviewed.  Register
today for August events on
[Sharing-is-caring](https://pnp.github.io/sharing-is-caring/).    [PnP
Recognition Program](https://aka.ms/m365pnp-recognition) announced.  
[Viva Connections public developer
preview!](https://aka.ms/viva/connections/developer/preview)  
**SharePoint Framework v1.13 beta** released a few weeks back with
preview on the Viva Connections mobile experiences support.  Released
**PnPjs Client-Side Libraries** v2.8.0 and **CLI for Microsoft 365**
v3.13.0 Preview.
**Latest project updates include: ** (**Bold** indicates update from
previous report 2 weeks ago) 

  **PnP Project**                         **Current version**                          **Release/Status**
  SharePoint Framework (SPFx)             v1.12.1, v1.13 beta                           
  PnPjs Client-Side Libraries             **v2.8.0**                                   v3.0.0 developments underway
  CLI for Microsoft 365                   **v3.13.0 Preview**, v4.0.0 Preview          v4.0.0 to release this fall
  Reusable SPFx React Controls            v2.8.0 (SPFx v1.11), v3.2.1 (SPFx v1.12.1)    
  Reusable SPFx React Property Controls   v2.7.0 (SPFx v1.11), v3.2.0 (SPFx v1.12.1)    
  PnP SPFx Generator                      v1.16.0                                      v1.17.0 on the way
  PnP Modern Search                       v4.3.0 & v3.21.0                              

There were 4** PnP web part samples** delivered in the last 2 weeks as
well.  Nice work!    The host of this call is [Patrick
Rodgers](http://twitter.com/mediocrebowler) (Microsoft) |
\@mediocrebowler.  Q&A takes place in chat throughout the call.
{{< image alt="210812-together-mode.gif" src="images/blog/sharepoint-framework-community-call-12th-of-august-2021/210812-together-mode.gif" >}}
Ahhhh, the Comfy seats today!     Everyone is alive with sporting
colorful clothing.   Great to see you.     

<<<<<<< HEAD

**Actions:**
=======
## Actions


>>>>>>> edba2e7a



-   Add to your calendar - **Microsoft 365 platform
    call ** | <https://aka.ms/m365-dev-call>  (Weekly call starting
    31st of August)
-   Opt in to PnP Recognition Program |
    <https://aka.ms/m365pnp-recognition>
-   Register for Sharing is Caring Events:
    -   First Time Contributor Session -- [August
        31st](https://forms.office.com/Pages/ResponsePage.aspx?id=KtIy2vgLW0SOgZbwvQuRaXDXyCl9DkBHq4A2OG7uLpdUREZVRDVYUUJLT1VNRDM4SjhGMlpUNzBORy4u)
        (EMEA, APAC & US friendly times available)
    -   Community Docs Session -- [August
        23rd](https://forms.office.com/Pages/ResponsePage.aspx?id=KtIy2vgLW0SOgZbwvQuRaXDXyCl9DkBHq4A2OG7uLpdUOUdFR0U1STdGS0lXUDA2Sk1YSE1WMEtHSy4u)
    -   PnP -- SPFx Developer Workstation Setup -- [August
        24th](https://forms.office.com/Pages/ResponsePage.aspx?id=KtIy2vgLW0SOgZbwvQuRaXDXyCl9DkBHq4A2OG7uLpdUM0xJTFJZN01MWlZQVFc3UjgxRUxQQkhDSS4u) 
         
    -   PnP SPFx Samples -- Solving SPFx version differences using Node
        Version Manager -- [August
        25th](https://forms.office.com/Pages/ResponsePage.aspx?id=KtIy2vgLW0SOgZbwvQuRaXDXyCl9DkBHq4A2OG7uLpdUMDdKSjQxRDhKVzhCVUQ4VDdIQVZRVTZOSi4u)
    -   Ask me anything -- Recognition Program -- [September
        7th](https://forms.office.com/Pages/ResponsePage.aspx?id=KtIy2vgLW0SOgZbwvQuRaXDXyCl9DkBHq4A2OG7uLpdUNzVJQTEyMkw4VVBIVjc3NE9PWDFDM1M3My4u)
    -   Ask me anything -- Script Samples -- [September
        14th](https://forms.office.com/Pages/ResponsePage.aspx?id=KtIy2vgLW0SOgZbwvQuRaXDXyCl9DkBHq4A2OG7uLpdURjNZTDA4VEJGNUYyMVlCNkZUVzlYQ0FaQy4u)
    -   Ask Me Anything -- Power Platform Development & Samples --
        [September
        28th](https://forms.office.com/Pages/ResponsePage.aspx?id=KtIy2vgLW0SOgZbwvQuRaXDXyCl9DkBHq4A2OG7uLpdUNFJZNThMWFk0QlEzWFJNVE5aNVMzM1UwUi4u)
    -   First Time Presenter -- [August
        30th](https://forms.office.com/Pages/ResponsePage.aspx?id=KtIy2vgLW0SOgZbwvQuRaXDXyCl9DkBHq4A2OG7uLpdUNDJOOU5JREc2TUhCVzNGTTJFUldSUUNUSy4u)
    -   More than Code with VSCode -- TBS
    -   Maturity Model Practitioners -- [August
        17th](https://forms.office.com/Pages/ResponsePage.aspx?id=KtIy2vgLW0SOgZbwvQuRaXDXyCl9DkBHq4A2OG7uLpdUODY3NVRFQ0E4SFg5WlI1TU83WFJQRklZSy4u)
        and every 3rd Tuesday of month, 7:00am PT
-   PnP Office Hours -- 1:1 session --
    [Register](https://outlook.office365.com/owa/calendar/PnPSharingisCaring@warner.digital/bookings/)
-   PnP Buddy System -- [Request a
    Buddy](https://forms.office.com/Pages/ResponsePage.aspx?id=KtIy2vgLW0SOgZbwvQuRaXDXyCl9DkBHq4A2OG7uLpdUMjRRUVg4NElZUUJLTEY1TVVSVDJFRFpLRS4u)
-   Download the recurrent invite for this call
    -- <https://aka.ms/spdev-spfx-call>

## Demos

-   **Executive room reservation tool for Microsoft Teams** **and Viva
    Connections built with SPFx** - app for booking limited rooms by
    authorized users.  See app in Teams and then view the ACE (Adaptive
    Card Extension) cards with deep links to other Teams apps, in the
    Viva Connections Dashboard.   ACE cards can be targeted to specific
    users.   Look at code for CardView, QuickVew, Card State, button
    actions and at how data is accessed and merged with template.      

-   **My Lists Notifications SPFx extensions** -- this application
    extension allows a user to receive activity notifications from
    selected lists or libraries -- i.e., add/delete/modify document in
    library, approval completed, etc.   Easily view and clear
    notifications.   Updates screen only when there is new
    notification.   Uses Socket.io service courtesy of Microsoft Graph
    to manage list subscriptions and notifications and then uses
    getListActivities to get particulars on the activity. 

-   **Using OneDrive Apps folder to save user's preferences
    cross-device** -- an SPFx web part for saving user settings or
    preferences (i.e., dark/light theme, temporary secrets, etc.) in the
    OneDrive Apps folder.   Web part calls Microsoft Graph API. 
    Preference changes made in any of the user's devices are reflected
    in other devices.   Step through the code.          



**SPFx extension samples:  (<https://aka.ms/spfx-extensions>)**

-   **No samples**



**SPFx web part samples:  (<https://aka.ms/spfx-webparts>)**

-   **HTML Templating - [Fabio
    Franzini](http://twitter.com/franzinifabio)  |
    [@](https://twitter.com/franzinifabio)[franzinifabio](https://twitter.com/franzinifabio)**
-   **[Telephone
    Directory](https://github.com/pnp/sp-dev-fx-webparts/tree/main/samples/react-graph-telephonedirectory)
    -- mrkhandev**
-   **[Accordion Dynamic
    Sections](https://github.com/pnp/sp-dev-fx-webparts/blob/main/samples/react-accordion-dynamic-section/README.md) -
    [Ari
    Gunawan](http://twitter.com/AriGunawan3023) | \@AriGunawan3023**
-   **Fluent UI Theme Variant - [Fabio
    Franzini](http://twitter.com/franzinifabio) | \@franzinifabio**

Thank you for your great work.  Samples are often showcased in Demos. 
<<<<<<< HEAD

**Agenda items:**
=======
  
## Agenda items
>>>>>>> edba2e7a

-   SharePoint Framework - [Vesa
    Juvonen](http://twitter.com/vesajuvonen) (Microsoft)
    \@vesajuvonen - [6:31](https://youtu.be/jJGkhttndU0?t=391)
-   PnPjs Client-Side Libraries - [Julie
    Turner](http://twitter.com/jfj1997) (Sympraxis Consulting)
    \@jfj1997 -- [9:13](https://youtu.be/jJGkhttndU0?t=553)
-   CLI for Microsoft 365 - [Patrick
    Rodgers](http://twitter.com/mediocrebowler) (Microsoft)
    \@mediocrebowler -- [10:54](https://youtu.be/jJGkhttndU0?t=654)
-   PnP SPFx Controls - [Patrick
    Rodgers](http://twitter.com/mediocrebowler) (Microsoft)
    \@mediocrebowler -- [11:31](https://youtu.be/jJGkhttndU0?t=691)
-   PnP Modern Search - [Patrick
    Rodgers](http://twitter.com/mediocrebowler) (Microsoft)
    \@mediocrebowler -- [12:04](https://youtu.be/jJGkhttndU0?t=724)
-   PnP SPFx Samples - [Hugo
    Bernier](https://twitter.com/bernierh) (Tahoe Ninjas) |
    \@bernierh -- [12:39](https://youtu.be/jJGkhttndU0?t=759)

## Demos

-   **Demo:**  Executive room reservation tool for Microsoft Teams and
    Viva Connections built with SPFx -- [**Julie
    Turner**](http://twitter.com/jfj1997) (Sympraxis Consulting) |
    \@jfj1997 & [**Derek
    Cash-Peterson**](https://twitter.com/spdcp)** **(Sympraxis
    Consulting) | \@spdpc --
    [15:52](https://youtu.be/jJGkhttndU0?t=952)

-   **Demo:**  My Lists Notifications SPFx extensions -- [**Hugo
    Bernier**](http://twitter.com/bernierh)** **(Microsoft) |
    \@bernierh & [**João Mendes**](http://twitter.com/joaojmendes)
    (Storm Technology) |
    [joaojmendes](https://github.com/joaojmendes) --
    [30:53](https://youtu.be/jJGkhttndU0?t=1853)

-   **Demo:**  Using OneDrive Apps folder to save user's preferences
    cross-device -- [**Giuliano De
    Luca**](http://twitter.com/DeLucaGiulian) **|**
    [\@delucagiulian](https://techcommunity.microsoft.com/t5/user/viewprofilepage/user-id/1038317)

    [--][ [46:04](https://youtu.be/jJGkhttndU0?t=2764)]


## Resources

Additional resources around the covered topics and links from the
slides.

-   Samples - [SharePoint Framework sample solutions for Microsoft
    Teams](https://github.com/pnp/spfx-teams) 

-   Get Started -- [Adaptive Cards](https://adaptivecards.io/) 

-   Demo -- [COVID Self Attestation Demo delivered in SharePoint
    Framework Community Call -- 15th of July,
    2021](https://techcommunity.microsoft.com/t5/microsoft-365-pnp-blog/sharepoint-framework-community-call-15th-of-july-2021/ba-p/2481294) 

-   Sample - [My Lists
    Notifications](https://github.com/pnp/sp-dev-fx-extensions/tree/main/samples/react-application-my-lists-notifications) 

-   Article - [MY LISTS
    NOTIFICATIONS](https://joaojmendes.com/2021/07/11/my-lists-notifications/) 

-   YouTube Channel - [Giuliano De
    Luca](https://www.youtube.com/giulianodeluca) 

-   Blog - [Giuliano De Luca](https://delucagiuliano.com/) 
**General Resources:**

-   Viva Connections <https://aka.ms/VivaConnections>

-   Archives - Microsoft 365 PnP Weekly
    - [Videos](https://www.youtube.com/playlist?list=PLR9nK3mnD-OVYI-St_CBiFfuL4CZbBpkC), [Podcasts](https://pnpweekly.podbean.com/)  

-   Tools - [Teams Toolkit (v2.2
    Preview)](https://aka.ms/teams-toolkit) 

-   Tools - [Microsoft Teams Framework
    (TeamsFx)](https://github.com/officedev/teamsfx) 

-   Gallery - [Microsoft 365 Extensibility look book
    gallery](https://aka.ms/m365/extensibility)   

-   [Microsoft Build sessions
    guide](https://aka.ms/modernworkbuildsessions) (Modern Work Digital
    Brochure) - aka.ms/modernworkbuildsessions

-   SharePoint Framework - v1.12.1 npm install
    --g [\@microsoft](https://techcommunity.microsoft.comhttps://techcommunity.microsoft.com/t5/user/viewprofilepage/user-id/41501)/generator-sharepoint\@next

-   [CLI for Microsoft 365
    v3](https://developer.microsoft.com/office/blogs/cli-microsoft-365-3/)

-   [CodeTour](https://aka.ms/codetour)

-   [Sharing is Caring](https://aka.ms/sharing-is-caring) |
    aka.ms/sharing-is-caring

-   [Tools - ](http://aka.ms/pnp-search)[PnP Modern Search
    v4](https://microsoft-search.github.io/pnp-modern-search/)[ 
    | ](http://aka.ms/pnp-search)<https://aka.ms/pnp-search>

-   [M365 PnP site](https://aka.ms/m365pnp) | aka.ms/m365pnp

-   [SharePoint Starter Kit
    v2](https://github.com/pnp/sp-starter-kit/tree/v2)

-   Blog: "[A Lap Around Microsoft Graph Toolkit" blog
    series](https://aka.ms/mgtLap)

-   [New Microsoft 365 Patterns and Practices (PnP) team model with new
    community
    leads](https://developer.microsoft.com/microsoft-365/blogs/new-microsoft-365-patterns-and-practices-pnp-team-model-with-new-community-leads/)

-   [Microsoft 365 Community
    Content](http://aka.ms/m365-community-docs) (non-Dev docs)

-   [PnP SPFx web part samples](http://aka.ms/spfx-webparts)

-   [PnP SPFx extension samples](http://aka.ms/spfx-extensions)

-   [GitHub PnPjs](https://github.com/pnp/pnpjs/)

-   Tutorials - [Getting started with SharePoint Framework v1.10
    Tutorials](https://www.youtube.com/playlist?list=PLR9nK3mnD-OXvSWvS2zglCzz4iplhVrKq) (12
    videos)

-   Tutorials - [Getting started with SharePoint Framework v1.10
    Extensions](https://www.youtube.com/playlist?list=PLR9nK3mnD-OXtWO5AIIr7nCR3sWutACpV) (6
    videos)

-   Docs - [Tutorials and training material for SharePoint
    Development](https://docs.microsoft.com/sharepoint/dev/training/training/?wt.mc_id=YT_CCrecording)

-   [SPFX Training Package](https://aka.ms/spfx-training)

-   [SPFx Web Parts](https://aka.ms/spfx-webparts)

-   [SPFx Extensions](https://aka.ms/spfx-extensions)

-   [SPFx Library Components](http://aka.ms/spfx-library-components)

-   Documentation - [PnPjs v2
    documentation](https://pnp.github.io/pnpjs/)

-   Link - [Microsoft 365 developer
    training](https://aka.ms/M365DevTraining)

-   Link - [Office 365 Developer Program](https://aka.ms/O365DevProgram)

-   [Latest documentation on SharePoint
    Framework](http://aka.ms/spdev-docs)

-   Found an issue with SharePoint Dev? - please let us know
    at <http://aka.ms/spdev-issues>

-   [Reusable web part property
    controls](https://sharepoint.github.io/sp-dev-fx-property-controls/)

-   [Reusable react controls for SharePoint Framework
    solutions](https://sharepoint.github.io/sp-dev-fx-controls-react/)

-   [Reusable controls
    webcast](https://dev.office.com/blogs/webcast-reusable-controls-for-your-sharepoint-framework-solutions)

-   [Office 365 CLI](https://sharepoint.github.io/office365-cli/)

-   [PnP SPFx Yeoman Generator](https://github.com/pnp/generator-spfx) -
    Extends the out-of-the-box experience with open-source community
    capabilities

-   [SharePoint Dev UserVoice](http://aka.ms/spdev-uservoice) - for new
    feature requests

## Other topics mentioned

-   [SharePoint dev
    documentation](https://docs.microsoft.com/sharepoint/dev/)
-   [SharePoint dev issue
    list](https://github.com/SharePoint/sp-dev-docs/issues)


**Upcoming Calls | Recurrent Invites:**

-   **Power Apps monthly call** -- August 18th at 8:00 am PDT
    | <https://aka.ms/PowerAppsMonthlyCall>
-   **M365 General Dev call --** August 19th at 7:00 am PDT
    | <https://aka.ms/m365-dev-sig>
-   **Microsoft Identity Platform --** August 19th at 9:00 am PDT
    | <https://aka.ms/IDDevCommunityCalendar>
-   **SharePoint Framework call** -- August 26th at 7:00 am PDT
    | <https://aka.ms/spdev-spfx-call>
-   **Microsoft 365 platform** **--** August 31st at 8 AM
    PDT | <https://aka.ms/m365-dev-call>  (Starts from the 31st of
    August as weekly cycle)
-   **Office add-in monthly call --** September 8th at 8:00 am PDT |
    <https://aka.ms/officeaddinscall>
-   **Adaptive Cards monthly call --** September 9th at 9:00 am PDT
| <https://aka.ms/adaptivecardscommunitycall>

PnP SharePoint Framework Special Interest Group bi-weekly calls are
targeted at anyone who is interested in the JavaScript-based development
towards Microsoft Teams, SharePoint Online, and also on-premises. SIG
calls are used for the following objectives.

-   SharePoint Framework engineering update from Microsoft
-   Talk about PnP JavaScript Core libraries
-   Office 365 CLI Updates
-   SPFx reusable controls
-   PnP SPFx Yeoman generator
-   Share code samples and best practices
-   Possible engineering asks for the field - input, feedback, and
    suggestions
-   Cover any open questions on the client-side development
-   Demonstrate SharePoint Framework in practice in Microsoft Teams or
    SharePoint context
-   You can download a recurrent invite
    from <https://aka.ms/spdev-spfx-call>. Welcome and join the
    discussion!

*"Sharing is caring"*

------------------------------------------------------------------------

*Microsoft 365 PnP team, Microsoft - 13th of August 2021*<|MERGE_RESOLUTION|>--- conflicted
+++ resolved
@@ -16,13 +16,8 @@
 SharePoint Framework for building solutions for **Microsoft Teams** and
 for **SharePoint** Online.
 
-<<<<<<< HEAD
-
-## Call Summary
-=======
 ## Call summary
 
->>>>>>> edba2e7a
 
 Summer and Fall community call schedule updates reviewed.  Register
 today for August events on
@@ -54,14 +49,9 @@
 Ahhhh, the Comfy seats today!     Everyone is alive with sporting
 colorful clothing.   Great to see you.     
 
-<<<<<<< HEAD
-
-**Actions:**
-=======
 ## Actions
 
 
->>>>>>> edba2e7a
 
 
 
@@ -152,13 +142,8 @@
     Franzini](http://twitter.com/franzinifabio) | \@franzinifabio**
 
 Thank you for your great work.  Samples are often showcased in Demos. 
-<<<<<<< HEAD
-
-**Agenda items:**
-=======
   
 ## Agenda items
->>>>>>> edba2e7a
 
 -   SharePoint Framework - [Vesa
     Juvonen](http://twitter.com/vesajuvonen) (Microsoft)
