--- conflicted
+++ resolved
@@ -90,11 +90,7 @@
 
 After you pasted the code,
 
-<<<<<<< HEAD
-* click **Next**
-=======
 * select **Next**
->>>>>>> edba2e7a
 * pick an account out of the list of accounts
 
 You will be seeing this message and can close this browser tab- we
