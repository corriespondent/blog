---
title: "Microsoft 365 Platform Call -- 28th of December, 2021"
date: 2021-12-29T01:16:00-05:00
author: "Vesa Juvonen"
githubname: VesaJuvonen
categories: ["Microsoft 365 platform call recordings"]
images:
- images/blog/microsoft-365-platform-call-28th-of-december-2021/recording-28th-dec.png
tags: []
type: "regular"
---

Microsoft 365 Platform Community Call - weekly community call recording
from December 28th, is now available from the Microsoft 365 Community
YouTube channel
at [http://aka.ms/m365pnp/videos](http://aka.ms/m365pnp-videos)


**Call Summary**

Welcome to the weekly call focused on capabilities of the Microsoft 365
platform.   

-   Register for the [Microsoft 365 Developer
    Program](https://aka.ms/m365/devprogram) and get a free E5 developer
    tenant with instant availability and other assets.  For development
    usage only!
-   Get started with [free training
    modules](https://aka.ms/m365/dev/learn) to accelerate learning
    Microsoft 365 platform capabilities. Now with new Viva Connections
    training!
-   Preview the [Microsoft 365 Sample Solution
    Gallery](https://aka.ms/m365/samples) with 640+ samples from
    Microsoft and community that allow you to learn by example, expedite
    your development and appreciate what is possible.
-   Sign up and participate in one of a growing number of events hosted
    by [Sharing is Caring](https://pnp.github.io/sharing-is-caring/)
    during January-February.   Upcoming Ask Me Anything (AMA) sessions
    for PnP Search and Open Discussions in January!   New class **Viva
    Connections ACEs (Feb 2022)**
-   Join us for Viva Connections and SharePoint Framework community
    call, 30th of December \@7:00 AM PT.  Three demos will be
    delivered - Building Viva Connection ACE extension or managing
    Planner Tasks, Viva Connections ACEs CardView Types in SharePoint
    Framework, and SharePoint Framework design patterns.
-   Hear the summary of two recently published Microsoft 365 Platform
    related posts.
-   Thank you for the 2021, we are looking forward on the 2022 together
    with you...
-   Q&A / AMA / Discussion / Ad-hoc demos / and more\...  Discussion and
    Resources referenced below 

The host of this call was [Vesa
Juvonen](http://twitter.com/vesajuvonen) (Microsoft) |
\@vesajuvonen.  Discussion takes place throughout this call.   

**Microsoft 365 Platform News Flash**

-   [New features in Microsoft Graph Bookings APIs provide enhanced
    booking
    infrastructure](https://devblogs.microsoft.com/microsoft365dev/new-features-in-microsoft-graph-bookings-apis-provide-enhanced-booking-infrastructure/)
-   [Microsoft Graph Bookings APIs now available on the v1
    endpoint](https://devblogs.microsoft.com/microsoft365dev/microsoft-graph-bookings-apis-now-available-on-the-v1-endpoint/)

<<<<<<< HEAD

**Actions:**
=======
## Actions


>>>>>>> edba2e7a



-   Submit a [Sample
    request](https://github.com/pnp/sp-dev-fx-webparts/issues/new?assignees=&labels=type%3Asample-request%2CHelp+wanted+%F0%9F%AA%A7&template=samplerequest.yml) to
    create a web part that replicates the on prem capability - Check
    Permissions. 
-   Holiday Break Challenge!!! Choose and update an SPFx sample v1.7,
    v1.8, v1.9, earn a special Credly badge. 
-   Opt into PnP Recognition Program
    | <https://aka.ms/m365pnp-recognition>
-   **Register for Sharing is Caring Events:**
    -   Ask me anything (AMA) PnP Search -- [Tuesday, January 11th, 9am
        PST](https://forms.office.com/Pages/ResponsePage.aspx?id=KtIy2vgLW0SOgZbwvQuRaXDXyCl9DkBHq4A2OG7uLpdUOFpKRjdQQVlWOEdaRlk2WkI3WUVQWFVNUC4u)
    -   First Time Contributor Session -- [Tuesday, January 25th, 2pm
        PST](https://forms.office.com/Pages/ResponsePage.aspx?id=KtIy2vgLW0SOgZbwvQuRaXDXyCl9DkBHq4A2OG7uLpdUREZVRDVYUUJLT1VNRDM4SjhGMlpUNzBORy4u)
    -   Community Docs Session -- 2022 Sessions Coming Soon  
    -   Power Platform Samples -- First Time Contributor -- [Tuesday,
        January 18th, 1pm
        PST](https://forms.office.com/pages/responsepage.aspx?id=KtIy2vgLW0SOgZbwvQuRaXDXyCl9DkBHq4A2OG7uLpdUMTFJWFFGVUxBNUFZQjZWRUdaOE5BMFkwNS4u)
    -   PnP -- SPFx Developer Workstation Setup -- [Tuesday, February
        8th, 2pm
        PST](https://forms.office.com/Pages/ResponsePage.aspx?id=KtIy2vgLW0SOgZbwvQuRaXDXyCl9DkBHq4A2OG7uLpdUM0xJTFJZN01MWlZQVFc3UjgxRUxQQkhDSS4u)
    -   PnP SPFx Samples -- Solving SPFx version differences using Node
        Version Manager -- [Wednesday, January 26th, 7am
        PST](https://forms.office.com/Pages/ResponsePage.aspx?id=KtIy2vgLW0SOgZbwvQuRaXDXyCl9DkBHq4A2OG7uLpdUMDdKSjQxRDhKVzhCVUQ4VDdIQVZRVTZOSi4u)
    -   First Time Presenter -- [Wednesday, February 9th, 9am
        PST](https://forms.office.com/Pages/ResponsePage.aspx?id=KtIy2vgLW0SOgZbwvQuRaXDXyCl9DkBHq4A2OG7uLpdUNDJOOU5JREc2TUhCVzNGTTJFUldSUUNUSy4u)
    -   More than Code with VSCode -- [Tuesday, February 15th, 2pm
        PST](https://forms.office.com/Pages/ResponsePage.aspx?id=KtIy2vgLW0SOgZbwvQuRaXDXyCl9DkBHq4A2OG7uLpdURFZPM00xREdYMzVIOEJCWUhWRzBVMlRJWS4u)
    -   Maturity Model Practitioners -- [Tuesday, January 18th, 7am
        PST](https://forms.office.com/Pages/ResponsePage.aspx?id=KtIy2vgLW0SOgZbwvQuRaXDXyCl9DkBHq4A2OG7uLpdUODY3NVRFQ0E4SFg5WlI1TU83WFJQRklZSy4u) (every
        3rd Tuesday of month, 7:00am PT)
    -   Getting Started with Viva Connection ACEs (2-part session) --
        TBS soon
    -   PnP Office Hours -- 1:1 session
        -- [Register](https://outlook.office365.com/owa/calendar/PnPSharingisCaring@warner.digital/bookings/)
    -   PnP Buddy System -- [Request a
        Buddy](https://forms.office.com/Pages/ResponsePage.aspx?id=KtIy2vgLW0SOgZbwvQuRaXDXyCl9DkBHq4A2OG7uLpdUMjRRUVg4NElZUUJLTEY1TVVSVDJFRFpLRS4u)
-   Request a Demo spot on the
    call -- <https://aka.ms/m365pnp/request/demo>
-   Download the recurrent invite for this call
    -- [https://aka.ms/m365-dev-call](https://aka.ms/m365-dev-call%C2%A0)
-   Call attention to your great work by using
    the [#PnPWeekly](https://twitter.com/hashtag/PnPWeekly?src=hashtag_click) on
    Twitter.
{{< image alt="211228-together-mode.gif" src="images/blog/microsoft-365-platform-call-28th-of-december-2021/211228-together-mode.gif" >}}

Always nice to see YOU and the actual people who are behind the scenes
of this community.  Wishing you a happy and healthy entry into 2022.
**Discussion and Resources referenced **in this session

-   Developer tenant renewals and possibility of multi-geo and GCC dev
    tenants.
-   Cloud adoption challenges/opportunities WW including supporting work
    related to personal data security in EU. 
    <https://servicetrust.microsoft.com>
-   Global datacenters - [Where your Microsoft 365 customer data is
    stored](https://docs.microsoft.com/microsoft-365/enterprise/o365-data-locations?view=o365-worldwide)
-   Updates on combining PnP Community calls -- no changes at present.
-   Microsoft 365 Developer call promotion (agenda, recordings, demos)
    on twitter [\@Microsoft365Dev](https://twitter.com/microsoft365dev)
    and on Facebook <https://www.facebook.com/M365Dev>. 
-   Logic behind not provisioning Site Assets library when providing
    site?  Code at [SharePoint Provisioning
    Service](https://github.com/SharePoint/sp-provisioning-service), In
    [Script Samples Library](https://pnp.github.io/script-samples/) see
    [Ensure the Site Assets Library is
    created](https://pnp.github.io/script-samples/spo-ensure-siteassets-library/README.html?tabs=cli-m365-ps). 
    Plugs for Unified [Sample Solution
    Gallery](https://adoption.microsoft.com/sample-solution-gallery) and
    [PnP Recognition Program](https://pnp.github.io/recognitionprogram/)
-   [Microsoft Loop](https://365trainingportal.com/microsoft-loop/) --
    previewed at Ignite, details to come in 2022.  Fluid Framework is
    behind Microsoft Loop.  See [Fluid Framework
    Documentation](https://fluidframework.com/docs/) and learn about
    connecting to the Azure Fluid Relay.  Post -- [Stay in sync with
    Microsoft
    Loop](https://devblogs.microsoft.com/microsoft365dev/stay-in-sync-with-microsoft-loop/). 
**Agenda:** 

-   Latest updates and news on the Microsoft 365 platform -- [Vesa
    Juvonen](http://twitter.com/vesajuvonen) (Microsoft) |
    \@vesajuvonen -- [7:19](https://youtu.be/goyvp3Eh-1s?t=439)
-   Open discussion on any topics around Microsoft 365 --
    [9:37](https://youtu.be/goyvp3Eh-1s?t=577)

**General resources**:

-   Archives - Microsoft 365 PnP Weekly
    - [Videos](https://www.youtube.com/playlist?list=PLR9nK3mnD-OVYI-St_CBiFfuL4CZbBpkC), [Podcasts](https://pnpweekly.podbean.com/)  
-   PnP Teams Quickstart
    | [aka.ms/pnp-teams-quickstart](https://aka.ms/pnp-teams-quickstart)
-   Microsoft Teams Toolkit v2.2 | <https://aka.ms/teams-toolkit>
-   [Microsoft 365 PnP Community
    hub](https://techcommunity.microsoft.com/t5/microsoft-365-pnp/ct-p/Microsoft365PnP) |
    aka.ms/m365pnp/community 
-   Microsoft Graph Toolkit in Microsoft Learn
    | <http://aka.ms/learn-mgt>
-   Viva Connections <https://aka.ms/VivaConnections>
-   [SharePoint look
    book](https://lookbook.microsoft.com/?WT.mc_id=m365-24198-cxa)
-   [Yo Teams video training package](http://aka.ms/yoteams-training)
-   [.NET Standard 2.0 version of SharePoint Online CSOM
    API](https://developer.microsoft.com/microsoft-365/blogs/net-standard-version-of-sharepoint-online-csom-apis?WT.mc_id=m365-24198-cxa)
-   [Microsoft 365 community (PnP)
    videos](http://aka.ms/m365pnp-videos) | aka.ms/m365pnp-videos
-   [Microsoft Teams Toolkit for Visual Studio
    Code](https://marketplace.visualstudio.com/items?itemName=TeamsDevApp.ms-teams-vscode-extension)
-   [yo Teams](http://aka.ms/yoteams) | aka.ms/yoteams
-   Video - [Getting started using yo
    Teams](https://youtu.be/w0OrFkzNC10) | [Wictor
    Wilén](https://twitter.com/wictor) (Avanade)| \@wictor
-   [Build a crisis management site to connect people and
    information](https://techcommunity.microsoft.com/t5/microsoft-sharepoint-blog/build-a-crisis-management-site-to-connect-people-and-information/ba-p/1216791?WT.mc_id=m365-24198-cxa)
-   [Developer
    documentation](http://aka.ms/spdev-docs) | <https://aka.ms/spdev-docs>
-   [PnP Power Shell](https://aka.ms/sppnp-powershell)
-   [SharePoint Modernization Partner
    Guidance](http://aka.ms/sppnp-modernization-partnerguidance) -
    Feedback welcome
-   Solution - [Building a modern search experiences with SharePoint
    Framework web parts](https://aka.ms/pnp-modern-search)
-   [Page transformation
    guidance](https://aka.ms/sppnp-pagetransformation)
-   [Page transformation
    videos](https://aka.ms/sppnp-pagetransformationvideos)
-   [Modernization scanner](https://aka.ms/sppnp-modernizationscanner)
-   [Microsoft 365 developer program
    site](https://developer.microsoft.com/office/dev-program?WT.mc_id=m365-24198-cxa) -
    Need to become a Tenant Admin to test look book capabilities? Get a
    Microsoft 365 E5 developer subscription (free tenant for 90 days)
-   [SharePoint Provisioning
    Service ](https://lookbook.microsoft.com/)- Easily provision
    look book designs to any tenant in the world
-   [SharePoint Provisioning templates on
    GitHub](https://github.com/SharePoint/sp-dev-provisioning-templates)
-   [PnP Provisioning Tenant Templates
    documentation](https://docs.microsoft.com/sharepoint/dev/solution-guidance/pnp-provisioning-tenant-templates?WT.mc_id=m365-24198-cxa)
-   [SharePoint Page Transformation webcast
    series](https://developer.microsoft.com/sharepoint/blogs/sharepoint-page-transformation-webcast-series?WT.mc_id=m365-24198-cxa)
-   [PnP Power Shell](https://aka.ms/sppnp-powershell)
-   [SharePoint Modernization
    Tools](https://github.com/SharePoint/sp-dev-modernization/tree/dev/Tools)

**Upcoming Calls | Recurrent Invites:**


-   **SharePoint Framework call** -- December 30th at 7:00 am PST
    | <https://aka.ms/spdev-spfx-call>
-   **Microsoft 365 platform call** -- January 4that 8:00 am PST
    | <https://aka.ms/m365-dev-call>
-   **M365 General Dev call** -- January 6th at 7:00 am PST
    | <https://aka.ms/m365-dev-sig>
-   **Office add-in monthly call** -- January 12that 8:00 am PST
    | <https://aka.ms/officeaddinscall>
-   **Adaptive Cards monthly call** --January 13that 9:00 am PST
| <https://aka.ms/adaptivecardscommunitycall>

-   **Power Apps monthly call**-- January 19th at 8:00 am PST
    | <https://aka.ms/PowerAppsMonthlyCall>
-   **Microsoft Identity Platform call** -- January 20th at 9:00 am
    PST | <https://aka.ms/IDDevCommunityCalendar>
Microsoft 365 Platform community call focuses on latest Microsoft 365
Platform updates and demos delivered by Microsoft presenters and takes
place weekly on Tuesday.  The alternating Special Interest Group
community calls each Thursday focus on SharePoint Framework (client-side
development/implementation) and Microsoft 365 Platform (includes
Microsoft Teams, Bots, Microsoft Graph, CSOM, REST, site provisioning,
PnP PowerShell, PnP Sites Core, Site Designs, Microsoft Flow, PowerApps,
Column Formatting, list formatting, etc. topics.) with demos commonly
delivered by community members. 

 More details on the Microsoft 365
community from [http://aka.ms/m365pnp](http://aka.ms/sppnp). 
You can download recurrent invite for this call
from <https://aka.ms/m365-dev-call>.  

Welcome and join in the
discussion. If you have any questions, comments, or feedback, feel free
to provide your input as comments to this post as well. More details on
the Microsoft 365 community and options to get involved are available
from [http://aka.ms/m365pnp](http://aka.ms/sppnp).


*"Sharing is caring"*

------------------------------------------------------------------------

*Microsoft 365 PnP team, Microsoft - 29th of December 2021*<|MERGE_RESOLUTION|>--- conflicted
+++ resolved
@@ -16,7 +16,7 @@
 at [http://aka.ms/m365pnp/videos](http://aka.ms/m365pnp-videos)
 
 
-**Call Summary**
+## Call summary
 
 Welcome to the weekly call focused on capabilities of the Microsoft 365
 platform.   
@@ -62,14 +62,9 @@
 -   [Microsoft Graph Bookings APIs now available on the v1
     endpoint](https://devblogs.microsoft.com/microsoft365dev/microsoft-graph-bookings-apis-now-available-on-the-v1-endpoint/)
 
-<<<<<<< HEAD
-
-**Actions:**
-=======
 ## Actions
 
 
->>>>>>> edba2e7a
 
 
 
