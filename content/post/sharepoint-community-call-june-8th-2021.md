--- conflicted
+++ resolved
@@ -204,11 +204,7 @@
     <https://aka.ms/spdev-spfx-call>
 -   **Microsoft Identity Platform --** June 17th at 9:00 am PDT \|
     <https://aka.ms/IDDevCommunityCalendar>[ ]
-<<<<<<< HEAD
 \"*Too many links, can't remember*\" - not a problem\... **just one
-=======
-"*Too many links, can't remember*" - not a problem\... **just one
->>>>>>> c026e77a
 URL** is enough for all Microsoft 365 community topics
 - <http://aka.ms/m365pnp>.
 *"Sharing is caring"*