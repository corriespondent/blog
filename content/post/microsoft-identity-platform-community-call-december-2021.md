--- conflicted
+++ resolved
@@ -9,18 +9,9 @@
 type: "regular"
 ---
 
-<<<<<<< HEAD
-{{< image alt="identity-call-THumbnail-November-2021.png" src="images/blog/microsoft-identity-platform-community-call-december-2021/identity-call-THumbnail-November-2021.png" >}}
- 
-
-
-## Call Summary
-
-=======
 
 ## Call summary
 
->>>>>>> edba2e7a
 
 
 This month's in-depth topic:  **A Zero Trust primer for
@@ -102,14 +93,9 @@
 
  
 
-<<<<<<< HEAD
-
-**Actions:**
-=======
 ## Actions
 
 
->>>>>>> edba2e7a
 
 
 
