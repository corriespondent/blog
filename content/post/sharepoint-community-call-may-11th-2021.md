---
title: "SharePoint community call - May 11th, 2021"
date: 2021-05-11T11:59:00-04:00
author: "Vesa Juvonen"
githubname: VesaJuvonen
categories: ["Microsoft Viva and SPFx community call recordings"]
images:
- images/blog/sharepoint-community-call-may-11th-2021/210511-together-mode.gif
tags: []
type: "regular"
---

The SharePoint community monthly call is our general monthly review of
the latest SharePoint news  (news, tools, extensions, features,
capabilities, content and training), engineering priorities and
community recognition for Developers, IT Pros and Makers.  This monthly
community call happens on the second Tuesday of each month. You can
download recurrent invite from <https://aka.ms/sp-call>.

<<<<<<< HEAD

## Call Summary
=======
## Call summary
>>>>>>> edba2e7a


SPFx v1.12.1 with Node v14 and Gulp4 support is generally available. 
Don't miss the [SharePoint sample
gallery](https://pnp.github.io/sp-dev-fx-webparts/).  Preview the new
[Microsoft 365 Extensibility look book
gallery](https://adoption.microsoft.com/extensibility-look-book).  Visit
the new [Microsoft 365 PnP Community
hub](https://techcommunity.microsoft.com/t5/microsoft-365-pnp/ct-p/Microsoft365PnP)
at Microsoft Tech Communities!  Sign up and attend one of a growing list
of [Sharing is Caring](https://pnp.github.io/sharing-is-caring/)
events.     The [Microsoft 365 Update - Community (PnP) | May
2021](https://techcommunity.microsoft.com/t5/microsoft-365-pnp-blog/microsoft-365-pnp-community-may-2021-update/ba-p/2332366)
is now available.  In this call, quickly addressed developer and
non-developer entries in UserVoice.   We are in the process of moving
from UserVoice to a 1st party solution for customer feedback/ feature
requests.
A huge thank you to the record number of contributors and organizations
actively participating in this PnP Community during April. Month over
month, you continue to amaze.  The host of this call was [Vesa
Juvonen](https://twitter.com/vesajuvonen) (Microsoft) \@vesajuvonen. 
Q&A took place in the chat throughout the call. 
{{< image alt="210511-together-mode.gif" src="images/blog/sharepoint-community-call-may-11th-2021/210511-together-mode.gif" >}}
 


**Featured Topic:**

**SharePoint Syntex:  Product overview and latest feature updates** --
SharePoint Syntex - a new add on that builds on the content services
capabilities already provided in SharePoint with an infusion of AI to
automate and augment the classification of content -- understanding,
processing, compliance.  Demos on building and publishing a document
understanding model using UI and on downloading a sample model,
publishing and processing content using PowerShell Commandlets or APIs


<<<<<<< HEAD

**Actions:**

=======
## Actions
>>>>>>> edba2e7a

-   Register for Sharing is Caring Events:
    -   First Time Contributor Session -- [May
        24th](https://forms.office.com/Pages/ResponsePage.aspx?id=KtIy2vgLW0SOgZbwvQuRaXDXyCl9DkBHq4A2OG7uLpdUREZVRDVYUUJLT1VNRDM4SjhGMlpUNzBORy4u)
        (EMEA, APAC & US friendly times available)
    -   Community Docs Session
        -- [May](https://forms.office.com/Pages/ResponsePage.aspx?id=KtIy2vgLW0SOgZbwvQuRaXDXyCl9DkBHq4A2OG7uLpdUOUdFR0U1STdGS0lXUDA2Sk1YSE1WMEtHSy4u)
    -   PnP -- SPFx Developer Workstation Setup -- [May
        13th](https://forms.office.com/Pages/ResponsePage.aspx?id=KtIy2vgLW0SOgZbwvQuRaXDXyCl9DkBHq4A2OG7uLpdUM0xJTFJZN01MWlZQVFc3UjgxRUxQQkhDSS4u) 
    -   PnP SPFx Samples -- Solving SPFx version differences using Node
        Version Manager -- [May
        20th](https://forms.office.com/Pages/ResponsePage.aspx?id=KtIy2vgLW0SOgZbwvQuRaXDXyCl9DkBHq4A2OG7uLpdUMDdKSjQxRDhKVzhCVUQ4VDdIQVZRVTZOSi4u)
    -   AMA (Ask Me Anything) -- Microsoft Graph & MGT - June
    -   First Time Presenter -- [May
        25th](https://forms.office.com/Pages/ResponsePage.aspx?id=KtIy2vgLW0SOgZbwvQuRaXDXyCl9DkBHq4A2OG7uLpdUNDJOOU5JREc2TUhCVzNGTTJFUldSUUNUSy4u)
    -   More than Code with VSCode -- [May
        27th](https://forms.office.com/Pages/ResponsePage.aspx?id=KtIy2vgLW0SOgZbwvQuRaXDXyCl9DkBHq4A2OG7uLpdURFZPM00xREdYMzVIOEJCWUhWRzBVMlRJWS4u)
         
    -   Maturity Model Practitioners -- [May
        18th](https://forms.office.com/Pages/ResponsePage.aspx?id=KtIy2vgLW0SOgZbwvQuRaXDXyCl9DkBHq4A2OG7uLpdUODY3NVRFQ0E4SFg5WlI1TU83WFJQRklZSy4u)
    -   PnP Office Hours -- 1:1 session -
        [Register](https://outlook.office365.com/owa/calendar/PnPSharingisCaring@warner.digital/bookings/)
-   Download the recurrent invite for this call
    -- <https://aka.ms/sp-call>.
You can check the latest updates in the [monthly
summary](https://techcommunity.microsoft.com/t5/microsoft-365-pnp-blog/microsoft-365-pnp-community-may-2021-update/ba-p/2332366) and
at [aka.ms/spdev-blog](https://developer.microsoft.com/sharepoint/blogs/).

This call was delivered on Tuesday, May 11, 2021. The call agenda is
reflected below with direct links to specific sections.  You can jump
directly to a specific topic by clicking on the topic's timestamp which
will redirect your browser to that topic in the recording published on
the [Microsoft 365 Community YouTube
Channel](https://aka.ms/m365pnp-videos).

**Call Agenda:**

-   UserVoice status for non-dev focused SharePoint entries
    -- [8:04](https://youtu.be/PlXxbx7qNlc?t=484)
-   UserVoice status for dev focused SharePoint Framework entries
    -- [9:04](https://youtu.be/PlXxbx7qNlc?t=544) 
-   SharePoint community update with latest news and roadmap
    -- [10:35](https://youtu.be/PlXxbx7qNlc?t=635)
-   Community contributors and companies which have been involved in the
    past month -- [11:56](https://youtu.be/PlXxbx7qNlc?t=716) 
-   Topic: SharePoint Syntex:   Product overview and latest feature
    updates - Sean Squires  (Microsoft) | \@iamseansquires --
    [15:28](https://youtu.be/PlXxbx7qNlc?t=928)
    -   **Demo: ** How to build and publish a document understanding
        model - James Eccles (Microsoft) | \@jimdeccles --
        [24:52](https://youtu.be/PlXxbx7qNlc?t=1492)
    -   **Demo:** SharePoint Syntex integration and automation options
        - Bert Jansen (Microsoft) | \@o365bert --
        [39:36](https://youtu.be/PlXxbx7qNlc?t=2376)
The full recording of this session is available from Microsoft 365 &
SharePoint Community YouTube channel - <http://aka.ms/m365pnp-videos>.
-   Presentation slides used in this community call are found
    at [OneDrive](https://1drv.ms/p/s!AlposW7ozA_90kgHOZNOZvuJs4Xd?e=aKH8Cg).


## Resources

Additional resources on covered topics and discussions.

-   Web - [SharePoint
    Syntex](https://www.microsoft.com/microsoft-365/enterprise/sharepoint-syntex-overview)
    | aka.ms/SharePointSyntex

-   Blog -- [Syntex
    blog](https://techcommunity.microsoft.com/t5/sharepoint-syntex/bg-p/SharePointSyntex)
    | aka.ms/SharePointSyntex/blog

-   (Soon) Community -- [Yammer Syntex
    Community](https://web.yammer.com/main/groups/eyJfdHlwZSI6Ikdyb3VwIiwiaWQiOiIxMjA0MjAwMjQzMiJ9/new)
    | aka.ms/SharePointSyntex/community

-   Roadmap -- [Syntex
    Roadmap](https://www.microsoft.com/microsoft-365/roadmap?rtc=2&filters=&searchterms=Syntex)
    | aka.ms/SharePointSyntex/roadmap

-   Documentation - [Introduction to Microsoft SharePoint
    Syntex](https://docs.microsoft.com/microsoft-365/contentunderstanding/)
     | aka.ms/SharePointSyntex/documentation

-   Documentation -- [Scenario:  Manage contracts using a Microsoft 365
    solution](https://docs.microsoft.com/microsoft-365/contentunderstanding/solution-manage-contracts-in-microsoft-365) 

-   SDK - [Working with SharePoint
    Syntex](https://pnp.github.io/pnpcore/using-the-sdk/syntex-intro.html) 

-   (Soon)  Samples - GitHub: <https://github.com/pnp/syntex-samples>

-   Learning -- [Virtual
    Hub](https://adoption.microsoft.com/virtual-hub/search?_sft_vh_product=sharepoint-syntex)
     

-   PnP Weekly -- Episode 126 with MVP guest [D'arce
    Hess](https://twitter.com/DarceHess) (TrnDigital) | @ DarceHess|
    [video](https://techcommunity.microsoft.com/t5/microsoft-365-pnp-blog/microsoft-365-pnp-weekly-episode-126-d-arce-hess/ba-p/2341130)
    |
    [podcast](https://pnpweekly.podbean.com/e/Microsoft-365-pnp-weekly-episode-126-10th-of-may-2021/)

-   [Microsoft 365 PnP Community
    hub](https://techcommunity.microsoft.com/t5/microsoft-365-pnp/ct-p/Microsoft365PnP) |
    aka.ms/m365pnp/community 

-   [Microsoft 365 Extensibility look book
    gallery](https://adoption.microsoft.com/extensibility-look-book) |
    aka.ms/m365/extensibility

-   [Microsoft 365 Developer
    Podcast](https://m365devpodcast.com/) | m365devpodcast.com

-   [SharePoint sample
    gallery](https://pnp.github.io/sp-dev-fx-webparts/) |
    aka.ms/spfx-webparts

-   [Microsoft Teams Samples Gallery](https://aka.ms/teams-samples) |
    aka.ms/teams-samples

-   Viva Connections <https://aka.ms/VivaConnections> 

**Additional resources:**

-   [PnP Weekly - Videos](https://aka.ms/pnpweekly)
-   [PnP Weekly - Podcasts](http://pnpweekly.podbean.com/)
-   [M365 Community Documentation](https://aka.ms/m365-community-docs) -
    (non-dev)
-   [SharePoint Documentation and
    Guidance](https://docs.microsoft.com/sharepoint/) -
    (technical)
-   [SharePoint Framework
    v1.11](https://developer.microsoft.com/sharepoint/blogs/announcing-sharepoint-framework-1-11-extend-more-of-microsoft-teams-and-publish-to-appsource/)
-   [SharePoint Framework v1.11 release
    notes](https://docs.microsoft.com/sharepoint/dev/spfx/release-1.11.0)
-   [Exploring how to get started on open-source and community
    work?](https://aka.ms/sharing-is-caring)
-   [SharePoint Starter
    Kit](https://github.com/SharePoint/sp-starter-kit)
-   Recurrent invite to SharePoint Development monthly calls
    - <http://aka.ms/spdev-call>
-   SharePoint Developer documentation - <http://aka.ms/spdev-docs>
-   SharePoint Development Issues - <http://aka.ms/spdev-issues>
-   SharePoint GitHub organization - <http://github.com/SharePoint>
-   SharePoint Development UserVoice - new feature requests
    - <http://aka.ms/spdev-uservoice>


**Upcoming Calls | Recurrent Invites:**

-   **Office add-in monthly call --** May 12th at 8:00 am PDT |
    [https://aka.ms/officeaddinscall](https://aka.ms/officeaddinscommunitycall)
-   **M365 General Dev call --** May 13th at 7:00 am PDT |
    <https://aka.ms/m365-dev-sig>
-   **Adaptive Cards monthly call --** May 13th at 9:00 am PDT |
    <https://aka.ms/adaptivecardscommunitycall>
-   **Microsoft Teams monthly call --** May 18th at 8:00 am PDT |
    <https://aka.ms/microsoftteamscommunitycall>
-   **Power Apps monthly call --** May 19th at 8:00 am PDT |
    <https://aka.ms/PowerAppsMonthlyCall>
-   **SharePoint Framework call** -- May 20th at 7:00 am PDT |
    <https://aka.ms/spdev-spfx-call>
-   **Microsoft Identity Platform --** May 20th at 9:00 am PDT |
    <https://aka.ms/IDDevCommunityCalendar> 
-   **Microsoft Graph call --** June 1st at 8:00 am PDT **|**
    <https://aka.ms/microsoftgraphcall>
-   **SharePoint monthly call --** June 8th at 8:00am PDT |
    <https://aka.ms/sp-call>
\"*Too many links, can't remember*\" - not a problem\... **just one
URL** is enough for all Microsoft 365 community topics
- <http://aka.ms/m365pnp>.
*"Sharing is caring"*

------------------------------------------------------------------------

*SharePoint Team, Microsoft - 12th of May 2021*<|MERGE_RESOLUTION|>--- conflicted
+++ resolved
@@ -17,12 +17,7 @@
 community call happens on the second Tuesday of each month. You can
 download recurrent invite from <https://aka.ms/sp-call>.
 
-<<<<<<< HEAD
-
-## Call Summary
-=======
 ## Call summary
->>>>>>> edba2e7a
 
 
 SPFx v1.12.1 with Node v14 and Gulp4 support is generally available. 
@@ -60,13 +55,7 @@
 publishing and processing content using PowerShell Commandlets or APIs
 
 
-<<<<<<< HEAD
-
-**Actions:**
-
-=======
 ## Actions
->>>>>>> edba2e7a
 
 -   Register for Sharing is Caring Events:
     -   First Time Contributor Session -- [May
