--- conflicted
+++ resolved
@@ -17,12 +17,7 @@
 community call happens on the second Tuesday of each month. You can
 download recurrent invite from <https://aka.ms/sp-call>.
 
-<<<<<<< HEAD
-
-## Call Summary
-=======
 ## Call summary
->>>>>>> edba2e7a
 
 
 Visit the new [Microsoft 365 PnP Community
@@ -56,13 +51,7 @@
 summer.   Create Viva Connections app package in PowerShell, upload
 package to Teams Admin Center.    
 
-<<<<<<< HEAD
-
-**Actions:**
-
-=======
 ## Actions
->>>>>>> edba2e7a
 
 -   Register for livestream and for a regional watch party:
     -   Register to watch the Microsoft Graph livestream on April 14
