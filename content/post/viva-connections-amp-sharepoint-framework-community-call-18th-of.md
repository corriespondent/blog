---
title: "Viva Connections & SharePoint Framework Community Call -- 18th of November, 2021"
date: 2021-11-19T12:44:00-05:00
author: "Vesa Juvonen"
githubname: VesaJuvonen
categories: ["Microsoft Viva and SPFx community call recordings"]
images:
- images/blog/viva-connections-amp-sharepoint-framework-community-call-18th-of/recording-18th-nov.png
tags: []
type: "regular"
---

Viva Connections & SharePoint Framework bi-weekly community call
recording from November 18th is now available from the Microsoft 365
Community YouTube channel at <http://aka.ms/m365pnp/videos>. You can use
SharePoint Framework for building solutions for **Microsoft Teams** and
for **SharePoint** Online.

<<<<<<< HEAD

## Call Summary
=======
## Call summary
>>>>>>> edba2e7a


-   Tune in each Tuesday for the [Microsoft 365 platform community
    call](https://aka.ms/m365-dev-call).  Featured topics for the
    November 23rd call - **Introduction to SharePoint on-premises
    Microsoft Graph connector** (Parag Jain) and **Microsoft Learn
    module - Extend Microsoft Viva Connections with application
    customizers** (Waldek Mastykarz & Vesa Juvonen).
-   Register for training events in November -- December hosted by
    [Sharing is Caring](https://pnp.github.io/sharing-is-caring/).
-   Register for the [PnP Recognition
    Program](https://aka.ms/m365pnp-recognition).
-   New guidance released - [Implementing partner offerings for Viva
    Connections with ACEs and custom
    APIs](https://devblogs.microsoft.com/microsoft365dev/guidance-on-implementing-partner-offerings-for-viva-connections-with-aces-and-custom-apis/)
-   The Road Ahead after 1.13 -- 1.14 and future.
-   PnP project releases in the last two weeks:
    -   **PnPjs Client-Side Libraries** v2.11 GA
    -   **CLI for Microsoft 365** v4.2.0 Preview.
**Latest project updates include: ** (**Bold** indicates update from
previous report 2 weeks ago) 

  --------------------------------------------------------------------------------------------- -------------------------------------------- ------------------------------------------------
  **PnP Project**                                                                               **Current version**                          **Release/Status**
  SharePoint Framework (SPFx)                                                                   v1.13.0 GA                                   v1.14.0 January target
  [PnPjs Client-Side Libraries](https://pnp.github.io/pnpjs/)                                   **v2.11.0 GA**, v3.0.0 Preview               nightly builds of v3
  [CLI for Microsoft 365](https://pnp.github.io/cli-microsoft365/)                              v4.0.0 GA, **v4.2.0 Preview beta**            
  [Reusable SPFx React Controls](https://github.com/pnp/sp-dev-fx-controls-react)               v2.9.0 (SPFx v1.11), v3.4.0                  *3.5.0 with SPFx v1.13 support is coming soon*
  [Reusable SPFx React Property Controls](https://github.com/pnp/sp-dev-fx-property-controls)   v2.7.0 (SPFx v1.11), v3.2.0 (SPFx v1.12.1)   *3.3.0 with SPFx v1.13 support is coming soon*
  [PnP SPFx Generator](https://github.com/pnp/generator-spfx)                                   v1.16.0                                      v1.17.0 on the way
  [PnP Modern Search](https://github.com/microsoft-search/pnp-modern-search)                    v4.4.1 Preview, v4.3.0 & v3.21.0             Release expected any day
  --------------------------------------------------------------------------------------------- -------------------------------------------- ------------------------------------------------
Additionally, there were 1 web part and 2 ACE **samples** delivered!
 Nice work! Your contributions are appreciated by many.

The host of this call is [David Warner
II](http://twitter.com/DavidWarnerII) (Catapult Systems)
\@DavidWarnerII.  Q&A takes place as always in chat throughout the call.
{{< image alt="211118-together-mode.gif" src="images/blog/viva-connections-amp-sharepoint-framework-community-call-18th-of/211118-together-mode.gif" >}}
 

Great to see all of you today - humans and ghosts.  Possibly some will
meet in Düsseldorf or in Las Vegas later this year.     

<<<<<<< HEAD
**Actions:**


=======
## Actions
>>>>>>> edba2e7a

-   Opt in to PnP Recognition Program
    | <https://aka.ms/m365pnp-recognition>
-   **Register for Sharing is Caring Events:**
    -   Ask me anything (AMA) MGT -- [November
        30th](https://forms.office.com/Pages/ResponsePage.aspx?id=KtIy2vgLW0SOgZbwvQuRaXDXyCl9DkBHq4A2OG7uLpdUNlY2U1hHTjZHTlExNDRYVEhaVkQxUjgyMC4u)
    -   Ask me anything (AMA) PnP Search -- [January
        11th](https://forms.office.com/Pages/ResponsePage.aspx?id=KtIy2vgLW0SOgZbwvQuRaXDXyCl9DkBHq4A2OG7uLpdUOFpKRjdQQVlWOEdaRlk2WkI3WUVQWFVNUC4u)
    -   First Time Contributor Session -- [December
        15th](https://forms.office.com/Pages/ResponsePage.aspx?id=KtIy2vgLW0SOgZbwvQuRaXDXyCl9DkBHq4A2OG7uLpdUREZVRDVYUUJLT1VNRDM4SjhGMlpUNzBORy4u)
        (EMEA, APAC & US friendly times available)
    -   Community Docs Session -- [November
        17th](https://forms.office.com/Pages/ResponsePage.aspx?id=KtIy2vgLW0SOgZbwvQuRaXDXyCl9DkBHq4A2OG7uLpdUOUdFR0U1STdGS0lXUDA2Sk1YSE1WMEtHSy4u)  
    -   Power Platform Samples -- First Time Contributor -- [November
        24th](https://forms.office.com/pages/responsepage.aspx?id=KtIy2vgLW0SOgZbwvQuRaXDXyCl9DkBHq4A2OG7uLpdUMTFJWFFGVUxBNUFZQjZWRUdaOE5BMFkwNS4u),
        [December
        15th](https://forms.office.com/pages/responsepage.aspx?id=KtIy2vgLW0SOgZbwvQuRaXDXyCl9DkBHq4A2OG7uLpdUMTFJWFFGVUxBNUFZQjZWRUdaOE5BMFkwNS4u)
    -   PnP -- SPFx Developer Workstation Setup -- TBS
    -   PnP SPFx Samples -- Solving SPFx version differences using Node
        Version Manager -- [November
        30th](https://forms.office.com/Pages/ResponsePage.aspx?id=KtIy2vgLW0SOgZbwvQuRaXDXyCl9DkBHq4A2OG7uLpdUMDdKSjQxRDhKVzhCVUQ4VDdIQVZRVTZOSi4u)  
    -   First Time Presenter -- TBS
    -   More than Code with VSCode -- TBS 
    -   Maturity Model Practitioners -- [January
        18th](https://forms.office.com/Pages/ResponsePage.aspx?id=KtIy2vgLW0SOgZbwvQuRaXDXyCl9DkBHq4A2OG7uLpdUODY3NVRFQ0E4SFg5WlI1TU83WFJQRklZSy4u)
        (every 3rd Tuesday of month, 7:00am PT)
    -   PnP Office Hours -- 1:1 session --
        [Register](https://outlook.office365.com/owa/calendar/PnPSharingisCaring@warner.digital/bookings/)
    -   PnP Buddy System -- [Request a
        Buddy](https://forms.office.com/Pages/ResponsePage.aspx?id=KtIy2vgLW0SOgZbwvQuRaXDXyCl9DkBHq4A2OG7uLpdUMjRRUVg4NElZUUJLTEY1TVVSVDJFRFpLRS4u)
-   Request a Demo spot on the
    call -- <https://aka.ms/m365pnp/request/demo>
-   Download the recurrent invite for this call
    -- <https://aka.ms/spdev-spfx-call>

## Demos

-   **SPFx Extension for Copying and Moving List Items --** this
    application customizer displays a command button named *Copy/Move
    Item(s)* in custom lists. Using this option, the items can be copied
    or moved from one list to another within the site. User maps source
    and destination fields. Supported field types -- Single line of
    text, Choice, Number, DateTime, & Yes/No. Uses batch method to
    copy/move (50 items) at a time. Download extension from AppSource.

-   **Viva Connections -- Adaptive Card Showcase Gallery --** shows
    art-of-the-possible - layout options on 11 Adaptive Card Extensions
    (ACE). Layouts - agenda, company news, expense report, flight
    itinerary, form sample, image rotator, stock ticker, task list,
    Twitter card, video card and weather. Focusing specifically on video
    card, it was initially created/tested in Adaptive Cards Designer. 
    Then the JSON was copied into the ACE. Handling dynamic data is
    discussed in Q&A.  

-   **Application Secrets Expiration Web Part** **--** monitor
    expiration dates of secrets and certificates for your applications
    registered in Azure Active Directory. The web part displays app IDs,
    app names, app secrets, certificates and expiration dates in a
    list.  Code walkthrough - see using Graph to retrieve
    applications/secrets/certificates from AAD.  Organize items into a
    list that's rendered using React controls.  Search, sort and group
    by app, type and expiration date.  

<<<<<<< HEAD
**SPFx extension samples:  (<https://aka.ms/spfx-extensions>)**

-   **missing you! **

**SPFx web part samples:  (<https://aka.ms/spfx-webparts>)**
=======
## SPFx extension samples

<https://aka.ms/spfx-extensions>

-   **missing you! **

## SPFx web part samples

<https://aka.ms/spfx-webparts>
>>>>>>> edba2e7a

-   [**Teams Graph Upload as
    PDF**](https://github.com/pnp/sp-dev-fx-webparts/tree/main/samples/react-teams-graph-upload-as-pdf) -
    [Markus Moeller](http://twitter.com/moeller2_0) | \@moeller2_0
**PnP SPFx
ACEs  **[**https://aka.ms/spfx-aces**](https://aka.ms/spfx-aces)

-   Hybrid Work Employee Check-in\* - [Arijit
    Mondal](https://www.linkedin.com/in/arijit-cloud/) | [linkedin.com/in/arijit-cloud](https://www.linkedin.com/in/arijit-cloud)

-   Upcoming Events\* -- Updates -
    [Jake Stanger](http://twitter.com/cakestanger) | \@cakestanger

\* to be posted soon.
Thank you for your great work.  Samples are often showcased in Demos. 


## Agenda items

-   SharePoint Framework - [Vesa
    Juvonen](http://twitter.com/vesajuvonen) (Microsoft) |
    \@vesajuvonen -- [6:09](https://youtu.be/s7uWd2NeLNE?t=369)
-   PnPjs Client-Side Libraries - [Julie
    Turner](http://twitter.com/jfj1997) (Sympraxis Consulting) |
    \@jfj1997 -- [9:08](https://youtu.be/s7uWd2NeLNE?t=548)
-   CLI for Microsoft 365 - [David Warner
    II](http://twitter.com/DavidWarnerII) (Catapult Systems) |
    \@DavidWarnerII -- [11:33](https://youtu.be/s7uWd2NeLNE?t=693)
-   PnP SPFx Controls - [David Warner
    II](http://twitter.com/DavidWarnerII) (Catapult Systems) |
    \@DavidWarnerII -- [12:00](https://youtu.be/s7uWd2NeLNE?t=720)
-   PnP Modern Search - [Mikael
    Svenson](http://twitter.com/mikaelsvenson) (Microsoft)
    | [\@MikaelSvenson](https://techcommunity.microsoft.comhttps://techcommunity.microsoft.com/t5/user/viewprofilepage/user-id/734173) -- [12:36](https://youtu.be/s7uWd2NeLNE?t=756)
-   PnP SPFx Samples - [Hugo
    Bernier](https://twitter.com/bernierh) (Tahoe Ninjas) |
    \@bernierh -- [13:35](https://youtu.be/s7uWd2NeLNE?t=815)
-   PnP SPFx ACEs Samples - [David Warner
    II](http://twitter.com/DavidWarnerII) (Catapult Systems) |
    \@DavidWarnerII -- [16:02](https://youtu.be/s7uWd2NeLNE?t=962)

## Demos

-   **D1:**  SPFx Extension for Copying and Moving List Items --
    [Sudharsan Kesavanarayanan](http://twitter.com/sudharsank) (NTT
    Digital Business Solutions) |
    \@sudharsank [--][ [17:51](https://youtu.be/s7uWd2NeLNE?t=1071)]

-   **D2:**[  Viva Connections -- Adaptive Card Showcase Gallery --
    ][Derek
    Cash-Peterson](http://twitter.com/spdcp)[ (Sympraxis Consulting) |
    [\@Spdcp](https://techcommunity.microsoft.com/t5/user/viewprofilepage/user-id/386549) --
    [24:21](https://youtu.be/s7uWd2NeLNE?t=1461)]

-   **D3:**[  Application Secrets Expiration Web Part --
    ][Aimery
    Thomas](http://twitter.com/aimery_thomas)[ (Avanade) |
    [\@aimery_thomas](https://techcommunity.microsoft.com/t5/user/viewprofilepage/user-id/925977)][ --
    [44:01](https://youtu.be/s7uWd2NeLNE?t=2641)]



## Resources

Additional resources around the covered topics and links from the
slides.

-   **D1:**  Repo - [Copy/Move
    Item(s)](https://github.com/pnp/sp-dev-fx-extensions/tree/main/samples/react-command-copy-move-items) 

-   **D1: ** AppSource - [Items
    Replicator](https://appsource.microsoft.com/product/office/WA200003307?tab=Overview) 

-   **D2:** Repo -
    [ace-cardgallery](https://github.com/pnp/sp-dev-fx-aces/tree/main/samples/ace-cardgallery)

-   **D2:** Adaptive Cards - [Samples and
    Templates](https://adaptivecards.io/samples/) 

-   **D2:** Adaptive Cards --
    [Designer](https://adaptivecards.io/designer/) 

-   **D2:** Video Demo - [Building a COVID attestation solution for
    Microsoft Teams and Viva Connections with
    SPFx](https://www.youtube.com/watch?v=SAITSnFiAg8) 

-   **D2:** Sample - [Covid Self-Attestation Microsoft Teams Personal
    App](https://github.com/pnp/spfx-reference-scenarios/tree/main/samples/ace-teams-covid)

-   **D3:** Samples - [Applications Secrets
    Expiration](https://github.com/pnp/sp-dev-fx-webparts/tree/main/samples/react-graph-app-secret-expiration)

-   **D3:** Blog - [Use Power Automate to Notify of Upcoming Azure AD
    App Client Secrets and Certificate
    Expirations](https://techcommunity.microsoft.com/t5/core-infrastructure-and-security/use-power-automate-to-notify-of-upcoming-azure-ad-app-client/ba-p/2406145)

-   **D3:** LinkedIn -- [Aimery
<<<<<<< HEAD
    Thomas](https://www.linkedin.com/in/aimery-thomas-17418187/)
=======
    Thomas](https://www.linkedin.com/in/aimery-thomas-17418187/ )
>>>>>>> edba2e7a

-   **PnP Weekly -- Episode 143** (November 15th) with Nairobi,
    Kenya-based Program Manager at Microsoft - [Roina
    Ochieng](http://twitter.com/roinochieng) |
    \@roinochieng | [video](https://techcommunity.microsoft.com/t5/microsoft-365-pnp-blog/microsoft-365-pnp-weekly-episode-143-roina-ochieng-microsoft/ba-p/2965580) | [podcast](https://pnpweekly.podbean.com/e/microsoft-365-pnp-weekly-episode-143-%e2%80%93-15th-of-november-2021/)

-   **PnP Weekly -- Episode 142** (November 8th) with New York, US /
    Porto, Portugal-based Program Manager at Microsoft - [Natalie
    Pienkowska](http://twitter.com/NataliePienkow1) | @
    NataliePienkow1. | [video](https://techcommunity.microsoft.com/t5/microsoft-365-pnp-blog/microsoft-365-pnp-weekly-episode-142-natalie-pienkowska/ba-p/2939019) | [podcast](https://pnpweekly.podbean.com/e/microsoft-365-pnp-weekly-episode-142-%e2%80%93-8th-of-november-2021/)
**General Resources:**

-   Viva Connections <https://aka.ms/VivaConnections>

-   Archives - Microsoft 365 PnP Weekly
    - [Videos](https://www.youtube.com/playlist?list=PLR9nK3mnD-OVYI-St_CBiFfuL4CZbBpkC), [Podcasts](https://pnpweekly.podbean.com/)  

-   Tools - [Teams Toolkit (v2.2
    Preview)](https://aka.ms/teams-toolkit) 

-   Tools - [Microsoft Teams Framework
    (TeamsFx)](https://github.com/officedev/teamsfx) 

-   Gallery - [Microsoft 365 Extensibility look book
    gallery](https://aka.ms/m365/extensibility)   

-   [Microsoft Build sessions
    guide](https://aka.ms/modernworkbuildsessions) (Modern Work Digital
    Brochure) - aka.ms/modernworkbuildsessions

-   SharePoint Framework - v1.12.1 npm install
    --g [\@microsoft](https://techcommunity.microsoft.comhttps://techcommunity.microsoft.com/t5/user/viewprofilepage/user-id/41501)/generator-sharepoint\@next

-   [CLI for Microsoft 365
    v3](https://developer.microsoft.com/office/blogs/cli-microsoft-365-3/)

-   [CodeTour](https://aka.ms/codetour)

-   [Sharing is Caring](https://aka.ms/sharing-is-caring) |
    aka.ms/sharing-is-caring

-   [Tools - ](http://aka.ms/pnp-search)[PnP Modern Search
    v4](https://microsoft-search.github.io/pnp-modern-search/)[ 
    | ](http://aka.ms/pnp-search)<https://aka.ms/pnp-search>

-   [M365 PnP site](https://aka.ms/m365pnp) | aka.ms/m365pnp

-   [SharePoint Starter Kit
    v2](https://github.com/pnp/sp-starter-kit/tree/v2)

-   Blog: "[A Lap Around Microsoft Graph Toolkit" blog
    series](https://aka.ms/mgtLap)

-   [New Microsoft 365 Patterns and Practices (PnP) team model with new
    community
    leads](https://developer.microsoft.com/microsoft-365/blogs/new-microsoft-365-patterns-and-practices-pnp-team-model-with-new-community-leads/)

-   [Microsoft 365 Community
    Content](http://aka.ms/m365-community-docs) (non-Dev docs)

-   [PnP SPFx web part samples](http://aka.ms/spfx-webparts)

-   [PnP SPFx extension samples](http://aka.ms/spfx-extensions)

-   [GitHub PnPjs](https://github.com/pnp/pnpjs/)

-   Tutorials - [Getting started with SharePoint Framework v1.10
    Tutorials](https://www.youtube.com/playlist?list=PLR9nK3mnD-OXvSWvS2zglCzz4iplhVrKq) (12
    videos)

-   Tutorials - [Getting started with SharePoint Framework v1.10
    Extensions](https://www.youtube.com/playlist?list=PLR9nK3mnD-OXtWO5AIIr7nCR3sWutACpV) (6
    videos)

-   Docs - [Tutorials and training material for SharePoint
    Development](https://docs.microsoft.com/sharepoint/dev/training/training/?wt.mc_id=YT_CCrecording)

-   [SPFX Training Package](https://aka.ms/spfx-training)

-   [SPFx Web Parts](https://aka.ms/spfx-webparts)

-   [SPFx Extensions](https://aka.ms/spfx-extensions)

-   [SPFx Library Components](http://aka.ms/spfx-library-components)

-   Documentation - [PnPjs v2
    documentation](https://pnp.github.io/pnpjs/)

-   Link - [Microsoft 365 developer
    training](https://aka.ms/M365DevTraining)

-   Link - [Office 365 Developer Program](https://aka.ms/O365DevProgram)

-   [Latest documentation on SharePoint
    Framework](http://aka.ms/spdev-docs)

-   Found an issue with SharePoint Dev? - please let us know
    at <http://aka.ms/spdev-issues>

-   [Reusable web part property
    controls](https://sharepoint.github.io/sp-dev-fx-property-controls/)

-   [Reusable react controls for SharePoint Framework
    solutions](https://sharepoint.github.io/sp-dev-fx-controls-react/)

-   [Reusable controls
    webcast](https://dev.office.com/blogs/webcast-reusable-controls-for-your-sharepoint-framework-solutions)

-   [Office 365 CLI](https://sharepoint.github.io/office365-cli/)

-   [PnP SPFx Yeoman Generator](https://github.com/pnp/generator-spfx) -
    Extends the out-of-the-box experience with open-source community
    capabilities

-   [SharePoint Dev UserVoice](http://aka.ms/spdev-uservoice) - for new
    feature requests


## Other topics mentioned

-   [SharePoint dev
    documentation](https://docs.microsoft.com/sharepoint/dev/)
-   [SharePoint dev issue
    list](https://github.com/SharePoint/sp-dev-docs/issues)
**Upcoming calls | Recurrent invites:  **

-   **Microsoft 365 platform call** -- November 23rdat 8:00 am PST
    | <https://aka.ms/m365-dev-call>
-   **M365 General Dev call** -- November 25th at 7:00 am PST
    | <https://aka.ms/m365-dev-sig>
-   **SharePoint Framework call** -- December 2nd at 7:00 am PST
    | <https://aka.ms/spdev-spfx-call>
-   **Office add-in monthly call** -- December 8th at 8:00 am PST
    | <https://aka.ms/officeaddinscall>
-   **Adaptive Cards monthly call** --December 9that 9:00 am PST
| <https://aka.ms/adaptivecardscommunitycall>

-   **Power Apps monthly call**-- December 15th at 8:00 am PST
    | <https://aka.ms/PowerAppsMonthlyCall>
-   **Microsoft Identity Platform call** -- December 16th at 9:00 am
    PST | <https://aka.ms/IDDevCommunityCalendar>
Viva Connections & SharePoint Framework bi-weekly calls are targeted at
anyone who is interested in the JavaScript-based development towards
Microsoft Connections, Microsoft Teams, SharePoint Online, and also
on-premises. Calls are used for the following objectives.

-   SharePoint Framework engineering update from Microsoft
-   Talk about PnP JavaScript Core libraries
-   Office 365 CLI Updates
-   SPFx reusable controls
-   PnP SPFx Yeoman generator
-   Share code samples and best practices
-   Possible engineering asks for the field - input, feedback, and
    suggestions
-   Cover any open questions on the client-side development
-   Demonstrate SharePoint Framework in practice in Microsoft Viva,
    Microsoft Teams or SharePoint context
-   You can download a recurrent invite
    from <https://aka.ms/spdev-spfx-call>. Welcome and join the
    discussion!

*"Sharing is caring"*

------------------------------------------------------------------------

*Microsoft 365 PnP team, Microsoft - 19th of November 2021*<|MERGE_RESOLUTION|>--- conflicted
+++ resolved
@@ -16,12 +16,7 @@
 SharePoint Framework for building solutions for **Microsoft Teams** and
 for **SharePoint** Online.
 
-<<<<<<< HEAD
-
-## Call Summary
-=======
 ## Call summary
->>>>>>> edba2e7a
 
 
 -   Tune in each Tuesday for the [Microsoft 365 platform community
@@ -66,13 +61,7 @@
 Great to see all of you today - humans and ghosts.  Possibly some will
 meet in Düsseldorf or in Las Vegas later this year.     
 
-<<<<<<< HEAD
-**Actions:**
-
-
-=======
 ## Actions
->>>>>>> edba2e7a
 
 -   Opt in to PnP Recognition Program
     | <https://aka.ms/m365pnp-recognition>
@@ -136,23 +125,15 @@
     list that's rendered using React controls.  Search, sort and group
     by app, type and expiration date.  
 
-<<<<<<< HEAD
-**SPFx extension samples:  (<https://aka.ms/spfx-extensions>)**
+## SPFx extension samples
+
+<https://aka.ms/spfx-extensions>
 
 -   **missing you! **
 
-**SPFx web part samples:  (<https://aka.ms/spfx-webparts>)**
-=======
-## SPFx extension samples
-
-<https://aka.ms/spfx-extensions>
-
--   **missing you! **
-
 ## SPFx web part samples
 
 <https://aka.ms/spfx-webparts>
->>>>>>> edba2e7a
 
 -   [**Teams Graph Upload as
     PDF**](https://github.com/pnp/sp-dev-fx-webparts/tree/main/samples/react-teams-graph-upload-as-pdf) -
@@ -250,11 +231,7 @@
     Expirations](https://techcommunity.microsoft.com/t5/core-infrastructure-and-security/use-power-automate-to-notify-of-upcoming-azure-ad-app-client/ba-p/2406145)
 
 -   **D3:** LinkedIn -- [Aimery
-<<<<<<< HEAD
-    Thomas](https://www.linkedin.com/in/aimery-thomas-17418187/)
-=======
     Thomas](https://www.linkedin.com/in/aimery-thomas-17418187/ )
->>>>>>> edba2e7a
 
 -   **PnP Weekly -- Episode 143** (November 15th) with Nairobi,
     Kenya-based Program Manager at Microsoft - [Roina
