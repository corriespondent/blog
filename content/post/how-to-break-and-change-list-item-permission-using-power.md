--- conflicted
+++ resolved
@@ -73,20 +73,12 @@
   Full Control               1073741829
   -------------------------- ------------------------
 
-<<<<<<< HEAD
-1. Create a variable and set User Title or if you have any list column
-=======
 Create a variable and set User Title or if you have any list column
->>>>>>> edba2e7a
 then you can use it.
 
 {{< image alt="Step5.png" src="images/blog/how-to-break-and-change-list-item-permission-using-power/Step5.png" >}}
 
-<<<<<<< HEAD
-2. Call API to get a user ID and filter it by the above-declared user
-=======
 Call API to get a user ID and filter it by the above-declared user
->>>>>>> edba2e7a
 name.
 
 
@@ -124,11 +116,7 @@
 
 {{< image alt="step7.png" src="images/blog/how-to-break-and-change-list-item-permission-using-power/step7.png" >}}
 
-<<<<<<< HEAD
-3. Now we will set **contribute** permission for the above UserId.
-=======
 Now we will set **contribute** permission for the above UserId.
->>>>>>> edba2e7a
 
 {{< image alt="step8.png" src="images/blog/how-to-break-and-change-list-item-permission-using-power/step8.png" >}}
  
