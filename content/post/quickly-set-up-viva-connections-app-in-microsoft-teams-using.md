--- conflicted
+++ resolved
@@ -1,5 +1,5 @@
 ---
-title: "Quickly set up Viva Connections app in Microsoft Teams using Teams admin center."
+title: "Quickly set up Viva Connections app in Microsoft Teams using Teams admin center"
 date: 2022-01-18T04:39:00-05:00
 author: "Shrusti Shah"
 categories: ["Microsoft Viva", "Microsoft Teams"]
@@ -7,11 +7,6 @@
 - images/blog/quickly-set-up-viva-connections-app-in-microsoft-teams-using/ShrushtiShah_7-1642505452452.png
 tags: []
 type: "regular"
-<<<<<<< HEAD
-
-
-=======
->>>>>>> edba2e7a
 ---
 
 As we all know, Viva connection is a part of Employee Experience
