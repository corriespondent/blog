--- conflicted
+++ resolved
@@ -12,12 +12,7 @@
  
 
 
-<<<<<<< HEAD
-## Call Summary
-
-=======
 ## Call summary
->>>>>>> edba2e7a
 
 
 
