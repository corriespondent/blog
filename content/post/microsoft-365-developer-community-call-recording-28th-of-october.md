---
title: "Microsoft 365 Developer Community Call recording -- 28th of October, 2021"
date: 2021-10-29T05:40:00-04:00
author: "Vesa Juvonen"
githubname: VesaJuvonen
categories: ["Microsoft 365 Developer Community Call Recordings"]
images:
- images/blog/microsoft-365-developer-community-call-recording-28th-of-october/recording-28th-oct.png
tags: []
type: "regular"


---

{{< image alt="recording-28th-oct.png" src="images/blog/microsoft-365-developer-community-call-recording-28th-of-october/recording-28th-oct.png" >}}
 

## Call summary

SharePoint Framework v1.13 is now generally available!  Have you visited
the Microsoft 365 tenant -- [script samples
gallery](https://aka.ms/script-samples) (106 scenarios and 142 scripts,
using CLI for Microsoft 365, PnP PowerShell, SPO Management Shell
tooling and more...)?   Last chance to register for [Hacktoberfest
2021](https://hacktoberfest.digitalocean.com) -- submit pull requests by
October 31st.  Sign up and attend a session in November hosted by
[Sharing is Caring](https://pnp.github.io/sharing-is-caring/).  At the
same time, sign up for the [PnP Recognition
Program](https://aka.ms/m365pnp-recognition).  Join your community mates
during the [Microsoft 365 platform call](https://aka.ms/m365-dev-call)
on November 2nd @ 8 AM PT for a Microsoft Ignite watch party.    Project
releases this week include **Yo teams - generator-teams** - v3.4.0 GA
and **Yo teams - yoteams-build-core** - v1.4.0.  
**Open-source project status:  (Bold indicates new this call)**

  ----------------------------------------------------------------------------------------------------------------- ------------------------------------------------------------------- ----------------------------------------------------------
  **Project**                                                                                                       **Current Version**                                                 **Release/Status**
  PnP .NET Libraries - [PnP Framework](https://github.com/pnp/pnpframework)                                         v1.7.0 GA, PnP Provisioning Engine Schema v202103                   Prepping for v1.8.0 - Winter 2022
  PnP .NET Libraries - [PnP Core SDK](https://github.com/pnp/pnpcore/tree/dev)                                      v1.4.0 GA, PnP Transformation Framework: Public Preview released!   Prepping for v1.5.0 - Winter 2022
  [PnP PowerShell](https://github.com/pnp/PnP-PowerShell)                                                           v1.8.0 GA                                                           In progress: V2 POC, Prepping for v1.8, nightly releases
  [Yo teams - generator-teams](https://github.com/pnp/generator-teams/tree/master/packages/generator-teams)         **v3.4.0 GA**                                                        
  [Yo teams - yoteams-build-core](https://github.com/pnp/generator-teams/tree/master/packages/yoteams-build-core)   **v1.4.0 GA**                                                        
  [Yo teams -- yoteams-deploy](https://github.com/pnp/generator-teams/tree/master/packages/yoteams-deploy)          v1.0.1 GA                                                            
  [Yo teams - msteams-react-base-component](https://github.com/wictorwilen/msteams-react-base-component)            v3.1.1                                                               
  [Microsoft Graph Toolkit (MGT)](https://github.com/microsoftgraph/microsoft-graph-toolkit)                        v2.3.0 GA                                                           Working on v3.0.0
  ----------------------------------------------------------------------------------------------------------------- ------------------------------------------------------------------- ----------------------------------------------------------
**\* Note:  While version releases are periodic, nightly releases are
nightly!  Subscribe to nightly releases for the latest capabilities. **



As well, there were 12 new/updated script samples and 1 Power Platform
Samples this week.  The host of this call was [David Warner
II](http://twitter.com/DavidWarnerII) (Catapult Systems) \|
\@DavidWarnerII.   Q&A takes place in chat throughout the call.



-   Next Tuesday, **join us during the [Microsoft 365 platform
    call](https://aka.ms/m365-dev-call) for the PnP Community Ignite
    watch party** -- Satya Nadella's keynote @ 8 AM PT.  Note:  Possible
    daylight savings time changes in your country.   Call created in US
    Pacific Time Zone.
-   Register today for Hacktoberfest 2021 --
    <https://hacktoberfest.digitalocean.com> -- Event closes October
    31st.
-   Register for [Microsoft Ignite 2021](https://ignite.microsoft.com)
    (Digital event) - November 2-4, 2021 
-   Opt into PnP Recognition Program \|
    <https://aka.ms/m365pnp-recognition>
-   **Register for Sharing is Caring Events:**
    -   First Time Contributor Session -- [November
        3rd](https://forms.office.com/Pages/ResponsePage.aspx?id=KtIy2vgLW0SOgZbwvQuRaXDXyCl9DkBHq4A2OG7uLpdUREZVRDVYUUJLT1VNRDM4SjhGMlpUNzBORy4u)
        (EMEA, APAC & US friendly times available)
    -   Community Docs Session -- [November
        17th](https://forms.office.com/Pages/ResponsePage.aspx?id=KtIy2vgLW0SOgZbwvQuRaXDXyCl9DkBHq4A2OG7uLpdUOUdFR0U1STdGS0lXUDA2Sk1YSE1WMEtHSy4u)  
    -   Power Platform Samples -- First Time Contributor -- [November
        24th](https://forms.office.com/pages/responsepage.aspx?id=KtIy2vgLW0SOgZbwvQuRaXDXyCl9DkBHq4A2OG7uLpdUMTFJWFFGVUxBNUFZQjZWRUdaOE5BMFkwNS4u),
        [December
        15th](https://forms.office.com/pages/responsepage.aspx?id=KtIy2vgLW0SOgZbwvQuRaXDXyCl9DkBHq4A2OG7uLpdUMTFJWFFGVUxBNUFZQjZWRUdaOE5BMFkwNS4u)
    -   PnP -- SPFx Developer Workstation Setup -- [November
        16th](https://forms.office.com/Pages/ResponsePage.aspx?id=KtIy2vgLW0SOgZbwvQuRaXDXyCl9DkBHq4A2OG7uLpdUM0xJTFJZN01MWlZQVFc3UjgxRUxQQkhDSS4u)
    -   PnP SPFx Samples -- Solving SPFx version differences using Node
        Version Manager -- [November
        30th](https://forms.office.com/Pages/ResponsePage.aspx?id=KtIy2vgLW0SOgZbwvQuRaXDXyCl9DkBHq4A2OG7uLpdUMDdKSjQxRDhKVzhCVUQ4VDdIQVZRVTZOSi4u)  
    -   First Time Presenter -- TBS
    -   More than Code with VSCode -- [November
        9th](https://forms.office.com/Pages/ResponsePage.aspx?id=KtIy2vgLW0SOgZbwvQuRaXDXyCl9DkBHq4A2OG7uLpdURFZPM00xREdYMzVIOEJCWUhWRzBVMlRJWS4u)  
    -   Maturity Model Practitioners -- [November
        16th](https://forms.office.com/Pages/ResponsePage.aspx?id=KtIy2vgLW0SOgZbwvQuRaXDXyCl9DkBHq4A2OG7uLpdUODY3NVRFQ0E4SFg5WlI1TU83WFJQRklZSy4u) 
        (every 3rd Tuesday of month, 7:00am PT)
    -   PnP Office Hours -- 1:1 session --
        [Register](https://outlook.office365.com/owa/calendar/PnPSharingisCaring@warner.digital/bookings/)
    -   PnP Buddy System -- [Request a
        Buddy](https://forms.office.com/Pages/ResponsePage.aspx?id=KtIy2vgLW0SOgZbwvQuRaXDXyCl9DkBHq4A2OG7uLpdUMjRRUVg4NElZUUJLTEY1TVVSVDJFRFpLRS4u)
-   Download the recurrent invite for this call
    -- <http://aka.ms/m365-dev-sig>
-   Call attention to your great work by using
    the [#PnPWeekly](https://twitter.com/hashtag/PnPWeekly?src=hashtag_click) on
    Twitter.
**Microsoft Teams Development
Samples:  **(<https://aka.ms/TeamsSampleBrowser>)

-   Operators standing by for your sample
**Microsoft Power Platform
Samples:  **([https://aka.ms/powerplatform-samples)](https://aka.ms/powerplatform-samples)

-   **Covid Vaccine Survey**\* -
    [Siddharth Vaghasia](http://twitter.com/siddh_me) \| \@siddh_me
\*Check the site for this latest sample
**Script
Samples: ** ([https://aka.ms/script-samples)](https://aka.ms/script-samples)

-   11 New Samples + 6 Updated Samples🤩  -- WOW!  Contributed by
    -   [Valeras Narbutas](http://twitter.com/ValerasNarbutas) (Macaw)
        \| [\@ValerasNarbutas](/t5/user/viewprofilepage/user-id/142422)
    -   [Adam Wójcik](http://twitter.com/Adam25858782) \| \@Adam25858782
    -   [Rodrigo Pinto](http://twitter.com/ScoutmanPt) (Storm
        Technology) \| \@ScoutmanPt
    -   [Marc D Anderson](http://twitter.com/sympmarc) (Sympraxis
        Consulting LLC) \| \@sympmarc
    -   [Russell Gove](http://twitter.com/russgove) (Tronox) \|
        [\@russgove](/t5/user/viewprofilepage/user-id/670687)

-- Thank you :clapping_hands:
**Together Mode!**
{{< image alt="211028-together-mode.gif" src="images/blog/microsoft-365-developer-community-call-recording-28th-of-october/211028-together-mode.gif" >}}
Are there ghosts or shadows occupying seats in this week's Together
<<<<<<< HEAD
Mode photo?  Mention during call about people \"beaming up/down\" to the
=======
Mode photo?  Mention during call about people "beaming up/down" to the
>>>>>>> c026e77a
theater today?  
**Demos** delivered in this session

-   **Configuration-as-Code for Microsoft 365 with Microsoft365DSC
    -- **Desire State Configuration -- a PowerShell Module that
    represents your entire Microsoft 365 tenant's configuration as code
    and allows DevOps to monitor and control configuration
    discrepancies.  Capabilities include automate, export, synchronize,
    access, monitor, and report.   Learn what it is, how to use
    PowerShell script to find/create a policy, import/export a
    configuration, monitor config drift, ways to maintain a desired
    state, etc.  Q&A throughout.

-   **Automatically recognize your team champions** **:trophy: with CLI
    for Microsoft 365 --** with existing cmdlets in CLI, query criteria
    and a business objective (ID champions), Tenant Admins can modify
    general site wide reporting (i.e., chat, file activity) to identify
    top active Microsoft Teams contributors or SharePoint users within a
    timeframe.   For chat ranking in a channel - count messages,
    replies, likes, comments by contributor, return top 3.  Via Webhook,
    send Adaptive Card to communicate champion status.   

-   **Updates on Independent Publisher Connectors & Care Quality
    Commissions Connector Demo -- ** 13 custom connectors added in
    October.  Create a connector earn a Credly badge.  Get a look at the
    CQC connector that takes data from the Care Quality Commission in
    England - independently gathers data on care service providers.   A
    Power App elegantly displays care provider rankings by location
    calling 2 flows that get location details via the connector in the
    back-end.       

     

Thank you for your work. Samples are often showcased in Demos.   
Request a Demo spot on the call <https://aka.ms/m365pnp/request/demo>
**Topics** covered in this call

-   PnP .NET library updates -[ Bert
    Jansen](http://twitter.com/O365bert) (Microsoft) \| \@O365bert --
    [7:39](https://youtu.be/PFMUygySS3I?t=459)

-   yo Teams updates - [Albert-Jan Schot](http://twitter.com/appieschot)
    (BLIS.digital) \|
    \@appieschot -- [9:30](https://youtu.be/PFMUygySS3I?t=570)

-   Microsoft Graph Toolkit updates - [Sébastien
    Levert](http://twitter.com/sebastienlevert) (Microsoft)
    \| [\@sebastienlevert](/t5/user/viewprofilepage/user-id/926766) -- [11:27](https://youtu.be/PFMUygySS3I?t=687)

-   Microsoft Script Samples -  [David Warner
    II](http://twitter.com/DavidWarnerII) (Catapult Systems) \|
    \@DavidWarnerII -- [3:17](https://youtu.be/PFMUygySS3I?t=197)

-   Microsoft Teams Samples - [David Warner
    II](http://twitter.com/DavidWarnerII) (Catapult Systems) \|
    \@DavidWarnerII -- [13:14](https://youtu.be/PFMUygySS3I?t=794)

-   Microsoft Power Platform Samples - [April
    Dunnam](http://twitter.com/aprildunnam) (Microsoft) \|
    \@aprildunnam -- [13:50](https://youtu.be/PFMUygySS3I?t=830)

-   **D1:**  Configuration-as-Code for Microsoft 365 with
    Microsoft365DSC -- [Nik
    Charlebois](http://twitter.com/NikCharlebois) (Microsoft) \|
    \@NikCharlebois [--][ [16:02](https://youtu.be/PFMUygySS3I?t=962)]

-   **D2:**  Automatically recognize your team champions :trophy: with
    CLI for Microsoft 365 -- [Albert-Jan
    Schot](http://twitter.com/appieschot) (BLIS.digital) \|
    \@appieschot [--][ [35:42](https://youtu.be/PFMUygySS3I?t=2142)]

-   **D3:**  Updates on Independent Publisher Connectors & Care Quality
    Commissions Connector Demo -- [Natalie
    Pienkowska](http://twitter.com/NataliePienkow1) (Microsoft) \|
    \@NataliePienkow1 & Martyn Lesbirel (Dynamiti) --
    [48:09](https://youtu.be/PFMUygySS3I?t=2889)
**Resources:**

Additional resources around the covered topics and links from the
slides.

-   D1:  Repo -
    [Microsoft365DSC](https://github.com/Microsoft/Microsoft365DSC) 
-   D1:  Repo -- [Microsoft365DSC Resources
    List](https://github.com/microsoft/Microsoft365DSC/wiki/Resources-List) 
-   D1:  Tool - [Microsoft365DSC - Configuration-as-Code for the
    Cloud](https://export.microsoft365dsc.com/) 
-   D2:  Tools - [CLI for Microsoft
    365](https://pnp.github.io/cli-microsoft365/) \|
    <https://aka.ms/cli-m365>
-   D2:  Repo - [CLI for Microsoft
    365](https://github.com/pnp/cli-microsoft365) 
-   D2:  Article - [Recognize active team members with the CLI for
    Microsoft
    365](https://www.cloudappie.nl/recognize-active-team-members-cli-microsoft-365/) 
-   D2:  Article - [Recognize contributions using the CLI for Microsoft
    365](https://www.cloudappie.nl/recognize-contributions-clim365/) 
-   D2:  Article - [How to send Adaptive Cards with CLI Microsoft
    365](https://techcommunity.microsoft.com/t5/microsoft-365-pnp-blog/how-to-send-adaptive-cards-with-cli-microsoft-365/ba-p/2143466) 
-   D2:  Tool -- [Adaptive Cards IO
    Designer](https://www.adaptivecards.io/designer/) 
-   D3:  Repo - [Microsoft Power Platform
    Connectors](https://github.com/Microsoft/PowerPlatformConnectors) 
-   D3:  Article - [Power Apps Loading Spinners, Saving Spinners and
    Progress
    Bars](https://matthewdevaney.com/power-apps-loading-spinners-saving-spinners-and-progress-bars/) 
-   **PnP Weekly -- Episode 140** (October 25th) with Sweden based MVP
    and Chief Technical Architect at Advania - [Simon
    Ågren](http://twitter.com/agrenpoint) \|
    [\@AgrenPoint](/t5/user/viewprofilepage/user-id/271184). \| [video](https://techcommunity.microsoft.com/t5/microsoft-365-pnp-blog/microsoft-365-pnp-weekly-episode-140-simon-%C3%A5gren-advania/ba-p/2881228) \| [podcast](https://pnpweekly.podbean.com/e/microsoft-365-pnp-weekly-episode-140-%e2%80%93-25th-of-october-2021/)
**General resources**:

-   Samples - [Power Platform
    Samples](https://aka.ms/powerplatform-samples) \| [aka.ms/](http://aka.ms/powerplatform-samples)[powerplatform](http://aka.ms/powerplatform-samples)[-samples](http://aka.ms/powerplatform-samples)
-   Microsoft 365 tenant -- [Script Samples
    Gallery](https://aka.ms/script-samples) \| aka.ms/script-samples
-   [Microsoft Teams Samples
    Gallery](https://pnp.github.io/teams-dev-samples/) \|
    aka.ms/teams-samples
-   [Microsoft 365 Extensibility look book
    gallery](https://adoption.microsoft.com/extensibility-look-book?WT.mc_id=m365-24198-cxa) \|
    aka.ms/m365/extensibility
-   Archives - Microsoft 365 PnP Weekly
    - [Videos](https://www.youtube.com/playlist?list=PLR9nK3mnD-OVYI-St_CBiFfuL4CZbBpkC), [Podcasts](https://pnpweekly.podbean.com/)  
-   PnP Teams Quickstart
    \| [aka.ms/pnp-teams-quickstart](https://aka.ms/pnp-teams-quickstart)
-   Microsoft Teams Toolkit v2.2 \| <https://aka.ms/teams-toolkit>
-   [Microsoft 365 PnP Community
    hub](https://techcommunity.microsoft.com/t5/microsoft-365-pnp/ct-p/Microsoft365PnP) \|
    aka.ms/m365pnp/community 
-   Microsoft Graph Toolkit in Microsoft Learn
    \| <http://aka.ms/learn-mgt>
-   Viva Connections <https://aka.ms/VivaConnections>
-   [SharePoint look
    book](https://lookbook.microsoft.com/?WT.mc_id=m365-24198-cxa)
-   [Yo Teams video training package](http://aka.ms/yoteams-training)
-   [.NET Standard 2.0 version of SharePoint Online CSOM
    API](https://developer.microsoft.com/en-us/microsoft-365/blogs/net-standard-version-of-sharepoint-online-csom-apis?WT.mc_id=m365-24198-cxa)
-   [Microsoft 365 community (PnP)
    videos](http://aka.ms/m365pnp-videos) \| aka.ms/m365pnp-videos
-   [Microsoft Teams Toolkit for Visual Studio
    Code](https://marketplace.visualstudio.com/items?itemName=TeamsDevApp.ms-teams-vscode-extension)
-   [yo Teams](http://aka.ms/yoteams) \| aka.ms/yoteams
-   Video - [Getting started using yo
    Teams](https://youtu.be/w0OrFkzNC10) \| [Wictor
    Wilén](https://twitter.com/wictor) (Avanade)\| \@wictor
-   [Build a crisis management site to connect people and
    information](https://techcommunity.microsoft.com/t5/microsoft-sharepoint-blog/build-a-crisis-management-site-to-connect-people-and-information/ba-p/1216791?WT.mc_id=m365-24198-cxa)
-   [Developer
    documentation](http://aka.ms/spdev-docs) \| <https://aka.ms/spdev-docs>
-   [PnP Power Shell](https://aka.ms/sppnp-powershell)
-   [SharePoint Modernization Partner
    Guidance](http://aka.ms/sppnp-modernization-partnerguidance) -
    Feedback welcome
-   Solution - [Building a modern search experiences with SharePoint
    Framework web parts](https://aka.ms/pnp-modern-search)
-   [Page transformation
    guidance](https://aka.ms/sppnp-pagetransformation)
-   [Page transformation
    videos](https://aka.ms/sppnp-pagetransformationvideos)
-   [Modernization scanner](https://aka.ms/sppnp-modernizationscanner)
-   [Microsoft 365 developer program
    site](https://developer.microsoft.com/en-us/office/dev-program?WT.mc_id=m365-24198-cxa) -
    Need to become a Tenant Admin to test look book capabilities? Get a
    Microsoft 365 E5 developer subscription (free tenant for 90 days)
-   [SharePoint Provisioning
    Service ](https://provisioning.sharepointpnp.com/)- Easily provision
    look book designs to any tenant in the world
-   [SharePoint Provisioning templates on
    GitHub](https://github.com/SharePoint/sp-dev-provisioning-templates)
-   [PnP Provisioning Tenant Templates
    documentation](https://docs.microsoft.com/en-us/sharepoint/dev/solution-guidance/pnp-provisioning-tenant-templates?WT.mc_id=m365-24198-cxa)
-   [SharePoint Page Transformation webcast
    series](https://developer.microsoft.com/en-us/sharepoint/blogs/sharepoint-page-transformation-webcast-series?WT.mc_id=m365-24198-cxa)
-   [PnP Power Shell](https://aka.ms/sppnp-powershell)
-   [SharePoint Modernization
    Tools](https://github.com/SharePoint/sp-dev-modernization/tree/dev/Tools)
**Upcoming Calls \| Recurrent Invites:**

-   **Microsoft 365 platform call** **-- **November 2nd at 8:00 am PDT
    \| <https://aka.ms/m365-dev-call>
-   **SharePoint Framework call --** November 4th at 7:00 am PDT
    \| <https://aka.ms/spdev-spfx-call>
-   **Office add-in monthly call -- **November10th at 8:00 am PDT
    \| <https://aka.ms/officeaddinscall>
-   **M365 General Dev call -- **November 11th at 7:00 am PDT
    \| <https://aka.ms/m365-dev-sig>
-   **Adaptive Cards monthly call -- **November 11th at 9:00 am PDT
    \| <https://aka.ms/adaptivecardscommunitycall>
-   **Power Apps monthly call **-- November 17th at 8:00 am PDT
    \| <https://aka.ms/PowerAppsMonthlyCall>
-   **Microsoft Identity Platform call --** November 18th at 9:00 am
    PDT \| <https://aka.ms/IDDevCommunityCalendar>
General Microsoft 365 Dev Special Interest Group bi-weekly calls are
targeted at anyone who's interested in the general Microsoft 365
development topics. This includes Microsoft Teams, Bots, Microsoft
Graph, CSOM, REST, site provisioning, PnP PowerShell, PnP Sites Core,
Site Designs, Microsoft Flow, PowerApps, Column Formatting, list
formatting, etc. topics. More details on the Microsoft 365 community
from [http://aka.ms/m365pnp](http://aka.ms/sppnp). We also welcome
community demos, if you are interested in doing a live demo in these
calls!
You can download recurrent invite from <http://aka.ms/m365-dev-sig>.
Welcome and join in the discussion. If you have any questions, comments,
or feedback, feel free to provide your input as comments to this post as
well. More details on the Microsoft 365 community and options to get
involved are available
from [http://aka.ms/m365pnp](http://aka.ms/sppnp).

------------------------------------------------------------------------
*"Sharing is caring"*

*Microsoft 365 PnP team, Microsoft - 29th of October 2021*<|MERGE_RESOLUTION|>--- conflicted
+++ resolved
@@ -126,11 +126,7 @@
 **Together Mode!**
 {{< image alt="211028-together-mode.gif" src="images/blog/microsoft-365-developer-community-call-recording-28th-of-october/211028-together-mode.gif" >}}
 Are there ghosts or shadows occupying seats in this week's Together
-<<<<<<< HEAD
 Mode photo?  Mention during call about people \"beaming up/down\" to the
-=======
-Mode photo?  Mention during call about people "beaming up/down" to the
->>>>>>> c026e77a
 theater today?  
 **Demos** delivered in this session
 
