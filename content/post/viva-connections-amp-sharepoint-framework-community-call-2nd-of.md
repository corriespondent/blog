---
title: "Viva Connections & SharePoint Framework Community Call -- 2nd of December, 2021"
date: 2021-12-03T01:19:00-05:00
author: "Vesa Juvonen"
githubname: VesaJuvonen
categories: ["Microsoft Viva and SPFx community call recordings"]
images:
- images/blog/viva-connections-amp-sharepoint-framework-community-call-2nd-of/recording-2nd-of-dec.png
tags: []
type: "regular"
---

<<<<<<< HEAD
{{< image alt="recording-2nd-of-dec.png" src="images/blog/viva-connections-amp-sharepoint-framework-community-call-2nd-of/recording-2nd-of-dec.png" >}}

=======
>>>>>>> edba2e7a
Viva Connections & SharePoint Framework bi-weekly community call
recording from December 2nd is now available from the Microsoft 365
Community YouTube channel at <http://aka.ms/m365pnp/videos>. You can use
SharePoint Framework for building solutions for **Microsoft Teams** and
for **SharePoint** Online.



<<<<<<< HEAD
## Call Summary

=======
## Call summary
>>>>>>> edba2e7a



-   Tune in each Tuesday for the [Microsoft 365 platform community
    call](https://aka.ms/m365-dev-call).  Featured topics for the
    December 7th call - **Introduction to Microsoft 365 Instant
    Sandbox** - Michael Aldridge, **Introduction to Microsoft Graph
    Connectors SDK** - Rajdeep Chandra, and **Microsoft Graph Toolkit
    Controls** - Sébastien Levert  
-   Register for training events in December - January hosted by
    [Sharing is Caring](https://pnp.github.io/sharing-is-caring/).
-   Register for the [PnP Recognition
    Program](https://aka.ms/m365pnp-recognition).
-   SharePoint Framework 1.13.1 released - npm install -g
    [\@microsoft](https://techcommunity.microsoft.com/t5/user/viewprofilepage/user-id/41501)/generator-sharepoint
-   The Road Ahead after 1.13.1 -- 1.14 and future.
-   Modernized app catalog for SharePoint Framework solutions - Preview
-   PnP project releases in the last two weeks
    -   **SharePoint Framework (SPFx)** v1.13.1 GA
    -   **CLI for Microsoft 365** v4.2.0 GA.
**Latest project updates include: ** (**Bold** indicates update from
previous report 2 weeks ago) 

  --------------------------------------------------------------------------------------------- -------------------------------------------- ------------------------------------------------
  **PnP Project**                                                                               **Current version**                          **Release/Status**
  SharePoint Framework (SPFx)                                                                   **v1.13.1 GA**                               v1.14.0 January target
  [PnPjs Client-Side Libraries](https://pnp.github.io/pnpjs/)                                   v2.11.0 GA, v3.0.0 Preview                   nightly builds of v3
  [CLI for Microsoft 365](https://pnp.github.io/cli-microsoft365/)                              **v4.2.0 GA**                                 
  [Reusable SPFx React Controls](https://github.com/pnp/sp-dev-fx-controls-react)               v2.9.0 (SPFx v1.11), v3.4.0                  *3.5.0 with SPFx v1.13 support is coming soon*
  [Reusable SPFx React Property Controls](https://github.com/pnp/sp-dev-fx-property-controls)   v2.7.0 (SPFx v1.11), v3.2.0 (SPFx v1.12.1)   *3.3.0 with SPFx v1.13 support is coming soon*
  [PnP SPFx Generator](https://github.com/pnp/generator-spfx)                                   v1.16.0                                      v1.17.0 on the way
  [PnP Modern Search](https://microsoft-search.github.io/pnp-modern-search/)                    v4.4.1 Preview, v4.3.0 & v3.21.0             Release expected by calendar year end
  --------------------------------------------------------------------------------------------- -------------------------------------------- ------------------------------------------------
Additionally, there were 2 extensions, 2 web parts and 2 ACE
**samples** were delivered!  Triple 2's are just great! Your
contributions are greatly appreciated by many.  The host of this call is
[Patrick Rodgers](http://twitter.com/mediocrebowler) (Microsoft) |
\@mediocrebowler.  Q&A takes place as always in chat throughout the
call.
{{< image alt="211202-together-mode.gif" src="images/blog/viva-connections-amp-sharepoint-framework-community-call-2nd-of/211202-together-mode.gif" >}}
Awesome to see many of you seated in those plush brown seats and others
joining off camera on the call today.  It's December!

## Actions

-   Opt in to PnP Recognition Program
    | <https://aka.ms/m365pnp-recognition>
-   **Register for Sharing is Caring Events:**
    -   Ask me anything (AMA) PnP Search -- [January
        11th](https://forms.office.com/Pages/ResponsePage.aspx?id=KtIy2vgLW0SOgZbwvQuRaXDXyCl9DkBHq4A2OG7uLpdUOFpKRjdQQVlWOEdaRlk2WkI3WUVQWFVNUC4u)
    -   First Time Contributor Session -- [December
        15th](https://forms.office.com/Pages/ResponsePage.aspx?id=KtIy2vgLW0SOgZbwvQuRaXDXyCl9DkBHq4A2OG7uLpdUREZVRDVYUUJLT1VNRDM4SjhGMlpUNzBORy4u)
        (EMEA, APAC & US friendly times available)
    -   Community Docs Session -- 2022 Sessions Coming Soon   
    -   Power Platform Samples -- First Time Contributor -- [December
        15th](https://forms.office.com/pages/responsepage.aspx?id=KtIy2vgLW0SOgZbwvQuRaXDXyCl9DkBHq4A2OG7uLpdUMTFJWFFGVUxBNUFZQjZWRUdaOE5BMFkwNS4u)
    -   PnP -- SPFx Developer Workstation Setup -- 2022 Sessions Coming
        Soon
    -   PnP SPFx Samples -- Solving SPFx version differences using Node
        Version Manager -- 2022 Sessions Coming Soon 
    -   First Time Presenter -- 2022 Sessions Coming Soon
    -   More than Code with VSCode -- More Dates Coming Soon 
    -   Maturity Model Practitioners -- [January
        18th](https://forms.office.com/Pages/ResponsePage.aspx?id=KtIy2vgLW0SOgZbwvQuRaXDXyCl9DkBHq4A2OG7uLpdUODY3NVRFQ0E4SFg5WlI1TU83WFJQRklZSy4u)
        (every 3rd Tuesday of month, 7:00am PT)
    -   Getting Started with Viva Connection ACEs -- TBS soon
    -   PnP Office Hours -- 1:1 session --
        [Register](https://outlook.office365.com/owa/calendar/PnPSharingisCaring@warner.digital/bookings/)
    -   PnP Buddy System -- [Request a
        Buddy](https://forms.office.com/Pages/ResponsePage.aspx?id=KtIy2vgLW0SOgZbwvQuRaXDXyCl9DkBHq4A2OG7uLpdUMjRRUVg4NElZUUJLTEY1TVVSVDJFRFpLRS4u)
-   Request a Demo spot on the
    call -- <https://aka.ms/m365pnp/request/demo>
-   Download the recurrent invite for this call
    -- <https://aka.ms/spdev-spfx-call>

## Demos

-   **Introduction to HtwoO React library -- Fluent UI experiences
    easily --** learn about the new open-source HtwoO React library
    created by Julie Turner containing atomic components built by
    Stephan Bauer.   Step through installing and initializing the
    library in an SPFx project.  Then build a Splash card page
    containing multiple sub-components. Copy sample code from library
    into components and add components to a page -- modular development.
    Alpha library available now, will go GA shortly.    

-   **Getting started with using PnP Search Web Parts v4 --** create a
    modern Search Center page in minutes using 4 key PnP web parts -
    Search Results, Search Filters, Search Box and Search Verticals. 
    Get v4 package on GitHub and add to App Catalog. Add web parts to a
    page. Configure data sources -- SharePoint or Microsoft Search,
    layouts, create search queries and connections between web parts,
    refine filtering. Package updated by year end.      

     




**SPFx extension samples: (<https://aka.ms/spfx-extensions>)**

-   **[Microsoft Clarity for Modern
    SharePoint](https://github.com/pnp/sp-dev-fx-extensions/tree/main/samples/js-application-microsoft-clarity)** -
    [João Ferreira](http://twitter.com/joao12ferreira)
    | @joao12ferreira
-   **[Follow
    Document](https://github.com/pnp/sp-dev-fx-extensions/tree/main/samples/react-command-follow-document)**-
    [André Lage](http://twitter.com/aaclage) | @aaclage


## SPFx web part samples

<https://aka.ms/spfx-webparts>


-   **[React Calendar](https://github.com/pnp/sp-dev-fx-webparts/tree/main/samples/react-calendar)** - [Mohammed Amer](http://twitter.com/Mohammad3mer) | @Mohammad3mer
-   **[Follow Document](https://github.com/pnp/sp-dev-fx-webparts/tree/main/samples/react-follow-document)** - [André Lage](http://twitter.com/aaclage) | @aaclage

## PnP SPFx ACEs

[**https://aka.ms/spfx-aces**](https://aka.ms/spfx-aces)

-   **My Notifications* -**[João
    Mendes](http://twitter.com/joaojmendes) | @joaojmendes
-   **Follow Document*** - [André
    Lage](http://twitter.com/aaclage) | @aaclage

- to be posted soon.
Thank you for your great work.  Samples are often showcased in Demos. 


## Agenda items

-   SharePoint Framework - [Vesa
    Juvonen](http://twitter.com/vesajuvonen) (Microsoft) |
    @vesajuvonen -- [6:56](https://youtu.be/NIjXZiEHx_8?t=416)
-   PnPjs Client-Side Libraries - [Julie
    Turner](http://twitter.com/jfj1997) (Sympraxis Consulting) |
    @jfj1997 -- [9:29](https://youtu.be/NIjXZiEHx_8?t=569)
-   CLI for Microsoft 365 - [Patrick
    Rodgers](http://twitter.com/mediocrebowler) (Microsoft) |
    @mediocrebowler -- [11:46](https://youtu.be/NIjXZiEHx_8?t=706)
-   PnP SPFx Controls - [Patrick
    Rodgers](http://twitter.com/mediocrebowler) (Microsoft) |
    @mediocrebowler -- [12:34](https://youtu.be/NIjXZiEHx_8?t=754)
-   PnP Modern Search - [Franck Cornu](http://twitter.com/FranckCornu)
    (aequos) | @FranckCornu --
    [13:18](https://youtu.be/NIjXZiEHx_8?t=798)
-   PnP SPFx Samples - [Hugo
    Bernier](https://twitter.com/bernierh) (Tahoe Ninjas) |
    @bernierh -- [13:56](https://youtu.be/NIjXZiEHx_8?t=836)
-   PnP SPFx ACEs Samples - [David Warner
    II](http://twitter.com/DavidWarnerII) (Catapult Systems) |
    @DavidWarnerII -- [16:01](https://youtu.be/NIjXZiEHx_8?t=961)

## Demos

-   **D1:**  Introduction to HtwoO React library -- Fluent UI experiences easily -- [Julie Turner](http://twitter.com/jfj1997) (Sympraxis Consulting) | @jfj1997 -- [18:31](https://youtu.be/NIjXZiEHx_8?t=1111)

-   **D2:** [Getting started with using PnP Search Web Parts v4 -- ][Franck Cornu][http://twitter.com/FranckCornu]( | @FranckCornu & )[Mikael Svenson](http://twitter.com/mikaelsvenson)[ (Microsoft) | @mikaelsvenson -- [38:10](https://youtu.be/NIjXZiEHx_8?t=2290)]


## Resources

Additional resources around the covered topics and links from the slides.

-   **D1:**  Tools - [Getting Started with
    HTWOO-REACT](https://lab.n8d.studio/htwoo/htwoo-react/) 

-   **D1:**  Icons - [hTWOo UI Icons](https://github.com/n8design/htwoo/tree/main/packages/htwoo-icons) 

-   **D1:**  Article - [ABOUT HTWOO UI](https://lab.n8d.studio/htwoo/) 

-   **D1:**  Splash card -- [Welcome to your hTWOo Splash
    card](https://lab.n8d.studio/htwoo/htwoo-core/?p=pages-teams-splash-screen) 

-   **D2:** Repo - [PnP Modern Search Solution][https://github.com/microsoft-search/pnp-modern-search](https://github.com/microsoft-search/pnp-modern-search)

-   **D2:** GitHub - [PnP Modern Search v4][https://microsoft-search.github.io/pnp-modern-search/](https://microsoft-search.github.io/pnp-modern-search/)

-   **PnP Weekly -- Episode 145** (November 30th) with Bristol,
    England, United Kingdom-based Senior Program Manager on the
    Microsoft Graph Dev-X team [Rabeb
    Othmani](http://twitter.com/Rabeb_Othmani) |
    @Rabeb_Othmani | [video](https://techcommunity.microsoft.com/t5/microsoft-365-pnp-blog/microsoft-365-pnp-weekly-episode-145-rabeb-othmani-microsoft/ba-p/3008950) | [podcast](https://pnpweekly.podbean.com/e/microsoft-365-pnp-weekly-episode-144-%e2%80%93-22nd-of-november-2021/)

-   **PnP Weekly -- Episode 144** (November 22nd) with Atlanta,
    US-based Senior Program Manager on the Viva Connections Platform
    team - [Catherine
    Chuaga](https://www.linkedin.com/in/wanjiru-chuaga/) | [video](https://techcommunity.microsoft.com/t5/microsoft-365-pnp-blog/microsoft-365-pnp-weekly-episode-144-catherine-chuaga-microsoft/ba-p/2994387) | [podcast](https://pnpweekly.podbean.com/e/microsoft-365-pnp-weekly-episode-144-%e2%80%93-22nd-of-november-2021/)
**General Resources:**

-   Viva Connections <https://aka.ms/VivaConnections>

-   Archives - Microsoft 365 PnP Weekly
    - [Videos](https://www.youtube.com/playlist?list=PLR9nK3mnD-OVYI-St_CBiFfuL4CZbBpkC), [Podcasts](https://pnpweekly.podbean.com/)  

-   Tools - [Teams Toolkit (v2.2
    Preview)](https://aka.ms/teams-toolkit) 

-   Tools - [Microsoft Teams Framework
    (TeamsFx)](https://github.com/officedev/teamsfx) 

-   Gallery - [Microsoft 365 Extensibility look book
    gallery](https://aka.ms/m365/extensibility)   

-   [Microsoft Build sessions
    guide](https://aka.ms/modernworkbuildsessions) (Modern Work Digital
    Brochure) - aka.ms/modernworkbuildsessions

-   SharePoint Framework - v1.12.1 npm install
    --g [@microsoft](https://techcommunity.microsoft.comhttps://techcommunity.microsoft.com/t5/user/viewprofilepage/user-id/41501)/generator-sharepoint@next

-   [CLI for Microsoft 365
    v3](https://developer.microsoft.com/office/blogs/cli-microsoft-365-3/)

-   [CodeTour](https://aka.ms/codetour)

-   [Sharing is Caring](https://aka.ms/sharing-is-caring) |
    aka.ms/sharing-is-caring

-   [Tools - ](http://aka.ms/pnp-search)[PnP Modern Search
    v4](https://microsoft-search.github.io/pnp-modern-search/)[ 
    | ](http://aka.ms/pnp-search)<https://aka.ms/pnp-search>

-   [M365 PnP site](https://aka.ms/m365pnp) | aka.ms/m365pnp

-   [SharePoint Starter Kit
    v2](https://github.com/pnp/sp-starter-kit/tree/v2)

-   Blog: "[A Lap Around Microsoft Graph Toolkit" blog
    series](https://aka.ms/mgtLap)

-   [New Microsoft 365 Patterns and Practices (PnP) team model with new
    community
    leads](https://developer.microsoft.com/microsoft-365/blogs/new-microsoft-365-patterns-and-practices-pnp-team-model-with-new-community-leads/)

-   [Microsoft 365 Community
    Content](http://aka.ms/m365-community-docs) (non-Dev docs)

-   [PnP SPFx web part samples](http://aka.ms/spfx-webparts)

-   [PnP SPFx extension samples](http://aka.ms/spfx-extensions)

-   [GitHub PnPjs](https://github.com/pnp/pnpjs/)

-   Tutorials - [Getting started with SharePoint Framework v1.10
    Tutorials](https://www.youtube.com/playlist?list=PLR9nK3mnD-OXvSWvS2zglCzz4iplhVrKq) (12
    videos)

-   Tutorials - [Getting started with SharePoint Framework v1.10
    Extensions](https://www.youtube.com/playlist?list=PLR9nK3mnD-OXtWO5AIIr7nCR3sWutACpV) (6
    videos)

-   Docs - [Tutorials and training material for SharePoint
    Development](https://docs.microsoft.com/sharepoint/dev/training/training/?wt.mc_id=YT_CCrecording)

-   [SPFX Training Package](https://aka.ms/spfx-training)

-   [SPFx Web Parts](https://aka.ms/spfx-webparts)

-   [SPFx Extensions](https://aka.ms/spfx-extensions)

-   [SPFx Library Components](http://aka.ms/spfx-library-components)

-   Documentation - [PnPjs v2
    documentation](https://pnp.github.io/pnpjs/)

-   Link - [Microsoft 365 developer
    training](https://aka.ms/M365DevTraining)

-   Link - [Office 365 Developer Program](https://aka.ms/O365DevProgram)

-   [Latest documentation on SharePoint
    Framework](http://aka.ms/spdev-docs)

-   Found an issue with SharePoint Dev? - please let us know
    at <http://aka.ms/spdev-issues>

-   [Reusable web part property
    controls](https://sharepoint.github.io/sp-dev-fx-property-controls/)

-   [Reusable react controls for SharePoint Framework
    solutions](https://sharepoint.github.io/sp-dev-fx-controls-react/)

-   [Reusable controls
    webcast](https://dev.office.com/blogs/webcast-reusable-controls-for-your-sharepoint-framework-solutions)

-   [Office 365 CLI](https://sharepoint.github.io/office365-cli/)

-   [PnP SPFx Yeoman Generator](https://github.com/pnp/generator-spfx) -
    Extends the out-of-the-box experience with open-source community
    capabilities

-   [SharePoint Dev UserVoice](http://aka.ms/spdev-uservoice) - for new
    feature requests



## Other topics mentioned

-   [SharePoint dev
    documentation](https://docs.microsoft.com/sharepoint/dev/)
-   [SharePoint dev issue
    list](https://github.com/SharePoint/sp-dev-docs/issues)
**Upcoming calls | Recurrent invites:  **

-   **Microsoft 365 platform call** -- December 7that 8:00 am PST
    | <https://aka.ms/m365-dev-call>
-   **Office add-in monthly call** -- December 8th at 8:00 am PST
    | <https://aka.ms/officeaddinscall>
-   **M365 General Dev call** -- December 9th at 7:00 am PST
    | <https://aka.ms/m365-dev-sig>
-   **Adaptive Cards monthly call** --December 9that 9:00 am PST
| <https://aka.ms/adaptivecardscommunitycall>

-   **Power Apps monthly call**-- December 15th at 8:00 am PST
    | <https://aka.ms/PowerAppsMonthlyCall>
-   **SharePoint Framework call** -- December 16th at 7:00 am PST
    | <https://aka.ms/spdev-spfx-call>
-   **Microsoft Identity Platform call** -- December 16th at 9:00 am
    PST | <https://aka.ms/IDDevCommunityCalendar>

Viva Connections & SharePoint Framework bi-weekly calls are targeted at
anyone who is interested in the JavaScript-based development towards
Microsoft Connections, Microsoft Teams, SharePoint Online, and also
on-premises. Calls are used for the following objectives.

-   SharePoint Framework engineering update from Microsoft
-   Talk about PnP JavaScript Core libraries
-   Office 365 CLI Updates
-   SPFx reusable controls
-   PnP SPFx Yeoman generator
-   Share code samples and best practices
-   Possible engineering asks for the field - input, feedback, and
    suggestions
-   Cover any open questions on the client-side development
-   Demonstrate SharePoint Framework in practice in Microsoft Viva,
    Microsoft Teams or SharePoint context
-   You can download a recurrent invite
    from <https://aka.ms/spdev-spfx-call>. Welcome and join the
    discussion!

*"Sharing is caring"*

-----------------------------------------------------------------------------------------------------------------------------------------------------------------------------------------

*Microsoft 365 PnP team, Microsoft - 3rd of December 2021*<|MERGE_RESOLUTION|>--- conflicted
+++ resolved
@@ -10,11 +10,6 @@
 type: "regular"
 ---
 
-<<<<<<< HEAD
-{{< image alt="recording-2nd-of-dec.png" src="images/blog/viva-connections-amp-sharepoint-framework-community-call-2nd-of/recording-2nd-of-dec.png" >}}
-
-=======
->>>>>>> edba2e7a
 Viva Connections & SharePoint Framework bi-weekly community call
 recording from December 2nd is now available from the Microsoft 365
 Community YouTube channel at <http://aka.ms/m365pnp/videos>. You can use
@@ -23,12 +18,7 @@
 
 
 
-<<<<<<< HEAD
-## Call Summary
-
-=======
 ## Call summary
->>>>>>> edba2e7a
 
 
 
