--- conflicted
+++ resolved
@@ -73,14 +73,9 @@
 
  
 
-<<<<<<< HEAD
-
-**Actions:**
-=======
 ## Actions
 
 
->>>>>>> edba2e7a
 
 
 
