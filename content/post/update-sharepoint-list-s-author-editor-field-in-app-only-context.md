---
title: "Update SharePoint list's Author / Editor field in App-Only context"
date: 2021-08-09T08:40:00-04:00
author: "Michael Maillot"
categories: ["SharePoint"]
images:

tags: []
type: "regular"
---

## Use Cases

-   You're migrating list items from a tenant to another using
    back-office app (console app or Azure SaaS resource) and want to
    keep existing fields, including author / editor ones
-   You're developing an API
    / Web App that will be used by employees which data is saved to a SharePoint List without 
    being in user context (because you want to make some background
    checks before saving)

When working with SharePoint in App-Only
context, every update made on list items are done with the user "SharePoint App".
But you can replace this by any user of the company!

One important thing to know is that the Azure AD Application that will be used must be granted to \"Sites.FullControl.All\", in order to update the Author / Editor field. Lower permissions won't let you update them.]{.underline}


## Summary 


In this article, we'll cover the following steps:

-   Setup the AAD Application
    -   Generate self-signed certificate
    -   [Granting SharePoint app permission]
-   Connect to SharePoint in App-Only context
-   Update list item Author / Editor fields with any other user than
    "SharePoint App"

We'll use [PnP PowerShell](https://pnp.github.io/powershell/), [CLI for Microsoft 365](https://pnp.github.io/cli-microsoft365/) and [PnP Framework](https://github.com/pnp/pnpframework)!


## Setup the AAD Application 

The first thing to do is to register an application in Azure AD. As we'll use the [client credential flow](https://docs.microsoft.com/azure/active-directory/develop/v2-oauth2-client-creds-grant-flow) with a certificate, we first need to create a certificate.


### Setup using PnP PowerShell 

With PnP PowerShell, a simple command is enough to both declare
self-signed certificate and register AAD Application with permissions
using this certificate:

```powershell
# Beware to mention an existing path in the -OutPath parameter, otherwise you won't get your certificate available
Register-PnPAzureADApp -ApplicationName "PnP.SharePoint.AppOnly" -Tenant contoso.onmicrosoft.com -OutPath c:\temp -CertificatePassword (ConvertTo-SecureString -String "password" -AsPlainText -Force) -SharePointApplicationPermissions "Sites.FullControl.All" -Store CurrentUser -DeviceLogin
```



This command does the following:


-   Generate a self-signed certificate
    with a password and stores it in the current user Local Certificate Store
    (Personal, this parameter works only on Windows)
-   Register an AAD Application with a
    certificate as an authentication flow, and a SharePoint App-Only permission



You can find more info about the command [Register-PnPAzureADAp](https://pnp.github.io/powershell/cmdlets/Register-PnPAzureADApp.html).


### Setup using CLI for Microsoft 365 



For now there's no option to: 


<<<<<<< HEAD
- generate both a self-signed certificate and register an AAD Application using it, in a single command. Requested [here](https://github.com/pnp/cli-microsoft365/issues/2170)
- admin consent permissions when registering an AAD Application. Requested [[here]](https://github.com/pnp/cli-microsoft365/issues/2563)
=======
- generate both a self-signed certificate and register an AAD Application using it, in a single command. Requested [in issue 2170](https://github.com/pnp/cli-microsoft365/issues/2170)
- admin consent permissions when registering an AAD Application. Requested [in issue 2563](https://github.com/pnp/cli-microsoft365/issues/2563)
>>>>>>> edba2e7a

#### Generate the self-signed certificate 



That said, we have two possibilities depending on the environment, to genereate the self-signed certificate.





With PnP PowerShell command [New-PnPAzureCertificate](https://pnp.github.io/powershell/cmdlets/New-PnPAzureCertificate.html):


```powershell
New-PnPAzureCertificate -OutCert "PnP.SharePoint.AppOnly.cer" -OutPfx "PnP.SharePoint.AppOnly.pfx" -ValidYears 1  -CertificatePassword (ConvertTo-SecureString -String "password" -AsPlainText -Force) -CommonName "PnP.SharePoint.AppOnly"
```



With [OpenSSL:](https://www.openssl.org/docs/manmaster/man1/)



```bash
# Replace the -nodes argument by -noenc if you're using OpenSSL 3.0, to disable encryption, since it will be done right after with the pfx file generation
openssl req -new -x509 -sha256 -newkey rsa:2048 -nodes -keyout PnP.SharePoint.AppOnly.key.pem -days 365 -out PnP.SharePoint.AppOnly.cert.pem -subj "/CN=contoso.com"


openssl pkcs12 -export -name "contoso.com" -out PnP.SharePoint.AppOnly.pfx -inkey PnP.SharePoint.AppOnly.key.pem -in PnP.SharePoint.AppOnly.cert.pem -password pass:password
```


 

The first command generates both certificate request and X.509
self-signed one (with private key RSA 2048 bits) which expires in 1
year.
The \".cer.pem\" exported file will be used for Azure AD Application registration.
The second command will generate the PFX file with a password, from both the private key input file (\".key.pem\") and the certificate request (\".cert.pem\") one. This one will be used for authentication,
we'll see about that later.

#### Register the AAD Application 



Once the certificate generated, we'll setup the app registration with the following command:


```bash
m365 aad app add --name 'PnP.SharePoint.AppOnly' --apisApplication 'https://microsoft.sharepoint-df.com/Sites.FullControl.All'
```


Wait a couple of minutes before being enabled to admin consent the permission through the Azure Portal.

Once done, stay on the AAD Application page and go to **Certificates & Secrets** and click on "*Upload certificate*" to add the "*PnP.SharePoint.AppOnly.cert.pem*" file.



\
{{< image alt="aad-certificate.png" src="images/blog/update-sharepoint-list-s-author-editor-field-in-app-only-context/aad-certificate.png" >}}\

## Authenticate to SharePoint & Update list item 



Once everything's set for App-Only context, let's authenticate to SharePoint and update our list item!

### Update with PnP Framework 



The simpliest way is to use the PFX file created before, to get a context.





Let's try with a simple Console App:


 

```csharp
static void Main(string[] args)
{
    string aadAppId = "[AAD_APP_ID]"; // Get Application ID / Client ID from the registration made before
    string pfxFilePath = "[PFX_FILE_PATH]"; // Like this: C:\\temp\\PnP.SharePoint.AppOnly.pfx
    string pfxPassword = "[PFX_PASSWORD]"; // For this example, it's "password"
    string tenant = "contoso.onmicrosoft.com";
    string spWeb = "htttps://contoso.sharepoint.com";


    var authManager = new AuthenticationManager(aadAppId, pfxFilePath, pfxPassword, tenant);


    using (var ctx = authManager.GetContext(spWeb))
    {
        Guid listId = new Guid("[LIST_ID]");
        int listItemId = 1;


        List lst = ctx.Web.GetListById(listId);
        ListItem itm = lst.GetItemById(listItemId);


        // Get Megan Bowen account
        User usr = ctx.Web.EnsureUser($"meganb@{tenant}");


        // Replace "Editor" by "Author" if you want
        itm["Editor"] = usr;
        itm.Update();


        ctx.ExecuteQuery();
    }
}
```


### Update with PNP PowerShell 

```powershell
$aadAppId = "[AAD_APP_ID]" # Get Application ID / Client ID from the registration made before
$pfxFilePath = "[PFX_FILE_PATH]" # Like this: C:\\temp\\PnP.SharePoint.AppOnly.pfx
$pfxPassword = (ConvertTo-SecureString -String "[PFX_PASSWORD]" -AsPlainText -Force) # For this example, it's "password"
$tenant = "contoso.onmicrosoft.com"
$spWeb = "https://contoso.sharepoint.com"


Connect-PnPOnline -Url $spWeb -Tenant $tenant -ClientId $aadAppId -CertificatePath $pfxFilePath -CertificatePassword $pfxPassword


$listId = "53006cd2-871c-4683-aaf9-f67affa2de5b"
$lisItemId = 1


# Replace "Editor" by "Author" if you want
Set-PnPListItem -List $listId -Identity $lisItemId -Values @{"Editor"="meganb@" + $tenant}
```


### Update with CLI for Microsoft 365 



```bash
aadAppId="[AAD_APP_ID]" # Get Application ID / Client ID from the registration made before
pfxFilePath="[PFX_FILE_PATH]" # Like this: /home/PnP.SharePoint.AppOnly.pfx
pfxPassword="[PFX_PASSWORD]" # For this example, it's "password"
tenant="contoso.onmicrosoft.com"
spWeb="https://contoso.sharepoint.com"


m365 login --authType certificate --certificateFile $pfxFilePath --password $pfxPassword --appId $aadAppId --tenant $tenant


listId="53006cd2-871c-4683-aaf9-f67affa2de5b"
lisItemId=1


# Replace "--Editor" by "--Author" if you want
m365 spo listitem set --listId $listId --id $lisItemId --webUrl $spWeb --Editor "[{'Key':'i:0#.f|membership|meganb@${tenant}'}]"
```



And that's
it! You should now be able to update those specific fields in any way !

Happy coding!<|MERGE_RESOLUTION|>--- conflicted
+++ resolved
@@ -80,13 +80,8 @@
 For now there's no option to: 
 
 
-<<<<<<< HEAD
-- generate both a self-signed certificate and register an AAD Application using it, in a single command. Requested [here](https://github.com/pnp/cli-microsoft365/issues/2170)
-- admin consent permissions when registering an AAD Application. Requested [[here]](https://github.com/pnp/cli-microsoft365/issues/2563)
-=======
 - generate both a self-signed certificate and register an AAD Application using it, in a single command. Requested [in issue 2170](https://github.com/pnp/cli-microsoft365/issues/2170)
 - admin consent permissions when registering an AAD Application. Requested [in issue 2563](https://github.com/pnp/cli-microsoft365/issues/2563)
->>>>>>> edba2e7a
 
 #### Generate the self-signed certificate 
 
