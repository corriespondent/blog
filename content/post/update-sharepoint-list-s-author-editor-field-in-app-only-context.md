--- conflicted
+++ resolved
@@ -2,12 +2,7 @@
 title: "Update SharePoint list's Author / Editor field in App-Only context"
 date: 2021-08-09T08:40:00-04:00
 author: "Michael Maillot"
-<<<<<<< HEAD
 categories: ["SharePoint"]
-=======
-githubname: michaelmaillot
-categories: ["Sharepoint"]
->>>>>>> c026e77a
 images:
 
 tags: []
@@ -30,11 +25,7 @@
 context, every update made on list items are done with the user "SharePoint App".
 But you can replace this by any user of the company!
 
-<<<<<<< HEAD
 One important thing to know is that the Azure AD Application that will be used must be granted to \"Sites.FullControl.All\", in order to update the Author / Editor field. Lower permissions won't let you update them.]{.underline}
-=======
-One important thing to know is that the Azure AD Application that will be used must be granted to "Sites.FullControl.All", in order to update the Author / Editor field. Lower permissions won't let you update them.]{.underline}
->>>>>>> c026e77a
 
 
 ## Summary 
@@ -149,13 +140,8 @@
 The first command generates both certificate request and X.509
 self-signed one (with private key RSA 2048 bits) which expires in 1
 year.
-<<<<<<< HEAD
 The \".cer.pem\" exported file will be used for Azure AD Application registration.
 The second command will generate the PFX file with a password, from both the private key input file (\".key.pem\") and the certificate request (\".cert.pem\") one. This one will be used for authentication,
-=======
-The ".cer.pem" exported file will be used for Azure AD Application registration.
-The second command will generate the PFX file with a password, from both the private key input file (".key.pem") and the certificate request (".cert.pem") one. This one will be used for authentication,
->>>>>>> c026e77a
 we'll see about that later.
 #### Register the AAD Application 
 
