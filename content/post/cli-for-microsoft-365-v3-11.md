---
title: "CLI for Microsoft 365 v3.11"
date: 2021-06-30T10:45:00-04:00
author: "Garry Trinder"
githubname: garrytrinder
categories: ["CLI for Microsoft 365"]
images:
- images/blog/cli-for-microsoft-365-v3-11/banner-cli-m365.png
tags: []
type: "regular"
---
<<<<<<< HEAD

{{< image alt="CLI for Microsoft 365 v3.11" src="images/blog/cli-for-microsoft-365-v3-11/banner-cli-m365.png" >}}
=======
>>>>>>> edba2e7a
 
[Manage Microsoft 365 and SharePoint Framework projects on any
platform]


CLI for Microsoft 365 is a cross-platform CLI that allows you to manage
various configuration settings of Microsoft 365 and SharePoint Framework
projects no matter which operating system or shell you use.


While building solutions for Microsoft 365 expands beyond the Windows
operating system, managing many of the platform settings is possible
only through PowerShell on Windows. As more and more users work on
non-Windows machines, it's inconvenient for them to have to use a
Windows virtual machine to configure their tenants. With the CLI for
Microsoft 365, you can configure your tenant no matter which operating
system you use. Additionally, using CLI for Microsoft 365, you can
manage your SharePoint Framework projects.

New version of CLI for Microsoft 365 -- v3.11

Following our monthly release cadence, we've released a new version of
the CLI for Microsoft 365 with some new capabilities. Here are a few of
the most noteworthy additions.



 
## Changes 


We've continued improving the CLI, building upon the changes we've
introduced in the previous version.



 





**Upgrading commands to use Microsoft Graph v1.0 endpoints**






When new capabilities are added to the Microsoft Graph they are usually
added to the beta endpoint, this is to give developers early access to
new capabilities however this is based on an assumption that these
endpoints are subject to change until they reach general availability
where they are added to the v1.0 endpoint.



 



Sometimes when we add new commands to the CLI for Microsoft 365 we make
use of beta endpoints to add new capabilities to the CLI, for example,
we recently added several Microsoft To Do commands that used the beta
endpoints when they were initially released.



Over time however these endpoints have matured, reaching general
availability and are now available in the v1.0 endpoint, therefore we
have updated our code to reflect this.



 



We have updated the following commands in this version of the CLI to use
v1.0 endpoints.



 

-   todo list add
-   todo list list
-   todo list remove
-   todo list set
-   teams user app remove
-   teams user app add
-   teams team set
-   teams message reply list
 
**Retrieve details of a Power App by its name**
Previously we only supported retrieving details of a Power App from an
environment using its ID, however in this release we have enhanced the
command to enable you to return a Power App by its name making it much
more user friendly.
 
To retrieve details of a Power App by its name, execute:

```bash
m365 pa app get --displayName App
```
 
**Update description of a SharePoint Online site**
Previously we supported the ability to update properties on SharePoint
Online site, however one property that was not supported was the
description property. In this release, we have enhanced commands to
provide support for updating this on both modern and classic sites.
 
To update the description on a modern SharePoint Online site, execute:

```bash
m365 spo site set --url https://contoso.sharepoint.com/sites/ModernSite --description "something"
```
 
To update the description on a classic SharePoint Online site, execute:

``` {.lia-code-sample .language-applescript}
m365 spo site classic set --url https://contoso.sharepoint.com/sites/ClassicSite --description "something"
```
 
**SPFx v1.12.1 support added to spfx doctor**
The *spfx doctor* command has been updated to support the latest version
of SharePoint Framework.
 
The command helps you verify that all prerequisites for building
solutions using a particular version of the SharePoint Framework are met
in your development environment. It starts by detecting the version of
SharePoint Framework that you want to use.
 
First, it looks at the current project. If you didn't run the command
in the context of a SharePoint Framework project, the command will try
to determine the SharePoint Framework version based on the SharePoint
Framework Yeoman generator that you have installed either in the current
directory or globally.
 
Based on the determined version of the SharePoint Framework, the command
will look at other dependencies such as Node.js, npm, Yeoman, Gulp,
React and TypeScript to verify if their meet the requirements of that
particular version of the SharePoint Framework.
 
If you miss any required tools or use a version that doesn't meet the
SharePoint Framework requirements, the command will give you a list of
recommendation how to address these issues.
 
To verify if your environment meets the requirements to work with the
SharePoint Framework, execute:

```bash
m365 spfx doctor
```

## New Commands 
 
**Remove role from Azure AD application**
In the previous CLI release we added a command that enabled to you
define custom roles on Azure AD applications that you can use to assign
permissions to users or apps. In this release we have added the ability
to remove a custom role.
 
To remove a role published by an Azure AD application registration by
its name, execute:
 
```bash
m365 aad app role delete --appName "My app" --claim "Product.Get"
```
 
**Update Azure AD application registration**
We have added a new command that gives you the ability to update an
Azure AD application registration.
 
In this first iteration of the command, we only support the ability to
update the application URI property value.  
 
To update the application URI of an Azure AD application registration
specified by its name, execute:

```bash
m365 aad app set --name "My app" --uri https://contoso.com/e75be2e1-0204-4f95-857d-51a37cf40be8
```
 
**Clear Microsoft 365 Groups from the tenant recycle bin**
When Microsoft 365 Groups are deleted in a Microsoft 365 tenant, they
are soft deleted and are moved to the tenant recycle bin which they will
remain for 30 days at which point they will be automatically hard
deleted, however whilst the group remains in the recycle bin it is not
possible to create new groups with the same name.
 
Whilst an administrator can manually hard-delete groups from the recycle
bin via the Microsoft 365 Admin Portal however this can be inconvenient
if you wish to bulk hard-delete these groups. We have added a command
that removes all of the groups in the recycle bin in a single command to
make this easier.
 
To remove all deleted Microsoft 365 Groups in the tenant, execute:

```bash
m365 aad o365group recyclebinitem clear
```
 
**Reset CLI configuration option to its default value**
We recently introduced commands that enables you to personalise the
behaviour of the CLI to your own preferences using the *cli
config* commands. In this release we have added the ability for you to
reset these options back to their default values.
 
To reset the *showHelpOnFailure* to its default value, execute:

```bash
m365 cli config reset --key showHelpOnFailure
```
 
Alternatively, to reset all configuration options to their default
values, execute:

```bash
m365 cli config reset
```
 
**Microsoft 365 Activation Report Commands**
We have added commands that enables administrators get an understanding
of how many users have activated Microsoft 365 on desktops and devices
as well as who has made those activations.
 
To get the count of Microsoft 365 activations on desktops and devices,
execute:

```bash
m365 tenant report office365activationcounts
```
 
To get the count of users that are enabled and those that have activated
the Office subscription on desktop or devices or shared computers,
execute:

```bash
m365 tenant report office365activationsusercounts
```
 
To get details about users who have activated Microsoft 365, execute:

```bash
m365 tenant report office365activationsuserdetail
```
 
**Generate SharePoint Framework solution from a HTML file**
SharePoint Framework is the extensibility model of choice in Microsoft
365, whether that is extending SharePoint Online or Microsoft Teams, it
is the go-to framework for in house development.
 
We have introduced a command that simplifies the creation of a
SharePoint Framework solution package that generates a SharePoint
Framework web part that uses a local HTML file as the contents of the
web part.
 
To generate a web part that shows the weather for Amsterdam, load web
part contents from a local file, allow the web part to be deployed to
all sites and expose the web part in Teams as a personal tab, execute:
    m365 spfx package generate --webPartTitle "Amsterdam weather" --webPartDescription "Shows weather in Amsterdam" --packageName amsterdam-weather --html @amsterdam-weather.html --allowTenantWideDeployment --enableForTeams all

## New script samples 
 


CLI for Microsoft 365 is a great tool both for quick adjustments to the
configuration of your Microsoft 365 tenant as well as automating more
complex tasks. Because CLI for Microsoft 365 is cross-platform you can
use it on any OS and in any shell. To help you get started using the CLI
for Microsoft 365 for automation scenarios, we started gathering some
[sample
scripts](https://pnp.github.io/cli-microsoft365/sample-scripts/).

 


If you have any scripts that you use frequently, please
[share](https://github.com/pnp/cli-microsoft365/discussions) them with
us so that we can learn more about the common automation scenarios.

**Resubmit all failed Power Automate Flow runs for a specific flow in an
environment**



Have you ever been forced to resubmit lot of failed Power Automate flow
runs manually?
 
This
[script](https://pnp.github.io/cli-microsoft365/sample-scripts/flow/resubmit-all-failed-flow-runs/)
will resubmit all failed flow runs of a Power Automate flow created in
an environment. 


**Cancel all running Power Automate Flow runs for a Flow in an
environment**



Do you want to automate the cancellation of running Power Automate Flow
runs?

This
[script](https://pnp.github.io/cli-microsoft365/sample-scripts/flow/cancel-all-running-flow-runs/)
will cancel all running flow runs of a Power Automate flow created in an
environment.


**Remove SharePoint API permissions**



[When building SharePoint Framework solutions connected to APIs secured
with Azure Active Directory, you might need to clear the list of granted
API permissions.]



 



This
[script](https://pnp.github.io/cli-microsoft365/sample-scripts/spo/remove-api-permissions/)
helps you to quickly remove SharePoint API permissions.
 
**Remove pending SharePoint API permission requests**
When building SharePoint Framework solutions connected to APIs secured
with Azure Active Directory, you'll easily end up with many pending
permission requests.
 
This
[script](https://pnp.github.io/cli-microsoft365/sample-scripts/spo/remove-pending-api-permission-requests/)
helps you to quickly remove pending SharePoint API permission requests.

## Contributors 


This release wouldn't be possible without the help of (in alphabetical
order)

 
-   [Mohamed Ashiq Faleel](https://github.com/ashiqf)
-   [Vipul Kelkar](https://github.com/vipulkelkar)
-   [Shantha Kumar](https://github.com/ktskumar)
-   [Waldek Mastykarz](https://github.com/waldekmastykarz)
-   [Abderahman Moujahid](https://github.com/Abderahman88)
-   [Nanddeep Nachan](https://github.com/nanddeepn)
-   [Smita Nachan](https://github.com/SmitaNachan)
-   [Albert Jan-Schot](https://github.com/appieschot)
-   [strafe](https://github.com/strafe)
-   [Garry Trinder](https://github.com/garrytrinder/)
-   [Siddharth Vaghasia](https://github.com/siddharth-vaghasia)
-   [Rabia Williams](https://github.com/rabwill)
-   [Adam Wojcik](https://github.com/Adam-it)
 


Thank you all for the time you chose to spend on the CLI for Microsoft
365 and your help to advance it!

## Work in progress 
 

Here are some things that we're currently working on.

 
### More commands, what else 
 


Microsoft 365 is evolving and new capabilities are being released every
day. With CLI for Microsoft 365, we aim to help you manage your tenant
on any platform in a consistent way, no matter which part of Microsoft
365 you interact with. While we keep adding new commands to CLI for
Microsoft 365 each release, we still barely scratched the surface with
what's possible in Microsoft 365. In the upcoming versions of the CLI
for Microsoft, you can expect us to add more commands across the
different workloads in Microsoft 365.



 

### Updating Azure AD apps 
 


Recently, we introduced a command to easily create Azure AD app
registrations. Because they're backbone of every app you'd build on
Microsoft 365, we think you should be able to create them as easily as
possible. So with CLI for Microsoft 365, you can create a fully
configured Azure AD app for the most common scenarios with just one line
of code.


We're currently working on adding support for updating Azure AD app
registration which will be helpful for example when building apps for
Microsoft Teams. Stay tuned!


### Script examples 
 
In every release of the CLI for Microsoft 365, we introduce new commands
for managing Microsoft 365. With over 350 commands across the different
Microsoft 365 services, the CLI for Microsoft 365 has become a powerful
tool, not just for managing your tenant but also for automating your
daily work.

 


We'd love to show you how you can use the CLI for Microsoft 365 to build
automation scripts in PowerShell Core and Bash. If you have any scripts
using SPO or PnP PowerShell that you use frequently, please share them
with us so that we can learn more about the common automation scenarios.


### 'ensure' commands 

Recently, we shipped our first ensure command - an [easy way to help you
that a site with specific settings
exists](https://pnp.github.io/cli-microsoft365/cmd/spo/site/site-ensure/).
If it doesn't, CLI creates it for you, if it does, CLI ensures it has
the right properties. All in one line of code. We'd love to hear from
you how you like it and if it's something you'd like us to implement
for other commands as well.

 
## Try it today 
 


Get the latest release of the CLI for Microsoft 365 from npm by
executing:

 


```bash
npm i -g @pnp/cli-microsoft365
```

 


Alternatively, you can get the latest release from Docker by executing:

 


```bash
docker run --rm -it m365pnp/cli-microsoft365:latest
```

 


If you need more help getting started or want more details about the
commands, the architecture or the project, go to
[aka.ms/cli-m365](http://aka.ms/cli-m365).

 


If you see any room for improvement, please, don't hesitate to reach out
to us either on [GitHub](https://github.com/pnp/cli-microsoft365) or
[twitter](https://twitter.com/climicrosoft365).<|MERGE_RESOLUTION|>--- conflicted
+++ resolved
@@ -9,11 +9,6 @@
 tags: []
 type: "regular"
 ---
-<<<<<<< HEAD
-
-{{< image alt="CLI for Microsoft 365 v3.11" src="images/blog/cli-for-microsoft-365-v3-11/banner-cli-m365.png" >}}
-=======
->>>>>>> edba2e7a
  
 [Manage Microsoft 365 and SharePoint Framework projects on any
 platform]
