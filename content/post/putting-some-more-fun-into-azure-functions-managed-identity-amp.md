---
title: "Putting some more FUN into Azure Functions, Managed Identity & Microsoft Graph"
date: 2021-08-11T08:40:00-04:00
author: "Luise Freese"
githubname: LuiseFreese
categories: ["Microsoft Graph", "Azure"]
images:

tags: []
type: "regular"

---

## Use case & purpose of this blog post 

I want to show, how you can use a Managed Identity in Azure Functions to
get an access token for Microsoft Graph API.
{{< image alt="image-8.png" src="images/blog/putting-some-more-fun-into-azure-functions-managed-identity-amp/image-8.png" >}}

## Prerequisites to benefit from this article

To get the most out of this post, you should understand the following
concepts -- I included some links that should help you getting started.

## Managed Identity -- What is that and why would I want one? 

Managed Identities are the state-of-the-art way to get Azure Active
Directory access tokens, because you won't need to handle credentials,
which is of course a security benefit

\>...where there are credentials, there are leaks ¯\\\_(ツ)\_/¯

If you are unfamiliar with tokens, [this article by Lee
Ford](https://techcommunity.microsoft.com/t5/microsoft-365-pnp-blog/introduction-to-tokens/ba-p/2267853)
will help. This is not a full tutorial on Managed Identities, for more
information please start to read here. Also, [Yannick
Reekmans](https://twitter.com/YannickReekmans) posted an entire [series
on Managed
Identities](https://blog.yannickreekmans.be/secretless-applications-managed-identities/),
highly recommended to read this -- helped me a lot to understand.

## Azure Functions 

If you'd like to deploy and execute code without needing to THINK about
server infrastructure or VMs, you may like Azure Functions. Azure
Functions can be written in a lot of languages and you can deploy and
execute Azure Functions on any platform that can run .NET Core. Azure
functions are scalable, as they use compute-on-demand: More resources
are allocated automagically, when the demand of execution increases. If
the demand decreases again, you don't need to worry about the extra
resources anymore as they drop off again. This way, you only pay what
you need. For more info please start to read here: [Azure Functions
Overview | Microsoft
Docs](https://docs.microsoft.com/azure/azure-functions/functions-overview)

I will use PowerShell for my Azure Functions, so that IT-Pros can
benefit from this post as well. But please do choose [your poison
]{style="text-decoration: line-through;"}your favourite language, the
concept stays the same. Use whatever you are familiar with or what makes
you happy.

## Microsoft Graph 

Microsoft Graph is THE API to access Microsoft 365 resources, in our
case we will want to read all Microsoft 365 groups -- for more
information see also the [Microsoft Graph permissions reference --
Microsoft Graph | Microsoft
Docs.](https://docs.microsoft.com/graph/permissions-reference#group-permissions)

Our challenge will be to access the Graph API with a Managed Identity. I
will show how to do this entirely in Azure CLI & [VS
Code](https://code.visualstudio.com/). Creating and assigning Managed
Identities has been shown often before in the Azure portal, but a script
would allow for automation, it is usually faster than working in a
visual environment and you can use the tool of your choice. I highly
recommend VS Code as editor (and I like the built-in terminal as well).

### Create your Azure Functions locally 

You still may create your first Azure Functions in the Azure Portal (I
did as well), which demoes really nicely, but as we want to go for real
world, I will show how to develop your Azure Functions in Visual Studio
code. This has some great advantages:

-   you develop locally using the tools that you are already familiar
    with
-   you don't need to adjust to ever changing UI in Azure portal
-   you can benefit from source control
-   you can collaborate with others

I covered how to do this also in a previous post, but for the sake of a
start-to-end scenario, here we go again:

-   Install the Core Tools package with `npm install -g
    azure-functions-core-tools\@3 \--unsafe-perm true`
-   Install the Azure Functions extension for VS Code
-   Select New Project
-   Select a folder for your project
-   Select a language -- I will use PowerShell
-   Select HTTP trigger as a template
-   Type in a better name like GetGraphToken
-   Select Authorization level Function
-   Select how you want to open your project -- I prefer Add to
    workspace
-   You will now see your Local Project in the pane.
(yes, my pane is on the right hand side so that my code doesn't "jump"
all the time when I am expanding or collapsing the pane)

We will now write the code for our Azure Functions. Replace the default
code of run.ps1 in VS Code by this:

```bash
using namespace System.Net

# Input bindings are passed in via param block
param($Request, $TriggerMetadata)

# Write to the Azure Functions log stream.
Write-Host "PowerShell HTTP trigger function processed a request."

# Interact with query parameters or the body of the request
.$Scope = $Request.Query.Scope
if (-not $Scope) {
$Scope = $Request.Body.Scope
}
#If parameter "Scope" has not been provided, we assume that graph.microsoft.com is the target resource
If (!$Scope) {
$Scope = "https://graph.microsoft.com/"
}

$tokenAuthUri = $env:IDENTITY_ENDPOINT + "?resource=$Scope&amp;api-version=2019-08-01"
$response = Invoke-RestMethod -Method Get -Headers @{"X-IDENTITY-HEADER"="$env:IDENTITY_HEADER"} -Uri $tokenAuthUri -UseBasicParsing

$accessToken = $response.access_token

#Invoke REST call to Graph API
$uri = 'https://graph.microsoft.com/v1.0/groups'
$authHeader = @{
'Content-Type'='application/json'
'Authorization'='Bearer ' + $accessToken
}

$result = (Invoke-RestMethod -Uri $uri -Headers $authHeader -Method Get -ResponseHeadersVariable RES).value

If ($result) {
$body = $result
$StatusCode = '200'
}
Else {
$body = $RES
$StatusCode = '400'}

# Associate values to output bindings by calling 'Push-OutputBinding'
Push-OutputBinding -Name Response -Value ([HttpResponseContext]@{
StatusCode = $StatusCode
Body = $body
})
```

Take a moment to understand what the code does:

-   log that a request was received
-   define the scope (if not stated, it's Microsoft Graph)
-   obtain the token from the environment variables
    \`IDENTITY_ENDPOINT\` and \`IDENTITY_HEADER\` which come from the
    Managed Identity (thanks [Yannick
    Reekmans](https://twitter.com/yannickreekmans) for this hint) --
    learn more here: [Managed identities -- Azure App Service |
    Microsoft
    Docs](https://docs.microsoft.com/azure/app-service/overview-managed-identity?tabs=powershell&WT.mc_id=M365-MVP-5003400#obtain-tokens-for-azure-resources)
    -- you can also see your environment variables here, the mentioned
    ones will show after you assigned the system assigned Managed
    Identity:
    [https://\<YOUR-FUNCTIONAPPNAME-HERE>.scm.azurewebsites.net/ENV.cshtml#envVariables](https://%3cYOUR-FUNCTIONAPPNAME-HERE%3e.scm.azurewebsites.net/ENV.cshtml#envVariables))
-   pass that token in the header of the REST call towards the group
    endpoint of Microsoft Graph
-   get the status code (hopefully 200)

Watch out -- the Graph API will this way return up to 100 groups --
Please adjust with [query
parameters](https://docs.microsoft.com/graph/query-parameters) as
needed like [https://graph.microsoft.com/v1.0/groups?\$top=42
or](https://graph.microsoft.com/v1.0/groups?$top=42&nbsp;or) use paging,
which is described here: [Paging Microsoft Graph data in your app --
Microsoft Graph | Microsoft
Docs](https://docs.microsoft.com/graph/paging)
<<<<<<< HEAD

### Resources in Azure 
=======


## Resources in Azure 
>>>>>>> edba2e7a

We will now create the Functions App in Azure -- You can either install
the CLI or use Cloud shell (available on shell.azure.com -- no
installation is needed then and it works in any browser!)

### Variables & names 

For testing purposes, I pseudo-randomized a number to not always need to
come up with new names:

```bash
#Get a random number between 100 and 300 to more easily be able to distinguish between several trials
$rand = Get-Random -Minimum 100 -Maximum 300
```

We will now set some variables, this reduces risk of typos and makes our
code better readable -- also we can reuse it better -- this is a
courtesy to future-self

```bash
#Set values
$resourceGroup = "DemoPlay$rand"
$location = "westeurope"
$storage = "luisedemostorage$rand"
$functionapp = "LuiseDemo-functionapp$rand"
```

### Resource group 

Let's create a resource-group that will later hold our Azure Functions
App

```bash
#create group
az group create -n $resourceGroup -l $location
```

### Storage Account 

As our Functions App will need a storage account, we will create this as
well:

```bash
#create storage account
az storage account create `
-n $storage `
-l $location `
-g $resourceGroup `
--sku Standard_LRS
```

### Functions App 

Now create the Azure Functions app which later holds our functions
(remember we created that earlier locally, but will later deploy it to
Azure)

```bash
#create function
az functionapp create `
-n $functionapp `
--storage-account $storage `
--consumption-plan-location $location `
--runtime powershell `
-g $resourceGroup `
--functions-version 3
```

It will take a few moments for everything to be set, once this step is
completed, you will be prompted with a message, that you also can
benefit from Application Insights.

### Managed Identity 

We want things to be super secure -- this is why we want to enable a
system assigned Managed Identity for our new Functions:

```bash
az functionapp identity assign -n $functionapp -g $resourceGroup
```

 Our Managed Identity shall have the right permission scope to access
Graph API for Group.Read.All, and to eventually be able to make the
required REST call, we will need

-   the Graph API service Provider
-   permission scope, expressed as App role\
    Let's do this:

```bash
#Get Graph Api service provider (that's later needed for --api) 
az ad sp list --query "[?appDisplayName=='Microsoft Graph'].{Name:appDisplayName, Id:appId}" --output table --all

#Save that service provider 
$graphId = az ad sp list --query "[?appDisplayName=='Microsoft Graph'].appId | [0]" --all 

# Get permission scope for "Group.Read.All"
$appRoleId = az ad sp show --id $graphId --query "appRoles[?value=='Group.Read.All'].id | [0]" 
```

Time to make the REST call to assign the permissions as shown above to
the Managed Identity:

```bash
#Set values
$webAppName="LuiseDemo-functionapp$rand"
$principalId=$(az resource list -n $webAppName --query [*].identity.principalId --out tsv)
$graphResourceId=$(az ad sp list --display-name "Microsoft Graph" --query [0].objectId --out tsv)
$appRoleId=$(az ad sp list --display-name "Microsoft Graph" --query "[0].appRoles[?value=='Group.Read.All' &amp;&amp; contains(allowedMemberTypes, 'Application')].id" --out tsv)
$body="{'principalId':'$principalId','resourceId':'$graphResourceId','appRoleId':'$appRoleId'}"

#the actual REST call 

az rest --method post --uri https://graph.microsoft.com/v1.0/servicePrincipals/$principalId/appRoleAssignments --body $body --headers Content-Type=application/json
```

If you like to, you may now have a look at our Managed Identity
permissions in the Azure portal -- for everyone who loves to be assured
in a UI that things have worked:\
\
{{< image alt="image-10-2048x664.png" src="images/blog/putting-some-more-fun-into-azure-functions-managed-identity-amp/image-10-2048x664.png" >}}

-   Open [portal.azure.com](https://portal.azure.com/)
-   Select Azure Active Directory
-   Select Enterprise applications
-   Select Managed Identity from the Applications dropdown
-   Note the app level permission Read all groups for Microsoft Graph

### Deploy to Azure

Let's now deploy our Function to our Functions App. Go back to Visual
Studio Code:

-   Select the Azure extension
-   Select deploy to Functions App -- its that little cloud icon
-   Select the Functions App you already created in Azure
-   Confirm the Pop up window by selecting Deploy
-   Check progress results in the output window

Time to test!
Please note, that due to our Managed Identity, we can't test locally.
You can trigger your Functions with Postman or similar or run a test in
the Azure portal

-   Open portal.azure.com
-   Select **Resource groups**
-   Select the resource group you worked in
-   Select the Azure Functions App you worked in
-   Select **Functions**
-   Select **Code + Test**
-   Select **Test/Run**
-   Select **Run**

You should see a status code 200 -- and a list of all your Microsoft 365
groups. YAY!

{{< image alt="groups (1).png" src="images/blog/putting-some-more-fun-into-azure-functions-managed-identity-amp/groups (1).png" >}}

## Conclusion and FusionDev scenario 

As developers, we could build a robust, scalable and secure solution,
developed with familiar tools like VS Code, PowerShell or Azure CLI. But
what if we want to make this available to makers/citizen developers?
What if we want to make sure, that this could be used in Power Apps and
Power Automate? One way to achieve this, is creating a Power Platform
custom connector. This way, makers can use the connector which calls our
Azure Functions in a canvas app and display for example the groups in a
gallery or table.
\
Please note, that there are of course more fancy use cases, I will focus
in this blog post on the code -- If you have a good story, please reach
out.
\
Sample script is available at [Script Samples | PnP
Samples](https://pnp.github.io/script-samples/)

## More Resources to learn 

\
Get started with Microsoft 365 development by signing up for a [free
Developer
tenant](https://developer.microsoft.com/microsoft-365/dev-program)\
Join the [Microsoft 365 PnP Community](https://pnp.github.io/) -- join
our calls and benefit from guidance, tools, sample\
 \
Originally published at [Putting some more FUN into Azure Functions, Managed Identity & Microsoft Graph -- M365 Princess](https://m365princess.com/putting-some-fun-into-azure-functions-managed-identity-and-microsoft-graph/)<|MERGE_RESOLUTION|>--- conflicted
+++ resolved
@@ -184,14 +184,9 @@
 which is described here: [Paging Microsoft Graph data in your app --
 Microsoft Graph | Microsoft
 Docs](https://docs.microsoft.com/graph/paging)
-<<<<<<< HEAD
-
-### Resources in Azure 
-=======
 
 
 ## Resources in Azure 
->>>>>>> edba2e7a
 
 We will now create the Functions App in Azure -- You can either install
 the CLI or use Cloud shell (available on shell.azure.com -- no
