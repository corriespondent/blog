---
title: "Microsoft Teams Community Call - May 2021"
date: 2021-05-19T12:52:00-04:00
author: "Vesa Juvonen"
githubname: VesaJuvonen
categories: ["Microsoft Teams community call recordings"]
images:
- images/blog/microsoft-teams-community-call-may-2021/teams-18th-recording-promo.png
tags: []
type: "regular"
---


<<<<<<< HEAD
{{< image alt="teams-18th-recording-promo.png" src="images/blog/microsoft-teams-community-call-may-2021/teams-18th-recording-promo.png" >}}


=======
>>>>>>> edba2e7a
**Call Summary**

Latest news from Microsoft engineering on Microsoft Teams updates and
community assets.     

Register for [Microsoft Build](https://build.microsoft.com/).   Sign up
for May trainings on
[Sharing-is-caring](https://pnp.github.io/sharing-is-caring/).   Visit
the [Microsoft Teams samples gallery](https://aka.ms/teams-samples) to
get started with Microsoft Teams development.  See the new [Microsoft
365 Extensibility look book gallery](https://aka.ms/m365/extensibility)
co-developed by Microsoft Teams and SharePoint engineering.  Get the
Microsoft Teams Toolkit (Controls) -- "[Designing your Microsoft Teams
app](https://docs.microsoft.com/microsoftteams/platform/concepts/design/design-teams-app-overview)"
with layout guidance and reusable assets.   Three great demos delivered
during this session.  The host of this call was [Vesa
Juvonen](http://twitter.com/vesajuvonen) (Microsoft) | \@vesajuvonen.
Q&A takes place in chat throughout the call.

<<<<<<< HEAD

**Actions:**
=======
## Actions


>>>>>>> edba2e7a




-   Register for Microsoft Build, May 25 -- 27, 2021 -
    <https://build.microsoft.com>
-   Register for Sharing is Caring Events:
    -   First Time Contributor Session -- [May
        24^th^](https://forms.office.com/Pages/ResponsePage.aspx?id=KtIy2vgLW0SOgZbwvQuRaXDXyCl9DkBHq4A2OG7uLpdUREZVRDVYUUJLT1VNRDM4SjhGMlpUNzBORy4u)
        (EMEA, APAC & US friendly times available)
    -   Community Docs Session
        -- [May](https://forms.office.com/Pages/ResponsePage.aspx?id=KtIy2vgLW0SOgZbwvQuRaXDXyCl9DkBHq4A2OG7uLpdUOUdFR0U1STdGS0lXUDA2Sk1YSE1WMEtHSy4u)
    -   PnP -- SPFx Developer Workstation Setup -- June 
    -   PnP SPFx Samples -- Solving SPFx version differences using Node
        Version Manager -- [May
        20^th^](https://forms.office.com/Pages/ResponsePage.aspx?id=KtIy2vgLW0SOgZbwvQuRaXDXyCl9DkBHq4A2OG7uLpdUMDdKSjQxRDhKVzhCVUQ4VDdIQVZRVTZOSi4u)
    -   AMA (Ask Me Anything) -- Microsoft Graph & MGT -- [June
        8](https://forms.office.com/Pages/ResponsePage.aspx?id=KtIy2vgLW0SOgZbwvQuRaXDXyCl9DkBHq4A2OG7uLpdUM0xCOEtTWFJSREg2UFY2NkpPUk5GNk9YVS4u)
    -   AMA (Ask Me Anything) -- Teams Dev -- June
    -   First Time Presenter -- [May
        25^th^](https://forms.office.com/Pages/ResponsePage.aspx?id=KtIy2vgLW0SOgZbwvQuRaXDXyCl9DkBHq4A2OG7uLpdUNDJOOU5JREc2TUhCVzNGTTJFUldSUUNUSy4u)
    -   More than Code with VSCode -- [May
        27^th^](https://forms.office.com/Pages/ResponsePage.aspx?id=KtIy2vgLW0SOgZbwvQuRaXDXyCl9DkBHq4A2OG7uLpdURFZPM00xREdYMzVIOEJCWUhWRzBVMlRJWS4u)
         
    -   PnP Office Hours -- 1:1 session -
        [Register](https://outlook.office365.com/owa/calendar/PnPSharingisCaring@warner.digital/bookings/)
-   Download the recurrent invite for this call
    -- <https://aka.ms/microsoftteamscommunitycall>
-   Call attention to your great work by using
    the [#PnPWeekly](https://twitter.com/hashtag/PnPWeekly?src=hashtag_click) on
    Twitter.

 

**Microsoft Teams Development
Samples:** <https://aka.ms/teams-samples>

-   Your community is looking for Samples!  Please share your good
    work  

 

{{< image alt="210518-together-mode.gif" src="images/blog/microsoft-teams-community-call-may-2021/210518-together-mode.gif" >}}

 

**Always a highlight to see you here.  Enjoy Microsoft Build.  Looking forward to seeing you in person at an event one day.**

 


**Demos** delivered in this session

-   **Introduction to Microsoft Teams Developer Portal** - Meet the new
    and improved app management console for developers.  Access the
    tools portal from a browser and from within Microsoft Teams client. 
     This is the place to add - register and configure your Teams apps. 
    New safeguards to prevent apps from having same app IDs.   Key areas
    differentiating portal from App Studio called out.  Access App
    Source from portal. 

-   **Elevate user experiences with Universal Actions on Teams and
    Outlook** - deck, demo and documentation about consistent message
    (action) handling across apps (Teams, Outlook and more) using
    Adaptive Cards with the new Action.Execute action type.  User takes
    action on either Teams or Outlook and action is reflected on the
    other platform.    Vacation approval scenario shows contextual views
    and sequential workflows on Teams.  Excellent documentation, quick
    start guide and code samples.  

-   **Getting started on building Microsoft Teams meeting apps** -- step
    through meeting extensions - pre-meeting (tab -- a poll), in-meeting
    (side panel tab, pop-up, extension, and bot) and post-meeting
    (tab).   Understand needed manifest updates.   Microsoft Forms is a
    great meeting extension.  Demo - create a meeting, add the Forms app
    to it and observe how Forms does configuration.   Meeting extensions
    are built on top of tabs, bots and messaging extensions.       

Thank you for your work. Samples are often showcased in Demos.

 

**Topics** covered in this call

-   News and updates - [Vesa
    Juvonen](http://twitter.com/vesajuvonen) (Microsoft) |
    \@vesajuvonen - [3:35](https://youtu.be/adVfHsp8PfM?t=215)

-   **Demo:**  Introduction to Microsoft Teams Developer Portal --
    [Karthig Balendran](http://twitter.com/KarthigBalendr1) (Microsoft)
    | \@KarthigBalendr1 - [10:20](https://youtu.be/adVfHsp8PfM?t=620)

    **Demo:**  Elevate user experiences with Universal Actions on Teams
    and Outlook -- Shiladitya Saha (Microsoft) -
    [23:30](https://youtu.be/adVfHsp8PfM?t=1410)

    **Demo:**  Getting started on building Microsoft Teams meeting apps
    -- [Rick van Rousselt](http://twitter.com/RickVanRousselt)
    (Advantive) |  \@RickVanRousselt -
    [36:54](https://youtu.be/adVfHsp8PfM?t=2214)

 



## Resources

Additional resources around the covered topics and links from the
slides.

-   [Slides used in this ​community
    call](https://1drv.ms/p/s!AlposW7ozA_90kpMzzF54-dSWtST?e=nTudgC)

-   Site -- [Developer Portal for Microsoft
    Teams](http://dev.teams.microsoft.com/home) 

-   Documentation - [Universal Actions for Adaptive
    Cards](https://docs.microsoft.com/microsoftteams/platform/task-modules-and-cards/cards/universal-actions-for-adaptive-cards/overview) 

-   Quick Start Guide - [Work with Universal Actions for Adaptive
    Cards](https://docs.microsoft.com/microsoftteams/platform/task-modules-and-cards/cards/universal-actions-for-adaptive-cards/work-with-universal-actions-for-adaptive-cards)  

-   Blog - [Rick's blog](https://www.rickvanrousselt.com/) 

-   PnP Weekly -- Episode 127 with guest MVP [Rick van
    Rousselt](http://twitter.com/RickVanRousselt) (Advantive) |
    \@RickVanRousselt |
    [video](https://techcommunity.microsoft.com/t5/microsoft-365-pnp-blog/microsoft-365-pnp-weekly-episode-127-rick-van-rousselt/ba-p/2361251)
    |
    [podcast](https://pnpweekly.podbean.com/e/Microsoft-365-pnp-weekly-episode-127-17th-of-may-2021/)

-   [Microsoft 365 Extensibility look book
    gallery](https://adoption.microsoft.com/extensibility-look-book?WT.mc_id=m365-24198-cxa) |
    aka.ms/m365/extensibility

-   Controls -  [Designing your Microsoft Teams
    app](Designing%20your%20Microsoft%20Teams%20app)
    | <https://aka.ms/teams/ui/design>

-   [Microsoft Teams Samples
    Gallery](https://pnp.github.io/teams-dev-samples/) |
    aka.ms/teams-samples

 


**General resources**:

-   Viva Connections <https://aka.ms/VivaConnections>
-   Microsoft Learn - [Microsoft Teams development Learning
    Paths](https://docs.microsoft.com/learn/browse/?products=office-teams&resource_type=learning%20path&roles=developer&expanded=office&wt.mc_id=devcomteams_learningpaths_webpage_mw)
-   [Microsoft Teams Toolkit for Visual Studio
    Code](https://marketplace.visualstudio.com/items?itemName=TeamsDevApp.ms-teams-vscode-extension)
-   [Microsoft Teams app
    templates](https://docs.microsoft.com/microsoftteams/platform/samples/app-templates?wt.mc_id=devcomteams_viewapptemplates_webpage_mw)
-   [Yo Teams video training package](http://aka.ms/yoteams-training)
-   [Microsoft 365 Developer videos](https://aka.ms/m365devyoutube) |
    aka.ms/m365devyoutube
-   [Microsoft 365 community (PnP)
    videos](http://aka.ms/m365pnp-videos) | aka.ms/m365pnp/videos
-   [yo Teams](http://aka.ms/yoteams) | aka.ms/yoteams
-   Video - [Getting started using yo
    Teams](https://youtu.be/w0OrFkzNC10) | [Wictor
    Wilén](https://twitter.com/wictor) (Avanade)| \@wictor


**Upcoming Calls | Recurrent Invites:**


 

-   **Power Apps monthly call --** May 19^th^ at 8:00 am PDT |
    <https://aka.ms/PowerAppsMonthlyCall>
-   **SharePoint Framework call** -- May 20^th^ at 7:00 am PDT |
    <https://aka.ms/spdev-spfx-call>
-   **Microsoft Identity Platform --** May 20^th^ at 9:00 am PDT
    | <https://aka.ms/IDDevCommunityCalendar> 
-   **M365 General Dev call --** May 27^th^ at 7:00 am PDT |
    <https://aka.ms/m365-dev-sig>
-   **Microsoft Graph call --** June 1^st^ at 8:00 am PDT |
    <https://aka.ms/microsoftgraphcall>
-   **SharePoint monthly call --** June 8^th^ at 8:00am PDT |
    <https://aka.ms/sp-call>
-   **Office add-in monthly call --** June 9^th^ at 8:00 am PDT |
    [https://aka.ms/officeaddinscall](https://aka.ms/officeaddinscommunitycall)
-   **Adaptive Cards monthly call --** June 10^th^ at 9:00 am PDT |
    <https://aka.ms/adaptivecardscommunitycall>
-   **Microsoft Teams monthly call --** June 15^th^ at 8:00 am PDT |
    <https://aka.ms/microsoftteamscommunitycall>

 

Microsoft Teams monthly community calls are targeted at anyone who's
interested in Microsoft Teams development topics. This includes
Microsoft Teams, Bots, App templates, Samples, and more.  Details on the
Microsoft 365 community
from [http://aka.ms/m365pnp](http://aka.ms/sppnp). We also welcome
community demos, if you are interested in doing a live demo in these
calls!

 

You can download recurrent invite
from <https://aka.ms/microsoftteamscommunitycall>. Welcome and join in
the discussion. If you have any questions, comments, or feedback, feel
free to provide your input as comments to this post as well. More
details on the Microsoft 365 community and options to get involved are
available from [http://aka.ms/m365pnp](http://aka.ms/sppnp).

 

*"Sharing is caring"*

------------------------------------------------------------------------

*Microsoft 365 PnP team, Microsoft - 19th of May 2021*<|MERGE_RESOLUTION|>--- conflicted
+++ resolved
@@ -11,13 +11,7 @@
 ---
 
 
-<<<<<<< HEAD
-{{< image alt="teams-18th-recording-promo.png" src="images/blog/microsoft-teams-community-call-may-2021/teams-18th-recording-promo.png" >}}
-
-
-=======
->>>>>>> edba2e7a
-**Call Summary**
+## Call summary
 
 Latest news from Microsoft engineering on Microsoft Teams updates and
 community assets.     
@@ -36,14 +30,9 @@
 Juvonen](http://twitter.com/vesajuvonen) (Microsoft) | \@vesajuvonen.
 Q&A takes place in chat throughout the call.
 
-<<<<<<< HEAD
-
-**Actions:**
-=======
 ## Actions
 
 
->>>>>>> edba2e7a
 
 
 
