---
title: "SharePoint Framework Community Call -- 1st of July, 2021"
date: 2021-07-01T09:45:00-04:00
author: "Vesa Juvonen"
githubname: VesaJuvonen
categories: ["Microsoft Viva and SPFx community call recordings"]
images:
- images/blog/sharepoint-framework-community-call-1st-of-july-2021/PnP-Calls-TogetherMode-July1-LowerRes.gif
tags: []
type: "regular"
---

SharePoint Framework Special Interest Group (SIG) bi-weekly community
call recording from July 1st is now available from the Microsoft 365
Community YouTube channel at <http://aka.ms/m365pnp-videos>. You can use
SharePoint Framework for building solutions for **Microsoft Teams** and
for **SharePoint** Online.

<<<<<<< HEAD

## Call Summary
=======
## Call summary
>>>>>>> edba2e7a

Summer break and community call schedule updates reviewed.  Register now
for June trainings on
[Sharing-is-caring](https://pnp.github.io/sharing-is-caring/).   [PnP
Recognition Program](https://aka.ms/m365pnp-recognition) announced. 

Join the [Viva Connections private
preview](https://aka.ms/viva/connections/preview/register)! 

Update on
SharePoint Framework v1.13.0 features -- extensibility options with Viva
Connections, Teams improvements, tooling updates, Store modernization
and more.
Released **PnPjs for Client-side Libraries** v2.6.0, **CLI
for Microsoft 365** v3.11.0 Beta, and **PnP Modern Search** v4.2.3 &
v3.20.0.    There were four **PnP SPFx web part samples** delivered in
last 2 weeks.  Great work!    
**Latest project updates include: **

(**Bold** indicates update from
previous report 2 weeks ago) 

  **PnP Project**                         **Current version**                              **Release/Status**
  SharePoint Framework (SPFx)             v1.12.1                                          v1.13.0 Preview in summer
  PnPjs Client-Side Libraries             v2.6.0                                           **v2.7.0 scheduled for July 9, v3.0.0 developments underway**
  CLI for Microsoft 365                   v3.11.0 Beta, **v4.0.0 Preview **                v3.10.0 preview released
  Reusable SPFx React Controls            **v2.8.0 (SPFx v1.11), v3.2.1 (SPFx v1.12.1)**    
  Reusable SPFx React Property Controls   **v2.7.0 (SPFx v1.11), v3.2.0 (SPFx v1.12.1)**    
  PnP SPFx Generator                      v1.16.0                                          **v1.17.0 on the way**
  PnP Modern Search                       v4.2.3 & v3.20.0                                 **July versions in progress**

The host of this call is [Patrick
Rodgers](http://twitter.com/mediocrebowler) (Microsoft) |
\@mediocrebowler.  Q&A takes place in chat throughout the call.
{{< image alt="PnP-Calls-TogetherMode-July1-LowerRes.gif" src="images/blog/sharepoint-framework-community-call-1st-of-july-2021/PnP-Calls-TogetherMode-July1-LowerRes.gif" >}}

It appears fun is being had by all!  Great to see everyone.  Thanks for
making this a great community.  

<<<<<<< HEAD

**Actions:**
=======
## Actions


>>>>>>> edba2e7a



-   Join on the Viva Connections private preview!
    | [aka.ms/viva/connections/preview/register](https://aka.ms/viva/connections/preview/register)
-   Register for Sharing is Caring Events:
    -   First Time Contributor Session -- [August
        31st](https://forms.office.com/Pages/ResponsePage.aspx?id=KtIy2vgLW0SOgZbwvQuRaXDXyCl9DkBHq4A2OG7uLpdUREZVRDVYUUJLT1VNRDM4SjhGMlpUNzBORy4u)
        (EMEA, APAC & US friendly times available)
    -   Community Docs Session -- [August
        23rd](https://forms.office.com/Pages/ResponsePage.aspx?id=KtIy2vgLW0SOgZbwvQuRaXDXyCl9DkBHq4A2OG7uLpdUOUdFR0U1STdGS0lXUDA2Sk1YSE1WMEtHSy4u)
    -   PnP -- SPFx Developer Workstation Setup -- [August
        24th](https://forms.office.com/Pages/ResponsePage.aspx?id=KtIy2vgLW0SOgZbwvQuRaXDXyCl9DkBHq4A2OG7uLpdUM0xJTFJZN01MWlZQVFc3UjgxRUxQQkhDSS4u)
          
    -   PnP SPFx Samples -- Solving SPFx version differences using Node
        Version Manager -- [July 27th, August
        25th](https://forms.office.com/Pages/ResponsePage.aspx?id=KtIy2vgLW0SOgZbwvQuRaXDXyCl9DkBHq4A2OG7uLpdUMDdKSjQxRDhKVzhCVUQ4VDdIQVZRVTZOSi4u)
    -   Ask Me Anything -- Teams Dev -- [July
        13th](https://forms.office.com/Pages/ResponsePage.aspx?id=KtIy2vgLW0SOgZbwvQuRaXDXyCl9DkBHq4A2OG7uLpdUNFJZNThMWFk0QlEzWFJNVE5aNVMzM1UwUi4u)
    -   First Time Presenter -- [August
        30th](https://forms.office.com/Pages/ResponsePage.aspx?id=KtIy2vgLW0SOgZbwvQuRaXDXyCl9DkBHq4A2OG7uLpdUNDJOOU5JREc2TUhCVzNGTTJFUldSUUNUSy4u)
    -   More than Code with VSCode -- [July
        20th](https://forms.office.com/Pages/ResponsePage.aspx?id=KtIy2vgLW0SOgZbwvQuRaXDXyCl9DkBHq4A2OG7uLpdURFZPM00xREdYMzVIOEJCWUhWRzBVMlRJWS4u)
    -   Maturity Model Practitioners -- [July
        20th](https://forms.office.com/Pages/ResponsePage.aspx?id=KtIy2vgLW0SOgZbwvQuRaXDXyCl9DkBHq4A2OG7uLpdUODY3NVRFQ0E4SFg5WlI1TU83WFJQRklZSy4u)
        and every 3rd Tuesday of month, 7:00am PT
    -   PnP Office Hours -- 1:1 session -
        [Register](https://outlook.office365.com/owa/calendar/PnPSharingisCaring@warner.digital/bookings/)
    -   PnP Buddy System - [Request a
        Buddy](https://forms.office.com/Pages/ResponsePage.aspx?id=KtIy2vgLW0SOgZbwvQuRaXDXyCl9DkBHq4A2OG7uLpdUMjRRUVg4NElZUUJLTEY1TVVSVDJFRFpLRS4u)
-   Download the recurrent invite for this call
    -- <https://aka.ms/spdev-spfx-call>

## Demos

-   **Bringing your custom apps to Viva Connect mobile experience -**
    three graduating levels or views of information and customizability
    in Viva Connections.  Use SPFx to build an Adaptive Card Extension
    (ACE) that supports 2 views -- Card View (level 1 basic information)
    and Quick View (level 2 more information) and a deep link to a Teams
    tab (level 3 full information).   Future, seamlessly drill down from
    high level to detail - mobile and desktop experiences.    

-   **Copy PnP Search results web part settings --** scenario:  Many of
    your pages are based a template page you now need to update.  After
    updating your template page, use this list view command set
    extension accessed from Pages Library, to copy the settings of the
    PnP search results web part present on a page to the settings of the
    PnP search results web part present on other selected pages.

-    **Follow Documents in Modern Workspace with SPFx --** many
    capabilities in 2 related samples -- 1 extension, 1 web part.  Both
    accomplish same objective:  Easily identify/follow/unfollow a user's
    key documents within Tenant and easily open them in Modern Pages
    (use extension) or Modern Pages and Microsoft Teams (use web part +
    extension).  This solution uses the Out of Box Social functionality
    **"**Follow document**"** and Microsoft Graph queries.
      Exhaustive feature list by sample.



**SPFx extension samples:  (<https://aka.ms/spfx-extensions>)**


**SPFx web part samples:  (<https://aka.ms/spfx-webparts>)**

-   **[Birthdays](https://github.com/pnp/sp-dev-fx-webparts/tree/main/samples/react-birthdays)
    -** Sajal Maity 
-   **[Follow
    Documents](https://github.com/pnp/sp-dev-fx-webparts/tree/main/samples/react-follow-document)
    -** [André
    Lage](http://twitter.com/aaclage) | [\@aaclage](https://techcommunity.microsoft.com/t5/user/viewprofilepage/user-id/861803)
-   **[Calendar](https://github.com/pnp/sp-dev-fx-webparts/tree/main/samples/react-calendar)
    -** Abderahman Moujahid
-   **[Quick
    Poll](https://github.com/pnp/sp-dev-fx-webparts/tree/main/samples/react-quick-poll)
    -** [Dipen Shah](http://twitter.com/Dips_365) | \@Dips_365

Thank you for your great work.  Samples are often showcased in Demos. 
<<<<<<< HEAD

**Agenda items:**
=======
  
## Agenda items
>>>>>>> edba2e7a

-   PnPjs Client-Side Libraries - [Julie
    Turner](http://twitter.com/jfj1997) (Sympraxis Consulting) |
    \@jfj1997 -- [9:42](https://youtu.be/yGlkkdOp0U4?t=582)
-   CLI for Microsoft 365 - [Patrick
    Rodgers](http://twitter.com/mediocrebowler) (Microsoft) |
    \@mediocrebowler -- [11:13](https://youtu.be/yGlkkdOp0U4?t=673)
-   PnP SPFx Controls - [Patrick
    Rodgers](http://twitter.com/mediocrebowler) (Microsoft) |
    \@mediocrebowler -- [12:09](https://youtu.be/yGlkkdOp0U4?t=729)
-   PnP SPFx Community Yeoman Generator - [Patrick
    Rodgers](http://twitter.com/mediocrebowler) (Microsoft) |
    \@mediocrebowler -- [13:32](https://youtu.be/yGlkkdOp0U4?t=812)
-   PnP Modern Search - [Patrick
    Rodgers](http://twitter.com/mediocrebowler) (Microsoft) |
    \@mediocrebowler -- [14:35](https://youtu.be/yGlkkdOp0U4?t=875)
-   PnP SPFx Samples - [Hugo
    Bernier](https://twitter.com/bernierh) (Tahoe Ninjas) |
    \@bernierh -- [15:39](https://youtu.be/yGlkkdOp0U4?t=939)

## Demos

-   **Demo:**  Bringing your custom apps to Viva Connect mobile
    experience -- [Vardhaman Deshpande](http://twitter.com/vrdmn) (Valo
    Intranet) | \@vrdmn -- [19:14](https://youtu.be/yGlkkdOp0U4?t=1154)

-   **Demo:**  Copy PnP Search results web part settings -- [Anoop
    Tatti](http://twitter.com/anooptells) (Content and Code) |
    \@anooptells -- [31:24](https://youtu.be/yGlkkdOp0U4?t=1884)

-   **Demo:**  Follow Documents in Modern Workspace with SPFx -- [André
    Lage](http://twitter.com/aaclage) (Datalynx AG) |
    [\@aaclage](https://techcommunity.microsoft.com/t5/user/viewprofilepage/user-id/861803) --
    [44:26](https://youtu.be/yGlkkdOp0U4?t=2666)


## Resources

Additional resources around the covered topics and links from the
slides.

-   Weparts -- [PnP Modern Search
    v4](https://microsoft-search.github.io/pnp-modern-search/) 

-   Extension Repo - [Copy PnP search results webpart
    settings](https://github.com/pnp/sp-dev-fx-extensions/tree/main/samples/react-command-copy-pnp-search-webpart-settings) 

-   Control - [Animated
    Dialog](https://pnp.github.io/sp-dev-fx-controls-react/controls/AnimatedDialog.html) 

-   Documentation - [Follow documents, sites, and tags by using the REST
    service in
    SharePoint](https://docs.microsoft.com/sharepoint/dev/general-development/how-to-follow-documents-sites-and-tags-by-using-the-rest-service-in-sharepoint-2) 

-   Tool -- [Graph
    Explorer](https://developer.microsoft.com/graph/graph-explorer) 

-   Sample extension - [Follow
    Document](https://github.com/pnp/sp-dev-fx-extensions/tree/main/samples/react-command-follow-document) 

-   Sample web part -- [Follow
    Document](https://github.com/pnp/sp-dev-fx-webparts/tree/main/samples/react-follow-document) 

-   Authoring a Viva Connections Dashboard - Luca Bandinelli (Microsoft)
    | \@BandinelliLuca & John Nguyen (Microsoft) 
    <https://youtu.be/-p09L3RRNQ8>

-   PnP Weekly -- Episode 132 [Vesa
    Juvonen ](http://twitter.com/vesajuvonen)(Microsoft) |
    \@vesajuvonen, [Waldek
    Mastykarz](http://twitter.com/waldekm) (Microsoft) | \@waldekm were
    joined by Seattle-based Program Manager from OneDrive and SharePoint
    (ODSP) engineering - [Nicole
    Woon](http://twitter.com/NovelNicole) (Microsoft) | \@NovelNicole
    |
    [video](https://techcommunity.microsoft.com/t5/microsoft-365-pnp-blog/microsoft-365-pnp-weekly-episode-132-nicole-woon-microsoft/ba-p/2466409?lightbox-message-images-2466409=290389i49D802D14B16E567)
    |
    [podcast](https://pnpweekly.podbean.com/e/Microsoft-365-pnp-weekly-episode-132-21st-of-June-2021/)

-   Tools - <https://aka.ms/teams-toolkit>

-   Register - [Register for Viva Connections developer platform updates
    and private Beta](http://aka.ms/viva/connections/preview/register) 

-   Viva Connections <https://aka.ms/VivaConnections>

**General Resources:**

-   Gallery - [Microsoft 365 Extensibility look book
    gallery](https://aka.ms/m365/extensibility)   
-   [Microsoft Build sessions
    guide](https://aka.ms/modernworkbuildsessions) (Modern Work Digital
    Brochure) - aka.ms/modernworkbuildsessions
-   SharePoint Framework - v1.12.1 npm install
    --g [\@microsoft](https://techcommunity.microsoft.comhttps://techcommunity.microsoft.com/t5/user/viewprofilepage/user-id/41501)/generator-sharepoint\@next
-   [CLI for Microsoft 365
    v3](https://developer.microsoft.com/office/blogs/cli-microsoft-365-3/)
-   [CodeTour](https://aka.ms/codetour)
-   [Sharing is Caring](https://aka.ms/sharing-is-caring) |
    aka.ms/sharing-is-caring
-   [Tools - ](http://aka.ms/pnp-search)[PnP Modern Search
    v4](https://microsoft-search.github.io/pnp-modern-search/)[ 
    | ](http://aka.ms/pnp-search)<https://aka.ms/pnp-search>
-   [M365 PnP site](https://aka.ms/m365pnp) | aka.ms/m365pnp
-   [SharePoint Starter Kit
    v2](https://github.com/pnp/sp-starter-kit/tree/v2)
-   Blog: "[A Lap Around Microsoft Graph Toolkit" blog
    series](https://aka.ms/mgtLap)
-   [New Microsoft 365 Patterns and Practices (PnP) team model with new
    community
    leads](https://developer.microsoft.com/microsoft-365/blogs/new-microsoft-365-patterns-and-practices-pnp-team-model-with-new-community-leads/)
-   [Microsoft 365 Community
    Content](http://aka.ms/m365-community-docs) (non-Dev docs)
-   [PnP SPFx web part samples](http://aka.ms/spfx-webparts)
-   [PnP SPFx extension samples](http://aka.ms/spfx-extensions)
-   [GitHub PnPjs](https://github.com/pnp/pnpjs/)
-   Tutorials - [Getting started with SharePoint Framework v1.10
    Tutorials](https://www.youtube.com/playlist?list=PLR9nK3mnD-OXvSWvS2zglCzz4iplhVrKq) (12
    videos)
-   Tutorials - [Getting started with SharePoint Framework v1.10
    Extensions](https://www.youtube.com/playlist?list=PLR9nK3mnD-OXtWO5AIIr7nCR3sWutACpV) (6
    videos)
-   Docs - [Tutorials and training material for SharePoint
    Development](https://docs.microsoft.com/sharepoint/dev/training/training/?wt.mc_id=YT_CCrecording)
-   [SPFX Training Package](https://aka.ms/spfx-training)
-   [SPFx Web Parts](https://aka.ms/spfx-webparts)
-   [SPFx Extensions](https://aka.ms/spfx-extensions)
-   [SPFx Library Components](http://aka.ms/spfx-library-components)
-   Documentation - [PnPjs v2
    documentation](https://pnp.github.io/pnpjs/)
-   Link - [Microsoft 365 developer
    training](https://aka.ms/M365DevTraining)
-   Link - [Office 365 Developer Program](https://aka.ms/O365DevProgram)
-   [Latest documentation on SharePoint
    Framework](http://aka.ms/spdev-docs)
-   Found an issue with SharePoint Dev? - please let us know
    at <http://aka.ms/spdev-issues>
-   [Reusable web part property
    controls](https://sharepoint.github.io/sp-dev-fx-property-controls/)
-   [Reusable react controls for SharePoint Framework
    solutions](https://sharepoint.github.io/sp-dev-fx-controls-react/)
-   [Reusable controls
    webcast](https://dev.office.com/blogs/webcast-reusable-controls-for-your-sharepoint-framework-solutions)
-   [Office 365 CLI](https://sharepoint.github.io/office365-cli/)
-   [PnP SPFx Yeoman Generator](https://github.com/pnp/generator-spfx) -
    Extends the out-of-the-box experience with open-source community
    capabilities
-   [SharePoint Dev UserVoice](http://aka.ms/spdev-uservoice) - for new
    feature requests

## Other topics mentioned

-   [SharePoint dev
    documentation](https://docs.microsoft.com/sharepoint/dev/)
-   [SharePoint dev issue
    list](https://github.com/SharePoint/sp-dev-docs/issues)


**Upcoming Calls | Recurrent Invites:**

-   **M365 General Dev call --** July 8that 7:00 am PDT |
    <https://aka.ms/m365-dev-sig>
-   **Adaptive Cards monthly call --** July 8th at 9:00 am PDT |
    <https://aka.ms/adaptivecardscommunitycall>
-   **Office add-in monthly call --** July 14th at 8:00 am PDT |
    [https://aka.ms/officeaddinscall](https://aka.ms/officeaddinscommunitycall)
-   **SharePoint Framework call** -- July 15that 7:00 am PDT |
    <https://aka.ms/spdev-spfx-call>
-   **Microsoft Identity Platform --** July 15that 9:00 am PDT
    | <https://aka.ms/IDDevCommunityCalendar>
-   **Power Apps monthly call --** July 21st at 8:00 am PDT |
    <https://aka.ms/PowerAppsMonthlyCall>
PnP SharePoint Framework Special Interest Group bi-weekly calls are
targeted at anyone who is interested in the JavaScript-based development
towards Microsoft Teams, SharePoint Online, and also on-premises. SIG
calls are used for the following objectives.

-   SharePoint Framework engineering update from Microsoft
-   Talk about PnP JavaScript Core libraries
-   Office 365 CLI Updates
-   SPFx reusable controls
-   PnP SPFx Yeoman generator
-   Share code samples and best practices
-   Possible engineering asks for the field - input, feedback, and
    suggestions
-   Cover any open questions on the client-side development
-   Demonstrate SharePoint Framework in practice in Microsoft Teams or
    SharePoint context
-   You can download a recurrent invite
    from <https://aka.ms/spdev-spfx-call>. Welcome and join the
    discussion!

*"Sharing is caring"*

------------------------------------------------------------------------

*Microsoft 365 PnP team, Microsoft - 1st of July 2021*<|MERGE_RESOLUTION|>--- conflicted
+++ resolved
@@ -16,12 +16,7 @@
 SharePoint Framework for building solutions for **Microsoft Teams** and
 for **SharePoint** Online.
 
-<<<<<<< HEAD
-
-## Call Summary
-=======
 ## Call summary
->>>>>>> edba2e7a
 
 Summer break and community call schedule updates reviewed.  Register now
 for June trainings on
@@ -61,14 +56,9 @@
 It appears fun is being had by all!  Great to see everyone.  Thanks for
 making this a great community.  
 
-<<<<<<< HEAD
-
-**Actions:**
-=======
 ## Actions
 
 
->>>>>>> edba2e7a
 
 
 
@@ -148,13 +138,8 @@
     -** [Dipen Shah](http://twitter.com/Dips_365) | \@Dips_365
 
 Thank you for your great work.  Samples are often showcased in Demos. 
-<<<<<<< HEAD
-
-**Agenda items:**
-=======
   
 ## Agenda items
->>>>>>> edba2e7a
 
 -   PnPjs Client-Side Libraries - [Julie
     Turner](http://twitter.com/jfj1997) (Sympraxis Consulting) |
