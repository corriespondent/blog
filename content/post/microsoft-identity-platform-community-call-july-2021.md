--- conflicted
+++ resolved
@@ -13,12 +13,6 @@
 
 ## Call summary
 
-<<<<<<< HEAD
-
-## Call Summary
-
-=======
->>>>>>> edba2e7a
 
 This month's in-depth topic:  **From zero to hero with Microsoft Graph
 API**.   This session opens with an overview of Microsoft Graph services
@@ -45,14 +39,9 @@
     resources.
 
 
-<<<<<<< HEAD
-
-**Actions:**
-=======
 ## Actions
 
 
->>>>>>> edba2e7a
 
 
 
