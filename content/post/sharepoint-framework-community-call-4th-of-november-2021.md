---
title: "SharePoint Framework Community Call -- 4th of November, 2021"
date: 2021-11-05T03:52:00-04:00
author: "Vesa Juvonen"
githubname: VesaJuvonen
categories: ["Microsoft Viva and SPFx community call recordings"]
images:
- images/blog/sharepoint-framework-community-call-4th-of-november-2021/recording-4th-november.png
tags: []
type: "regular"
---

SharePoint Framework Special Interest Group (SIG) bi-weekly community
call recording from November 4th is now available from the Microsoft 365
Community YouTube channel at <http://aka.ms/m365pnp/videos>. You can use
SharePoint Framework for building solutions for **Microsoft Teams** and
for **SharePoint** Online.

<<<<<<< HEAD

## Call Summary
=======
## Call summary
>>>>>>> edba2e7a

Tune in each Tuesday for the [Microsoft 365 platform community
call](https://aka.ms/m365-dev-call).  Featured topics for the November
9th call - Introduction to Embedded Search Box (Shubham Gatkal) and
Progressive Web Apps and Microsoft Learn Module - Extend Microsoft Viva
Connections with Adaptive Card Extensions (Waldek Mastykarz & Vesa
Juvonen). Register for training events in November -- December hosted by
[Sharing is Caring](https://pnp.github.io/sharing-is-caring/). Register
for the [PnP Recognition Program](https://aka.ms/m365pnp-recognition).
  [Adaptive Card Extensions (ACEs) design
guidance](https://aka.ms/ace-design) is now available. 
**SharePoint Framework** v1.13 is now GA with Viva Connections
extensibility support. Engineering focus laid out in Road Ahead for SPFx
v1.14.  PnP project releases in the last two weeks - **PnPjs Client-Side
Libraries** v3.0.0 Preview, **CLI for Microsoft 365** v4.2.0 Preview,
and **PnP Modern Search** v4.4.1 Preview.  
**Latest project updates include: ** (**Bold** indicates update from
previous report 2 weeks ago) 
  --------------------------------------- -------------------------------------------- ------------------------------------------------
  **PnP Project**                         **Current version**                          **Release/Status**
  SharePoint Framework (SPFx)             v1.13.0 GA                                   v1.14.0 January target
  PnPjs Client-Side Libraries             v2.10.0 GA, **v3.0.0 Preview**               nightly builds of v3
  CLI for Microsoft 365                   v4.0.0 GA, **v4.2.0 Preview**                 
  Reusable SPFx React Controls            v2.9.0 (SPFx v1.11), v3.4.0                  *3.5.0 with SPFx v1.13 support is coming soon*
  Reusable SPFx React Property Controls   v2.7.0 (SPFx v1.11), v3.2.0 (SPFx v1.12.1)   *3.3.0 with SPFx v1.13 support is coming soon*
  PnP SPFx Generator                      v1.16.0                                      v1.17.0 on the way
  PnP Modern Search                       **v4.4.1 Preview**, v4.3.0 & v3.21.0         Release expected any day
  --------------------------------------- -------------------------------------------- ------------------------------------------------
Additionally, there was 1 extension, 5 web part and 3 ACE **samples**
delivered! Outstanding! Your contributions are greatly appreciated by
many. The host of this call is [Patrick
Rodgers](http://twitter.com/mediocrebowler) (Microsoft) |
\@mediocrebowler. Q&A takes place as always in chat throughout the call.
{{< image alt="211104-together-mode.gif" src="images/blog/sharepoint-framework-community-call-4th-of-november-2021/211104-together-mode.gif" >}}

Great to see all of you today.  Looking forward to seeing some of you in
Düsseldorf or in Las Vegas later this year.   

<<<<<<< HEAD

**Actions:**


=======
## Actions
>>>>>>> edba2e7a

-   Opt in to PnP Recognition Program
    | <https://aka.ms/m365pnp-recognition>
-   **Register for Sharing is Caring Events:**
    -   First Time Contributor Session -- [December
        15th](https://forms.office.com/Pages/ResponsePage.aspx?id=KtIy2vgLW0SOgZbwvQuRaXDXyCl9DkBHq4A2OG7uLpdUREZVRDVYUUJLT1VNRDM4SjhGMlpUNzBORy4u)
        (EMEA, APAC & US friendly times available)
    -   Community Docs Session -- [November
        17th](https://forms.office.com/Pages/ResponsePage.aspx?id=KtIy2vgLW0SOgZbwvQuRaXDXyCl9DkBHq4A2OG7uLpdUOUdFR0U1STdGS0lXUDA2Sk1YSE1WMEtHSy4u)  
    -   Power Platform Samples -- First Time Contributor -- [November
        24th](https://forms.office.com/pages/responsepage.aspx?id=KtIy2vgLW0SOgZbwvQuRaXDXyCl9DkBHq4A2OG7uLpdUMTFJWFFGVUxBNUFZQjZWRUdaOE5BMFkwNS4u),
        [December
        15th](https://forms.office.com/pages/responsepage.aspx?id=KtIy2vgLW0SOgZbwvQuRaXDXyCl9DkBHq4A2OG7uLpdUMTFJWFFGVUxBNUFZQjZWRUdaOE5BMFkwNS4u)
    -   PnP -- SPFx Developer Workstation Setup -- [November
        16th](https://forms.office.com/Pages/ResponsePage.aspx?id=KtIy2vgLW0SOgZbwvQuRaXDXyCl9DkBHq4A2OG7uLpdUM0xJTFJZN01MWlZQVFc3UjgxRUxQQkhDSS4u)
    -   PnP SPFx Samples -- Solving SPFx version differences using Node
        Version Manager -- [November
        30th](https://forms.office.com/Pages/ResponsePage.aspx?id=KtIy2vgLW0SOgZbwvQuRaXDXyCl9DkBHq4A2OG7uLpdUMDdKSjQxRDhKVzhCVUQ4VDdIQVZRVTZOSi4u)  
    -   First Time Presenter -- TBS
    -   More than Code with VSCode -- [November
        9th](https://forms.office.com/Pages/ResponsePage.aspx?id=KtIy2vgLW0SOgZbwvQuRaXDXyCl9DkBHq4A2OG7uLpdURFZPM00xREdYMzVIOEJCWUhWRzBVMlRJWS4u)  
    -   Maturity Model Practitioners -- [November
        16th](https://forms.office.com/Pages/ResponsePage.aspx?id=KtIy2vgLW0SOgZbwvQuRaXDXyCl9DkBHq4A2OG7uLpdUODY3NVRFQ0E4SFg5WlI1TU83WFJQRklZSy4u) 
        (every 3rd Tuesday of month, 7:00am PT)
    -   PnP Office Hours -- 1:1 session --
        [Register](https://outlook.office365.com/owa/calendar/PnPSharingisCaring@warner.digital/bookings/)
    -   PnP Buddy System -- [Request a
        Buddy](https://forms.office.com/Pages/ResponsePage.aspx?id=KtIy2vgLW0SOgZbwvQuRaXDXyCl9DkBHq4A2OG7uLpdUMjRRUVg4NElZUUJLTEY1TVVSVDJFRFpLRS4u)
-   Request a Demo spot on the
    call -- <https://aka.ms/m365pnp/request/demo>
-   Download the recurrent invite for this call
    -- <https://aka.ms/spdev-spfx-call>

## Demos

-   **Microsoft 365 Tenant Service Health - Viva Connections Adaptive
    Card Extension --** building an ACE to keep Tenant Admins up to date
    on tenant service health via mobile and desktop devices. The
    extension uses card view and multiple quick views to display
    affected issues and services in a tenant. Microsoft Graph is used to
    get service health data (issues). Submit action handling in ACE and
    Quick View, theme-based display. Complete and neatly delivered code
    walkthrough.

-   **React News Web Part --** presentation opens with a demo of the
    SPFx ReactNewsWebpart that displays thumbnail, article, link to
    article, preview description, creation date, likes and comments from
    SharePoint site(s) the logged in user is authorized to view. In
    properties, select display style (stack, single), show author, and
    select sites to search.  Nice code step through until technical
    issues prematurely ended the demo.  

-   **SPFx Design Patterns - Custom Properties (Part 1)** **--** an
    overview of OOB Property Field Types -- Boolean, Choice, Slider...
    with practical tips for deciding which types to use to deliver
    concise and predictable options to user. This demo was cut short due
    to technical issues, so Part 2 to be delivered in a future call,
    will focus on custom - not out-of-the-box Property Field Types you
    may want to add to your solution.


**SPFx extension samples:  (<https://aka.ms/spfx-extensions>)**

-   [**Change Page Layout
    Type**](https://github.com/pnp/sp-dev-fx-extensions/tree/main/samples/react-command-change-page-layouttype)
    -- [Sudharsan K.](http://twitter.com/sudharsank) | \@sudharsank

**SPFx web part samples:  (<https://aka.ms/spfx-webparts>)**

-   **[List Items
    Menu](https://github.com/pnp/sp-dev-fx-webparts/blob/main/samples/react-list-items-menu)**
    -- [João
    Mendes](http://twitter.com/joaojmendes) | [joaojmendes](https://github.com/joaojmendes)

-   **[Kanban
    Board](https://github.com/pnp/sp-dev-fx-webparts/blob/main/samples/react-kanban-board)**
    -- [Alex
    Terentiev](http://twitter.com/alexaterentiev) | \@alexaterentiev

-   **[React
    Calendar](https://github.com/pnp/sp-dev-fx-webparts/tree/main/samples/react-calendar)**
    -- [Mohammed
    Amer](http://twitter.com/Mohammad3mer) | \@Mohammad3mer

-   **[Modern
    Calendar](https://github.com/pnp/sp-dev-fx-webparts/blob/master/samples/js-modern-calendar)**
    -- [Peter Paul
    Kirschner](http://twitter.com/petkir_at) | [\@petkir](https://techcommunity.microsoft.com/t5/user/viewprofilepage/user-id/1003898)\_at

-   **Find Parker** -- [Adam
    Wojcik](http://twitter.com/Adam25858782) | \@Adam25858782 

\* to be posted soon.
**PnP SPFx
ACEs  **[**https://aka.ms/spfx-aces**](https://aka.ms/spfx-aces)

-   **Today's Lunch Information\*** -- [Luis
    Mañez](http://twitter.com/luismanez) | \@luismanez

-   **Service Health - Updates\*** -- [Anoop
    Tatti](http://twitter.com/anooptells) | \@anooptells

-   **Transport for London Status\*** - Updates -- [Anoop
    Tatti ](http://twitter.com/anooptells)| \@anooptells

\* to be posted soon.
Thank you for your great work.  Samples are often showcased in Demos. 
<<<<<<< HEAD

**Agenda items:**
=======
  
## Agenda items
>>>>>>> edba2e7a

-   SharePoint Framework - [Vesa
    Juvonen](http://twitter.com/vesajuvonen) (Microsoft) |
    \@vesajuvonen -- [7:07](https://youtu.be/UbEI23buBtE?t=427)
-   PnPjs Client-Side Libraries - [Julie
    Turner](http://twitter.com/jfj1997) (Sympraxis Consulting) |
    \@jfj1997 -- [9:55](https://youtu.be/UbEI23buBtE?t=595)
-   CLI for Microsoft 365 - [Patrick
    Rodgers](http://twitter.com/mediocrebowler%20) (Microsoft) |
    \@mediocrebowler -- [11:34](https://youtu.be/UbEI23buBtE?t=694)
-   PnP SPFx Controls -[ Patrick
    Rodgers](http://twitter.com/mediocrebowler) (Microsoft)
    \@mediocrebowler -- [12:26](https://youtu.be/UbEI23buBtE?t=746)
-   PnP Modern Search - [Mikael
    Svenson](http://twitter.com/mikaelsvenson) (Microsoft) |
    [\@MikaelSvenson](https://techcommunity.microsoft.com/t5/user/viewprofilepage/user-id/734173) -- [13:32](https://youtu.be/UbEI23buBtE?t=812)
-   PnP SPFx Samples - [Hugo
    Bernier](https://twitter.com/bernierh) (Tahoe Ninjas) |
    \@bernierh -- [14:00](https://youtu.be/UbEI23buBtE?t=840)
-   PnP SPFx ACEs Samples - [David Warner
    II](http://twitter.com/DavidWarnerII) (Catapult Systems) |
    \@DavidWarnerII -- [16:58](https://youtu.be/UbEI23buBtE?t=1018)

## Demos

-   **D1:**  Microsoft 365 Tenant Service Health - Viva Connections
    Adaptive Card Extension -- [Anoop
    Tatti](http://twitter.com/anooptells) (Content+Cloud) |
    \@anooptells [--][ [19:26](https://youtu.be/UbEI23buBtE?t=1166)]

-   **D2:**  React News Web Part -- [Alison
    Collins](https://github.com/ReactIntern) |
    ReactIntern [--][ [43:21](https://youtu.be/UbEI23buBtE?t=2601)]

-   **D3:**  SPFx Design Patterns - Custom Properties -- [Hugo
    Bernier](http://twitter.com/bernierh) (Microsoft) |
    \@bernierh [--][ [32:47](https://youtu.be/UbEI23buBtE?t=1967)]


## Resources

Additional resources around the covered topics and links from the
slides.

-   **D1:**  Sample - [Service
    health](https://github.com/pnp/sp-dev-fx-aces/tree/main/samples/PrimaryTextCard-Service-Health) 

-   **D1:**  Video - [Getting started on building Microsoft Viva
    Connection adaptive card components using
    SPFx](https://www.youtube.com/watch?v=KQGsY5fvLaY) 

-   **D1:**  Ignite Session -- [Get started with Microsoft Viva
    Connections Extensibility](https://aka.ms/CONLL112) -- Vesa Juvonen
    & Waldek Mastykarz 

-   **D2:**  Blog site -- [Graphgod](https://graphgod.dev/) 

-   **D2:**  LinkedIn - [Alison
    Collins](https://www.linkedin.com/in/alison-collins-53192b219/) 

-   **D2:**  Sample - [SharePoint News Posts with
    SPFx](https://github.com/pnp/sp-dev-fx-webparts/tree/main/samples/react-news) 

-   **D2:**  PnP Samples site - [Samples by
    Framework](https://aka.ms/spfx-webparts) 

-   **D2:**  PnP SPFx Controls - [Reusable React controls for your
    SharePoint Framework
    solutions](https://pnp.github.io/sp-dev-fx-controls-react/)

-   **D3:**  Documentation - [Make your SharePoint client-side web part
    configurable](https://docs.microsoft.com/sharepoint/dev/spfx/web-parts/basics/integrate-with-property-pane) 

-   **D3:**  Documentation - [Integrate web part properties with
    SharePoint](https://docs.microsoft.com/sharepoint/dev/spfx/web-parts/guidance/integrate-web-part-properties-with-sharepoint) 

-   **Microsoft 365 PnP Weekly -- Episode 140** (October 25th) with
    Sweden based MVP and Chief Technical Architect at Advania - [Simon
    Ågren](http://twitter.com/agrenpoint) |
    [\@AgrenPoint](https://techcommunity.microsoft.com/t5/user/viewprofilepage/user-id/271184). | [video](https://techcommunity.microsoft.com/t5/microsoft-365-pnp-blog/microsoft-365-pnp-weekly-episode-140-simon-%C3%A5gren-advania/ba-p/2881228) | [podcast](https://pnpweekly.podbean.com/e/microsoft-365-pnp-weekly-episode-140-%e2%80%93-25th-of-october-2021/)

-   **Microsoft 365 PnP Weekly - Episode 141** (November 1st) with
    UK-based SharePoint developer and MVP at Storm Technology - [Joel
    Rodrigues](http://twitter.com/JoelFMRodrigues) |
    \@JoelFMRodrigues. | [video](https://techcommunity.microsoft.com/t5/microsoft-365-pnp-blog/microsoft-365-pnp-weekly-episode-141-joel-rodrigues-storm/ba-p/2908830) | [podcast](https://pnpweekly.podbean.com/e/microsoft-365-pnp-weekly-episode-141-%E2%80%93-1st-of-november-2021/)
**General Resources:**

-   Viva Connections <https://aka.ms/VivaConnections>

-   Archives - Microsoft 365 PnP Weekly
    - [Videos](https://www.youtube.com/playlist?list=PLR9nK3mnD-OVYI-St_CBiFfuL4CZbBpkC), [Podcasts](https://pnpweekly.podbean.com/)  

-   Tools - [Teams Toolkit (v2.2
    Preview)](https://aka.ms/teams-toolkit) 

-   Tools - [Microsoft Teams Framework
    (TeamsFx)](https://github.com/officedev/teamsfx) 

-   Gallery - [Microsoft 365 Extensibility look book
    gallery](https://aka.ms/m365/extensibility)   

-   [Microsoft Build sessions
    guide](https://aka.ms/modernworkbuildsessions) (Modern Work Digital
    Brochure) - aka.ms/modernworkbuildsessions

-   SharePoint Framework - v1.12.1 npm install
    --g [\@microsoft](https://techcommunity.microsoft.comhttps://techcommunity.microsoft.com/t5/user/viewprofilepage/user-id/41501)/generator-sharepoint\@next

-   [CLI for Microsoft 365
    v3](https://developer.microsoft.com/office/blogs/cli-microsoft-365-3/)

-   [CodeTour](https://aka.ms/codetour)

-   [Sharing is Caring](https://aka.ms/sharing-is-caring) |
    aka.ms/sharing-is-caring

-   [Tools - ](http://aka.ms/pnp-search)[PnP Modern Search
    v4](https://microsoft-search.github.io/pnp-modern-search/)[ 
    | ](http://aka.ms/pnp-search)<https://aka.ms/pnp-search>

-   [M365 PnP site](https://aka.ms/m365pnp) | aka.ms/m365pnp

-   [SharePoint Starter Kit
    v2](https://github.com/pnp/sp-starter-kit/tree/v2)

-   Blog: "[A Lap Around Microsoft Graph Toolkit" blog
    series](https://aka.ms/mgtLap)

-   [New Microsoft 365 Patterns and Practices (PnP) team model with new
    community
    leads](https://developer.microsoft.com/microsoft-365/blogs/new-microsoft-365-patterns-and-practices-pnp-team-model-with-new-community-leads/)

-   [Microsoft 365 Community
    Content](http://aka.ms/m365-community-docs) (non-Dev docs)

-   [PnP SPFx web part samples](http://aka.ms/spfx-webparts)

-   [PnP SPFx extension samples](http://aka.ms/spfx-extensions)

-   [GitHub PnPjs](https://github.com/pnp/pnpjs/)

-   Tutorials - [Getting started with SharePoint Framework v1.10
    Tutorials](https://www.youtube.com/playlist?list=PLR9nK3mnD-OXvSWvS2zglCzz4iplhVrKq) (12
    videos)

-   Tutorials - [Getting started with SharePoint Framework v1.10
    Extensions](https://www.youtube.com/playlist?list=PLR9nK3mnD-OXtWO5AIIr7nCR3sWutACpV) (6
    videos)

-   Docs - [Tutorials and training material for SharePoint
    Development](https://docs.microsoft.com/sharepoint/dev/training/training/?wt.mc_id=YT_CCrecording)

-   [SPFX Training Package](https://aka.ms/spfx-training)

-   [SPFx Web Parts](https://aka.ms/spfx-webparts)

-   [SPFx Extensions](https://aka.ms/spfx-extensions)

-   [SPFx Library Components](http://aka.ms/spfx-library-components)

-   Documentation - [PnPjs v2
    documentation](https://pnp.github.io/pnpjs/)

-   Link - [Microsoft 365 developer
    training](https://aka.ms/M365DevTraining)

-   Link - [Office 365 Developer Program](https://aka.ms/O365DevProgram)

-   [Latest documentation on SharePoint
    Framework](http://aka.ms/spdev-docs)

-   Found an issue with SharePoint Dev? - please let us know
    at <http://aka.ms/spdev-issues>

-   [Reusable web part property
    controls](https://sharepoint.github.io/sp-dev-fx-property-controls/)

-   [Reusable react controls for SharePoint Framework
    solutions](https://sharepoint.github.io/sp-dev-fx-controls-react/)

-   [Reusable controls
    webcast](https://dev.office.com/blogs/webcast-reusable-controls-for-your-sharepoint-framework-solutions)

-   [Office 365 CLI](https://sharepoint.github.io/office365-cli/)

-   [PnP SPFx Yeoman Generator](https://github.com/pnp/generator-spfx) -
    Extends the out-of-the-box experience with open-source community
    capabilities

-   [SharePoint Dev UserVoice](http://aka.ms/spdev-uservoice) - for new
    feature requests

## Other topics mentioned

-   [SharePoint dev
    documentation](https://docs.microsoft.com/sharepoint/dev/)
-   [SharePoint dev issue
    list](https://github.com/SharePoint/sp-dev-docs/issues)
**Upcoming calls | Recurrent invites:  *(Subject to Updates in
September)***
-   **Microsoft 365 platform call** -- November 9th at 8:00 am PDT
    | <https://aka.ms/m365-dev-call>
-   **Office add-in monthly call** -- November10th at 8:00 am PDT
    | <https://aka.ms/officeaddinscall>
-   **M365 General Dev call** -- November 11th at 7:00 am PDT
    | <https://aka.ms/m365-dev-sig>
-   **Adaptive Cards monthly call** --November 11th at 9:00 am PDT
| <https://aka.ms/adaptivecardscommunitycall>

-   **Power Apps monthly call**-- November 17th at 8:00 am PDT
    | <https://aka.ms/PowerAppsMonthlyCall>
-   **SharePoint Framework call** -- November 18th at 7:00 am PDT
    | <https://aka.ms/spdev-spfx-call>
-   **Microsoft Identity Platform call** -- November 18th at 9:00 am
    PDT | <https://aka.ms/IDDevCommunityCalendar>
PnP SharePoint Framework Special Interest Group bi-weekly calls are
targeted at anyone who is interested in the JavaScript-based development
towards Microsoft Teams, SharePoint Online, and also on-premises. SIG
calls are used for the following objectives.

-   SharePoint Framework engineering update from Microsoft
-   Talk about PnP JavaScript Core libraries
-   Office 365 CLI Updates
-   SPFx reusable controls
-   PnP SPFx Yeoman generator
-   Share code samples and best practices
-   Possible engineering asks for the field - input, feedback, and
    suggestions
-   Cover any open questions on the client-side development
-   Demonstrate SharePoint Framework in practice in Microsoft Teams or
    SharePoint context
-   You can download a recurrent invite
    from <https://aka.ms/spdev-spfx-call>. Welcome and join the
    discussion!

*"Sharing is caring"*

------------------------------------------------------------------------

*Microsoft 365 PnP team, Microsoft - 5th of November 2021*<|MERGE_RESOLUTION|>--- conflicted
+++ resolved
@@ -16,12 +16,7 @@
 SharePoint Framework for building solutions for **Microsoft Teams** and
 for **SharePoint** Online.
 
-<<<<<<< HEAD
-
-## Call Summary
-=======
 ## Call summary
->>>>>>> edba2e7a
 
 Tune in each Tuesday for the [Microsoft 365 platform community
 call](https://aka.ms/m365-dev-call).  Featured topics for the November
@@ -60,14 +55,7 @@
 Great to see all of you today.  Looking forward to seeing some of you in
 Düsseldorf or in Las Vegas later this year.   
 
-<<<<<<< HEAD
-
-**Actions:**
-
-
-=======
 ## Actions
->>>>>>> edba2e7a
 
 -   Opt in to PnP Recognition Program
     | <https://aka.ms/m365pnp-recognition>
@@ -175,13 +163,8 @@
 
 \* to be posted soon.
 Thank you for your great work.  Samples are often showcased in Demos. 
-<<<<<<< HEAD
-
-**Agenda items:**
-=======
   
 ## Agenda items
->>>>>>> edba2e7a
 
 -   SharePoint Framework - [Vesa
     Juvonen](http://twitter.com/vesajuvonen) (Microsoft) |
