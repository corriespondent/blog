--- conflicted
+++ resolved
@@ -11,12 +11,6 @@
 
 ## Call summary
 
-<<<<<<< HEAD
-
-## Call Summary
-
-=======
->>>>>>> edba2e7a
 
 This month's in-depth topic:  **Increase the resilience of
 authentication and authorization applications you develop**.   Tips for
@@ -77,11 +71,8 @@
     token
     validation](https://docs.microsoft.com/azure/active-directory/develop/scenario-protected-web-api-app-configuration#customizing-token-validation)  
 
-<<<<<<< HEAD
-=======
 
 
->>>>>>> edba2e7a
 
 ## Actions
 
