--- conflicted
+++ resolved
@@ -48,14 +48,9 @@
 [David Warner II](http://twitter.com/DavidWarnerII) (Catapult Systems)
 \@DavidWarnerII.   Q&A takes place in chat throughout the call.
 
-<<<<<<< HEAD
-
-**Actions:**
-=======
 ## Actions
 
 
->>>>>>> edba2e7a
 
 
 
