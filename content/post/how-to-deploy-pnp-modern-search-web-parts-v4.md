--- conflicted
+++ resolved
@@ -78,19 +78,11 @@
 ### 2.2 - Deploy the PnP Modern Search Package 
 
 Once your App Catalog is done, or you have one that has been created
-<<<<<<< HEAD
-earlier, open its URL and then click on "Apps for SharePoint":
-
-{{< image alt="pnp-modern-search-sharepoint-app-catalog-03-1024x553" src="images/blog/how-to-deploy-pnp-modern-search-web-parts-v4/pnp-modern-search-sharepoint-app-catalog-03-1024x553.png" >}}
-
-On this screen, click on Upload, then choose the PnP Modern Search
-=======
 earlier, open its URL and then select  "Apps for SharePoint":
 
 {{< image alt="pnp-modern-search-sharepoint-app-catalog-03-1024x553" src="images/blog/how-to-deploy-pnp-modern-search-web-parts-v4/pnp-modern-search-sharepoint-app-catalog-03-1024x553.png" >}}
 
 On this screen, select  Upload, then choose the PnP Modern Search
->>>>>>> edba2e7a
 package file which you downloaded above.
 
 
@@ -99,11 +91,7 @@
 When you're asked if you trust PnP Modern Search Web Parts, select the
 checkbox if you want to deploy it to all site collections, otherwise
 leave it unchecked if you need it on a few selected sites only. Then
-<<<<<<< HEAD
-click Deploy:
-=======
 select Deploy:
->>>>>>> edba2e7a
 
 {{< image alt="pnp-modern-search-sharepoint-app-catalog-05" src="images/blog/how-to-deploy-pnp-modern-search-web-parts-v4/pnp-modern-search-sharepoint-app-catalog-05.png" >}}
 
