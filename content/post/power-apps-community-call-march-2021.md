--- conflicted
+++ resolved
@@ -12,12 +12,6 @@
 
 ## Call summary
 
-<<<<<<< HEAD
-
-## Call Summary
-
-=======
->>>>>>> edba2e7a
 
 Topics covered in this month's community include Creating Responsive
 Dataverse for Teams Power Apps (*Use responsive containers for gallery
@@ -70,14 +64,9 @@
 -   Introducing Microsoft Power Fx - <https://aka.ms/PowerAppsPowerFX> 
 
 
-<<<<<<< HEAD
-
-**Actions:**
-=======
 ## Actions
 
 
->>>>>>> edba2e7a
 
 
 
