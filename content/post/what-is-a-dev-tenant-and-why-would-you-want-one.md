---
title: 'What is a "Dev Tenant" and why would you want one?'
date: 2021-01-11T06:31:00-05:00
author: "Julie Turner"
githubname: juliemturner
categories: ["Tooling"]
images:
- images/blog/what-is-a-dev-tenant-and-why-would-you-want-one/SampleData.png
tags: []
type: "regular"
---

By visiting [Developer Program - Microsoft
365](https://developer.microsoft.com/microsoft-365/dev-program "Developer Program - Microsoft 365") and
selecting "Join Now" you'll be walked through a wizard that will help
you provision your very own Microsoft 365 tenant. You can see the
details
[in the developer program](https://developer.microsoft.com/microsoft-365/dev-program#Subscription) but
the general idea is that you'll have a tenant, where you get to be the
omnipotent global admin, with 25 E5 Microsoft 365 licenses available to
you that allow you to build out and test various scenarios within the
ecosystem.

25 E5 licenses is a lot of horsepower to begin building out scenarios
that mix the various tools of Microsoft 365 tenant (SharePoint, Teams,
OneDrive, PowerApps, PowerAutomate, etc) into solutions for your
"customers". Although I know many people who advocate and joke about
"build it in production", the reality is that doing so is invasive and
can have catastrophic consequences. As with many things you need to
weigh the pros and the cons but the ability to fully realize and test
your solutions in a "safe space" is powerful and can make you try things
you might not if you're worried about bringing down production.

Better yet, if you continue to use the tenant, every 90 days it will
auto renew so that you never have to worry about losing your work in
progress. In addition, for those that work with Microsoft 365 every day
the ability to keep up with what's going on, what's changing, and how to
best implement your ideas is priceless. You can keep up with the status
of your subscription by visiting the [Dashboard - Microsoft 365 Dev
Center](https://developer.microsoft.com/microsoft-365/profile "Dashboard - Microsoft 365 Dev Center")
page.

## Understanding the relationship between Azure and a "Tenant"

When building in the cloud we developers no longer have the same access
to the "server" as we may be used to. The way we architect solutions for
SaaS solutions has changed significantly and many people are aware that
Azure provides various cloud-based resources to help with the automation
scenarios that were lost when we left "on-prem".

It's important to understand that each Microsoft 365 tenant has an
equivalent Azure Active Directory (AAD) associated with it, including
your brand-new shiny dev tenant. So, when you log into Azure the first
time you need to be logging in with a global administrator account for
your dev tenant. Once you are in Azure you then need to make sure you
have a Subscription set up that is associated with that Azure Active
Directory instance that is related to your dev tenant. By doing so you
are effectively simulating what most production scenarios look like.\* 

If you already have an Azure subscription you use for development
purposes, but it's not associated with your dev tenant, you can change
it. The ever-talented [Laura
Kokkarinen](https://twitter.com/LauraKokkarinen "Laura Kokkarinen Twitter") has
a wonderful blog post ([How to use the complimentary Azure credits in a
Microsoft 365 dev tenant --- step by step
(laurakokkar\...](https://laurakokkarinen.com/how-to-use-the-complimentary-azure-credits-in-a-microsoft-365-developer-tenant-step-by-step/)
that covers all the ways you might have azure credits and how to get
them associated with your dev tenant.

\*It should be said that many ISVs and other 3^rd^ party software
providers might be looking to build solutions that target multiple
tenants and thereby their Azure subscription, although tied to AAD is
not targeted for a single AAD.

## Sample Data

Another awesome feature of these developer subscriptions is the ability
to seed the tenant with sample data packs. To do this all you have to do
is go to your [Dashboard - Microsoft 365 Dev
Center](https://developer.microsoft.com/microsoft-365/profile "Dashboard - Microsoft 365 Dev Center")
<<<<<<< HEAD
page and click on the kind of data pack you would like to add. You must
=======
page and select  the kind of data pack you would like to add. You must
>>>>>>> edba2e7a
have the "Users" sample data pack first but then you can also add Mail
and Events as well as SharePoint data.

{{< image alt="SampleData.png" src="images/blog/what-is-a-dev-tenant-and-why-would-you-want-one/SampleData.png" >}}

By having these data packs, it can make testing various scenarios with
your application significantly simpler as you can have up to twenty-five
accounts playing distinct roles in your scenario.

## Dev Tenant vs "[Customer Digital Transform](https://cdx.transform.microsoft.com/ "Customer Digital Transform Site")" Tenants

Something that may be confusing to some is the difference between the
dev tenants and "Customer Digital Transform" tenants. The latter are
Microsoft 365 tenants that you can provision if you are someone
providing sales or guidance to customers using Microsoft 365. They are
extremely useful as these tenants are fully scaled out demo environments
that can help you quickly and effectively communicate how Microsoft 365
can benefit a customer and their specific needs. These tenants however
have a limited lifespan (between 3 months and 1 year) and after that
time the tenant is decommissioned and there is no way to get them back. 
So, although once you have one of these demo tenants you can deploy and
develop inside them, as they are fully functional, just like Cinderella
when times up, time is up! As we said earlier, if you're actively using
dev tenants, they will auto renew every 90 days.

So, now that you're all up to speed, what are you waiting for?! Get
your [dev tenant
now](https://developer.microsoft.com/microsoft-365/dev-program "Developer Program - Microsoft 365")
and get on your way to building some awesome solutions!<|MERGE_RESOLUTION|>--- conflicted
+++ resolved
@@ -78,11 +78,7 @@
 to seed the tenant with sample data packs. To do this all you have to do
 is go to your [Dashboard - Microsoft 365 Dev
 Center](https://developer.microsoft.com/microsoft-365/profile "Dashboard - Microsoft 365 Dev Center")
-<<<<<<< HEAD
-page and click on the kind of data pack you would like to add. You must
-=======
 page and select  the kind of data pack you would like to add. You must
->>>>>>> edba2e7a
 have the "Users" sample data pack first but then you can also add Mail
 and Events as well as SharePoint data.
 
