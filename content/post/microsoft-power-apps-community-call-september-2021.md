--- conflicted
+++ resolved
@@ -10,17 +10,8 @@
 type: "regular"
 ---
 
-<<<<<<< HEAD
-{{< image alt="powerapps-recording.jpg" src="images/blog/microsoft-power-apps-community-call-september-2021/powerapps-recording.jpg" >}}
-
- 
-
-
-## Call Summary
-=======
 
 ## Call summary
->>>>>>> edba2e7a
 
 
 Topics covered in this month's community call include demos in **Visio,
@@ -88,14 +79,9 @@
 
 ** **
 
-<<<<<<< HEAD
-
-**Actions:**
-=======
 ## Actions
 
 
->>>>>>> edba2e7a
 
 
 
