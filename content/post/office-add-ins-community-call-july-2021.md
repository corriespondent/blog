--- conflicted
+++ resolved
@@ -13,13 +13,6 @@
 ## Call summary
 
 
-<<<<<<< HEAD
----
-
-## Call Summary
-
-=======
->>>>>>> edba2e7a
 
 This month's community call features presentations - **Shared mailboxes
 in Outlook** (Shared Mailbox vs Delegate Access/Shared Folder, Shared
@@ -115,10 +108,6 @@
 using Microsoft Graph and
 OneDrive](https://docs.microsoft.com/graph/api/resources/onedrive?view=graph-rest-1.0).
 
-<<<<<<< HEAD
-=======
-
->>>>>>> edba2e7a
 ## Resources 
 
 ### Outlook shared mailbox 
