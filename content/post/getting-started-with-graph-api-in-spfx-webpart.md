---
title: "Getting started with graph API in SPFx webpart"
date: 2021-06-03T03:59:00-04:00
author: "Chandani Prajapati"
githubname: chandaniprajapati
categories: []
images:
- images/blog/getting-started-with-graph-api-in-spfx-webpart/Permssions.png
tags: []
type: "regular"
---


## What is Graph API? 
 
Microsoft Graph provides a unified programmability model that you can
use to build apps for organizations and consumers that interact with the
data of millions of users. You can easily access Microsoft Graph also
from SharePoint Framework solutions.
 
Microsoft Graph exposes REST APIs and client libraries to access data on
the following Microsoft services like  Bookings, Calendar, Delve, Excel,
Microsoft 365 compliance eDiscovery, Microsoft Search, OneDrive,
OneNote, Outlook/Exchange, People (Outlook contacts), Planner,
SharePoint, Teams, To Do, Workplace Analytics. for more details refer to
<<<<<<< HEAD
[this](https://docs.microsoft.com/graph/overview?view=graph-rest-1.0 "Graph API").
=======
[Graph API](https://docs.microsoft.com/graph/overview?view=graph-rest-1.0 "Graph API").
>>>>>>> edba2e7a
 
## How to test API in graph explorer? 
 
Before creating an SPFx web part implementation with Graph API we can
explore APIs in [Graph
Explorer](https://developer.microsoft.com/graph/graph-explorer "Graph Explorer").
At here To access your own data you have to log in with your O365
Credentials.
 
Whenever you sign in it will ask for Permission so you have to Accept
it.
 
In the left panel, you can find multiple sample queries by category so
you can check them and run them.
 
If you are testing any API and get an **error** like this:

`Forbidden -
403 - You need to consent to the permissions on the Modify permissions
(Preview) tab.`

Then follow the below steps,
 
1. Select Permissions
{{< image alt="Select Permssion.png" src="images/blog/getting-started-with-graph-api-in-spfx-webpart/Select Permssion.png" >}}
2. Then select the category in which you want to set permission and
select the **Consent** button.
 
{{< image alt="Permssions.png" src="images/blog/getting-started-with-graph-api-in-spfx-webpart/Permssions.png" >}}
 
3 After clicking on the Consent it will open a popup so check the
checkbox and Accept it.
 
{{< image alt="AcceptPermission.png" src="images/blog/getting-started-with-graph-api-in-spfx-webpart/AcceptPermsiion.png" >}}

Then select  the run query and it will retrieve the results. that's
it :)
 
 
Now lets' move to the SPFx implementation.
 
## Implementation 
 
Open a command prompt\
Move to the path where you want to create a project\
Create a project directory using:
 
    md GraphAPIDemo
 
Move to the above-created directory using:
 
    cd GraphAPIDemo
 
Now execute the below command to create an SPFx solution:
 
     yo @microsoft/sharepoint
 
It will ask some questions, as shown below,
 
{{< image alt="Project Structure.png" src="images/blog/getting-started-with-graph-api-in-spfx-webpart/Project Structure.png" >}}


After a successful installation, we can open a project in any source
code tool. Here, I am using the VS code, so I will execute the command:

```PowerShell
    code .
```

Now will create a demo to read messages of a user. for more details
refer to
<<<<<<< HEAD
[this](https://docs.microsoft.com/graph/api/message-get?view=graph-rest-1.0&tabs=http "this").
=======
[Microsoft Graph](https://docs.microsoft.com/graph/api/message-get?view=graph-rest-1.0&tabs=http "this").
>>>>>>> edba2e7a
 
So first of all we have to set permission as per our endpoint in
**package-solution.json**. Now the question is which permission we have
to add so there are multiple ways.


**1. In the graph explorer**
 
For eg. we have to use messages endpoint so first, we will test it in
graph explorer. so while we running the query there is an **permission**
tab under the **run query** button so after the response checks the
permission tab. It shows all required permissions for the endpoint as
below.
 
{{< image alt="Modify Permission.png" src="images/blog/getting-started-with-graph-api-in-spfx-webpart/Modify Permission.png" >}}
 
**2. Official documentation for endpoint**
 
You can also find all the details in the official document for all the
endpoints. 
 
## Implementation 
 
**1**. In the **package-solution.json** file we will add permission.
 
```json
"webApiPermissionRequests": [
      {
        "resource": "Microsoft Graph",
        "scope": "Mail.Read"
      }
]
```
 
2.  Move to the **IGraphApiDemoProps.ts** and update as below,
 
```javascript
import { MSGraphClient } from "@microsoft/sp-http";
export interface IGraphApiDemoProps {
  description: string;
  graphClient: MSGraphClient;
}
```
 
3.  Create a file IGraphApiDemoState.ts inside
**src\\webparts\\graphApiDemo\\components** and create a state interface
as below
 
```javascript
export interface IGraphApiDemoState {
    messages: [{
        subject: string;
    }]
}
```
 
4.  Move to the**{WebpartName}Webpart.ts**
 
Import MSGraphClient module
Create an OnInit() to initialize the Graph Configuration for the current
context.
In the render() set the graphClient property
 
```javascript
import * as React from 'react';
import * as ReactDom from 'react-dom';
import { Version } from '@microsoft/sp-core-library';
import {
  IPropertyPaneConfiguration,
  PropertyPaneTextField
} from '@microsoft/sp-property-pane';
import { BaseClientSideWebPart } from '@microsoft/sp-webpart-base';
import * as strings from 'GraphApiDemoWebPartStrings';
import GraphApiDemo from './components/GraphApiDemo';
import { IGraphApiDemoProps } from './components/IGraphApiDemoProps';
import { MSGraphClient } from '@microsoft/sp-http';
export interface IGraphApiDemoWebPartProps {
  description: string;
}
export default class GraphApiDemoWebPart extends BaseClientSideWebPart<IGraphApiDemoWebPartProps> {
  private graphClient: MSGraphClient;
  public onInit(): Promise<void> {
    return new Promise<void>((resolve: () => void, reject: (error: any) => void): void => {
      this.context.msGraphClientFactory
        .getClient()
        .then((client: MSGraphClient): void => {
          this.graphClient = client;
          resolve();
        }, err => reject(err));
    });
  }
  public render(): void {
    const element: React.ReactElement<IGraphApiDemoProps> = React.createElement(
      GraphApiDemo,
      {
        description: this.properties.description,
        graphClient: this.graphClient,
      }
    );
    ReactDom.render(element, this.domElement);
  }
  protected onDispose(): void {
    ReactDom.unmountComponentAtNode(this.domElement);
  }
  protected get dataVersion(): Version {
    return Version.parse('1.0');
  }
  protected getPropertyPaneConfiguration(): IPropertyPaneConfiguration {
    return {
      pages: [
        {
          header: {
            description: strings.PropertyPaneDescription
          },
          groups: [
            {
              groupName: strings.BasicGroupName,
              groupFields: [
                PropertyPaneTextField('description', {
                  label: strings.DescriptionFieldLabel
                })
              ]
            }
          ]
        }
      ]
    };
  }
}
```
 
5.  Move to the **GraphApiDemo.tsx** and call API here and render the
data.
 
```javascript
import * as React from 'react';
import styles from './GraphApiDemo.module.scss';
import { IGraphApiDemoProps } from './IGraphApiDemoProps';
import { IGraphApiDemoState } from './IGraphApiDemoState';
import { escape } from '@microsoft/sp-lodash-subset';
export default class GraphApiDemo extends React.Component<IGraphApiDemoProps, IGraphApiDemoState> {
  constructor(props: IGraphApiDemoProps) {
    super(props);
    this.state = {
      messages: [{
        subject: ''
      }]
    }
  }
  public getDriveItems() {
    let getMessages: string = "me/messages";
    if (!this.props.graphClient) {
      return;
    }
    this.props.graphClient
      .api(getMessages)
      .version("v1.0")
      .select("subject,sentDateTime,webLink")
      .top(5)
      .get((err: any, res: any): void => {
        if (err) {
          console.log("Getting error in retrieving mesages =>", err)
        }
        if (res) {
          console.log("Success");
          if (res && res.value.length) {
            console.log(res.value);
            this.setState({
              messages: res.value
            })
          }
        }
      });
  }
  public componentDidMount() {
    this.getDriveItems();
  }
  public render(): React.ReactElement<IGraphApiDemoProps> {
    return (
      <div className={styles.graphApiDemo}>
        { this.state.messages.map(m => <><span>{m.subject}</span><br /></>)}
      </div>
    );
  }
}
```
 
Now serve the application using the below command,
 
    gulp serve
 
Now test the web part in SharePoint-SiteURL +
/\_layouts/15/workbench.aspx.
 
## Output
 
{{< image alt="Output.png" src="images/blog/getting-started-with-graph-api-in-spfx-webpart/Output.png" >}}
 
Find the [full source code](https://github.com/chandaniprajapati/GraphAPIDemo).
 
## Summary 
 
In this article, we have seen how to use graph API in SPFx web part and
graph explorer.
 
I hope this helps.
 
Sharing is caring!!<|MERGE_RESOLUTION|>--- conflicted
+++ resolved
@@ -23,11 +23,7 @@
 Microsoft 365 compliance eDiscovery, Microsoft Search, OneDrive,
 OneNote, Outlook/Exchange, People (Outlook contacts), Planner,
 SharePoint, Teams, To Do, Workplace Analytics. for more details refer to
-<<<<<<< HEAD
-[this](https://docs.microsoft.com/graph/overview?view=graph-rest-1.0 "Graph API").
-=======
 [Graph API](https://docs.microsoft.com/graph/overview?view=graph-rest-1.0 "Graph API").
->>>>>>> edba2e7a
  
 ## How to test API in graph explorer? 
  
@@ -99,11 +95,7 @@
 
 Now will create a demo to read messages of a user. for more details
 refer to
-<<<<<<< HEAD
-[this](https://docs.microsoft.com/graph/api/message-get?view=graph-rest-1.0&tabs=http "this").
-=======
 [Microsoft Graph](https://docs.microsoft.com/graph/api/message-get?view=graph-rest-1.0&tabs=http "this").
->>>>>>> edba2e7a
  
 So first of all we have to set permission as per our endpoint in
 **package-solution.json**. Now the question is which permission we have
