--- conflicted
+++ resolved
@@ -72,13 +72,8 @@
  
 ## Here is how you do it
 
-<<<<<<< HEAD
-Log into your dev tenant and go to the Admin center. Click on
-the **waffle menu** in the upper left corner and click on **Admin.** 
-=======
 Log into your dev tenant and go to the Admin center. Select 
 the **waffle menu** in the upper left corner and select  **Admin.** 
->>>>>>> edba2e7a
 {{< image alt="Gezeitenbrand42_10-1614283053396.png" src="images/blog/fully-leverage-the-possibilities-of-the-dev-tenant/Gezeitenbrand42_10-1614283053396.png" >}}
  
  
