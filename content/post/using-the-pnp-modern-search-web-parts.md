--- conflicted
+++ resolved
@@ -32,13 +32,8 @@
 searching a SharePoint list of the top 999 video games (by \# of units
 shipped).
 We're not going to be deep diving into every option or combination of
-<<<<<<< HEAD
 setting. Instead, we're going for the classic \"Minimal Path to
 Awesome\"\...with a few detours throughout.
-=======
-setting. Instead, we're going for the classic "Minimal Path to
-Awesome"\...with a few detours throughout.
->>>>>>> c026e77a
 {{< image alt="16-final.png" src="images/blog/using-the-pnp-modern-search-web-parts/16-final.png" >}}
 
 ## Getting the Web Parts 
@@ -80,22 +75,13 @@
 
 The first configuration panel initially offers two settings.
 {{< image alt="5-search-box-settings.png" src="images/blog/using-the-pnp-modern-search-web-parts/5-search-box-settings.png" >}}
-<<<<<<< HEAD
 The first setting will replace the default \"*Enter your search
 terms\...*\" placeholder text with whatever you type here.
-=======
-The first setting will replace the default "*Enter your search
-terms\...*" placeholder text with whatever you type here.
->>>>>>> c026e77a
 The second setting - **Send the query to a new page** - will be off by
 default (and will stay that way for this example). If you enable it,
 you'll see some new options appear that allow you send the user's
 query to a new page/tab.
-<<<<<<< HEAD
 This can be incredibly useful if you want to create \"Search Results\"
-=======
-This can be incredibly useful if you want to create "Search Results"
->>>>>>> c026e77a
 page like what we're currently doing, but also want to provide a search
 box on other pages. Using this we could, for example, include a Search
 box web part on the home page of our site and, when a user submits a
@@ -128,11 +114,7 @@
 Again, we're not going to be dealing with these on our MPA. However,
 referring to the example of having a search box on a home page sending
 queries to the page we're currently building, we would want to select
-<<<<<<< HEAD
 the \"Query string\" option here and specify our parameter name. Once
-=======
-the "Query string" option here and specify our parameter name. Once
->>>>>>> c026e77a
 configured, we could pass query information from one page and pull it in
 here.
 ## Configuring the Search Verticals web part 
@@ -187,11 +169,7 @@
 
 
 For refiners to show, they'll need search results to refine. The
-<<<<<<< HEAD
 \"Available connections\" settings will allow you select one or more
-=======
-"Available connections" settings will allow you select one or more
->>>>>>> c026e77a
 *Search Results* web parts. If you haven't already added one, there
 won't be any options, so make sure you've added one first. Once
 you've got one, select it here.
@@ -210,13 +188,8 @@
 
 Most of the settings are, I think, self explanatory and you can see the
 settings used for the demo in the above screenshot.
-<<<<<<< HEAD
 However, it's important to note that the values you use in the \"Filter
 field\" column **MUST** map to a managed property that has been marked
-=======
-However, it's important to note that the values you use in the "Filter
-field" column **MUST** map to a managed property that has been marked
->>>>>>> c026e77a
 as Refinable. In our case, we've already gone into our search schema
 and mapped the columns we wanted to filter by to the provided Refinable
 managed properties.
@@ -274,13 +247,8 @@
 {{< image alt="12-slots.png" src="images/blog/using-the-pnp-modern-search-web-parts/12-slots.png" >}}
 
 Considering the above, there will be a property exposed in the
-<<<<<<< HEAD
 Handlebars template called \"Author\" that is mapped to the
 \"AuthorOWSUSER\" managed property.
-=======
-Handlebars template called "Author" that is mapped to the
-"AuthorOWSUSER" managed property.
->>>>>>> c026e77a
 For those of us walking the *minimalist* path, this isn't necessary.
 However, the search results shown in screenshots does make use of custom
 templates and does rely on some custom layout slots to tie into the
@@ -315,13 +283,8 @@
 so\...
     {searchTerms} ContentTypeId:0x01004527A5975C6A534DAE7EBFD57E41A633*
 
-<<<<<<< HEAD
 In this case, the content type ID being used is for a \"Video Game
 Data\" content type that is used for items in our list. So, by doing
-=======
-In this case, the content type ID being used is for a "Video Game
-Data" content type that is used for items in our list. So, by doing
->>>>>>> c026e77a
 this, we're limiting our search results to only those that match our
 content type.
 This also gives the benefit of displaying default search results when
@@ -456,11 +419,7 @@
 These web parts are amazingly cool, extremely powerful, and can be
 leveraged to create a lot of awesome experiences for our users.
 It's also one of the most complicated web parts out there. While this
-<<<<<<< HEAD
 blog post was (mostly) focused on that \"minimal path to awesome\",
-=======
-blog post was (mostly) focused on that "minimal path to awesome",
->>>>>>> c026e77a
 it's still ***REALLY*** long, which speaks to some of that complexity.
 However, hopefully this has helped make it more accessible to get
 started.
