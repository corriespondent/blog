--- conflicted
+++ resolved
@@ -14,12 +14,8 @@
 ## {{< image alt="OctAdd-insRecordingThumb.png" src="images/blog/office-add-ins-community-call-october-13-2021/OctAdd-insRecordingThumb.png" >}}
 
 
-<<<<<<< HEAD
-## Call Summary
-=======
 ## Call summary
 
->>>>>>> edba2e7a
  
 
 This month's community call features presentations - **Word API
