--- conflicted
+++ resolved
@@ -36,10 +36,6 @@
 If you have an existing web or mobile app, you can also bring
 information from Teams into your app.
 
-<<<<<<< HEAD
-=======
-
->>>>>>> edba2e7a
 ## Resources for getting started with building apps for Teams 
 
 Sounds interesting? Here are some resources to help you get started
