--- conflicted
+++ resolved
@@ -10,12 +10,7 @@
 type: "regular"
 ---
 
-<<<<<<< HEAD
-
-## Call Summary
-=======
 ## Call summary
->>>>>>> edba2e7a
 
 
 This month's community call features presentations on Excel JS API
