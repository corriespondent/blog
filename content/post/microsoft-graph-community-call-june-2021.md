---
title: "Microsoft Graph community call -- June 2021"
date: 2021-06-02T12:29:00-04:00
author: "Brian Jackett"
githubname: briantjackett
categories: ["Microsoft Graph community call recordings"]
images:
- images/blog/microsoft-graph-community-call-june-2021/MicrosoftGraphTHumbnail-June2021.png
tags: []
type: "regular"
---
<<<<<<< HEAD


![Microsoft Graph THumbnail - June
2021.png](https://techcommunity.microsoft.com/t5/image/serverpage/image-id/285511i65B8ACEEF6F49B52/image-size/large?v=v2&px=999 "Microsoft Graph THumbnail - June 2021.png")
=======
>>>>>>> edba2e7a
 
This month's community call features presentations on Assignment Graph
API (v1.0 will be released to Microsoft Teams EDU tenants within days),
Dev Tips and Tricks with Microsoft Graph (save coding time with 2 VS
Code Extensions), and Microsoft Graph Data Connect (extracting
information at scale from Microsoft Graph).  Q&A throughout call in
chat.  Microsoft Graph session recordings from Microsoft Build
Conference are now available on demand.  The call was hosted by [Brian
T. Jackett](http://twitter.com/BrianTJackett) (Microsoft) |
[\@BrianTJackett](https://techcommunity.microsoft.com/t5/user/viewprofilepage/user-id/4556).  Microsoft
Presenters were [Leif Brenne](http://twitter.com/secondleif), Mei Tan
and [Nik Charlebois](http://twitter.com/NikCharlebois). Guest presenter
[Elio Struyf](http://twitter.com/eliostruyf) (Squarl).   This session
was recorded on June 1, 2021.

 

**Topics:**

**Assignments API --** specifically the Assignment Graph API v1.0 will
be released in Microsoft Teams EDU tenants within days.  The APIs align
to an instructor's workflows around assignments -- create, append
resources, track submissions, grade and post results back to students. 
 Try out the APIs in the Graph Explorer tool.   Think of a Team as a
Class, and assignments are the class activities/coursework.     

 

**Dev Tips and Tricks with Microsoft Graph -** Save time with 2 VS Code
Extensions 1) MS Graph Completion (autocompletion for Microsoft Graph
URLs)  and 2) Microsoft Graph Essentials (Preview) (CSS Completion and
HTML web component attributes, if using MGT) inside Visual Studio Code. 
Extensions created by presenter are available in Marketplace.  Microsoft
Graph Essentials extension comes with snippets, code completion for CSS
variables, and an extension pack. 

 

**Microsoft Graph Data Connect** - is about extracting information at
scale from Microsoft Graph.  Starting with an architecture overview --
learn about creating an Azure Data Factory, Azure storage account, and
establishing the data pipeline connection between the Microsoft 365
dataset and storage account.  Once the pipeline is setup, define source
and sink, trigger the sync and use Power BI to display data insights.   

<<<<<<< HEAD

**Actions:**
=======
## Actions


>>>>>>> edba2e7a



-   Interested in Presenting during this call?  
    Contact <Brian.Jackett@microsoft.com> or <Jeremy.Thake@microsoft.com>
-   Mark your calendar -- next Microsoft Graph community call is on July
    6th at 08:00am PDT - <https://aka.ms/microsoftgraphcall> 

 


## Resources

From demos:

-   Documentation - [Create
    educationAssignment](https://docs.microsoft.com/graph/api/educationclass-post-assignments?view=graph-rest-beta) 

-   Documentation -- [educationAssignment
    API](https://docs.microsoft.com/graph/api/resources/educationassignment?view=graph-rest-beta) 

-   VSCode Extension - [MS Graph
    Completion](https://marketplace.visualstudio.com/items?itemName=eliostruyf.vscode-msgraph-autocomplete) 

-   VSCode Extension -- [Microsoft Graph
    Essentials](https://marketplace.visualstudio.com/items?itemName=eliostruyf.vscode-msgraph-essentials) 

-   Web - [Microsoft Graph Data
    Connect](https://azure.microsoft.com/services/graph-data-connect/) 

-   Documentation - [Overview of Microsoft Graph Data
    Connect](https://docs.microsoft.com/graph/data-connect-concept-overview) 

 

**Agenda:**

-   Assignments API  - [Leif Brenne](http://twitter.com/secondleif)
    (Microsoft) | \@secondleif and Mei Tan (Microsoft) --
    [1:10](https://youtu.be/JePYam-hyUU?t=70)
-   Dev Tips and Tricks with Microsoft Graph - [Elio
    Struyf](http://twitter.com/eliostruyf) (Squarl) | \@eliostruyf --
    [22:44](https://youtu.be/JePYam-hyUU?t=1364)
-   Microsoft Graph Data Connect - [Nik
    Charlebois](http://twitter.com/NikCharlebois) (Microsoft) |
    \@NikCharlebois -- [33:20](https://youtu.be/JePYam-hyUU?t=2000)

 

**Microsoft Build 2021 - Microsoft Graph session recordings**

|              |                                                                                                         |
| ------------ | ------------------------------------------------------------------------------------------------------- |
| Breakouts    |                                                                                                         |
| BRK215       | Empowering developers with powerful tooling and enabling frictionless app adoption                      |
| BRK234       | Build Zero Trust ready applications starting with the Microsoft identity platform                       |
| BRK243       | Build great discovery & collaboration apps for Microsoft 365 with new Microsoft Graph connector & Ad... |
| BRK244       | Three new ways to enrich your productivity apps with Microsoft Graph tools and data                     |
| On Demand    |                                                                                                         |
| OD483        | Getting started with Microsoft Graph Data Connect                                                       |
| OD500        | Build secure B2C applications​ with Azure AD External Identities                                        |
| OD531        | Enlighten your Windows app with Microsoft Graph                                                         |
| OD534        | Integrate with Microsoft Teams data using Microsoft Graph                                               |
| Other        |                                                                                                         |
| STUDIO10     | Build, integrate and accelerate Multi-cloud Compliance                                                  |
| CON061       | Develop apps with the Microsoft Graph Toolkit                                                           |
| CON059       | Application Authentication in the Microsoft Identity platform                                           |
| CON066       | Integrate your app with Microsoft Teams using webhooks and connectors                                   |
| Round Tables |                                                                                                         |
| CON-PRT148   | Microsoft Graph Connectors                                                                              |
| CON-PRT149   | Microsoft Graph Toolkit                                                                                 |
| CON-PRT150   | Microsoft Search for Developers                                                                         |


**General Resources:**

-   Suggestions -- <https://aka.ms/M365Dev-Suggestions>   
-   Graph TAP Program - <https://aka.ms/GraphTAPForm>** **
-   Microsoft 365 Developer Podcast <http://www.m365devpodcast.com/>
-   Microsoft Graph Mailbag - <http://aka.ms/MSGraphMailbag>
-   Microsoft Q & A -- Graph - <https://aka.ms/askgraph/>
-   Learn Module - [Get started with Microsoft Graph
    Toolkit](https://docs.microsoft.com/learn/modules/msgraph-toolkit-intro/) | <https://aka.ms/mgt-learn>
-   Repo - [Microsoft Graph Toolkit
    v2.1](https://github.com/microsoftgraph/microsoft-graph-toolkit) | <https://aka.ms/mgt>  
-   Documentation -- [Microsoft Graph Toolkit
    Overview](https://docs.microsoft.com/graph/toolkit/overview) | <https://aka.ms/mgt-docs>
-   Playground -- [Microsoft Graph Toolkit
    Playground](https://mgt.dev/?path=/story/components-mgt-agenda--simple) | [https://mgt.dev](https://mgt.dev/)

**Stay Connected:**

-   See the full blog post for this call at
    - <https://aka.ms/m365pnp/community/blog>
-   Twitter
    - [https://twitter.com/microsoft365dev](https://www.youtube.com/redirect?event=video_description&redir_token=QUFFLUhqbkdvcDJHcGdzM2VIUkwzU3lOYkJaVFEzM0Q2QXxBQ3Jtc0ttM1NyaTQ2RjFSOFh3a0l4c1pralBRQVI1bDNSQ2RaVm9OdzJrRkdtV1Z1SW5VdmdwamNNLTBEaFdaSmZMc0lQNzdRZ2dDYV9WZVF1ZVIwc2dPQTZBRUZ3b3hoWUVJdDJoQWZUcWdCR2JKdmwtUU43RQ&q=https%3A%2F%2Ftwitter.com%2Fmicrosoft365dev) \@Microsoft365Dev​
-   YouTube - <https://aka.ms/M365DevYouTube>​
-   Recurrent Invite to this community call
    - <https://aka.ms/microsoftgraphcall>
-   All Microsoft 365 developer community calls
    -- <https://aka.ms/M365DevCalls><|MERGE_RESOLUTION|>--- conflicted
+++ resolved
@@ -9,13 +9,6 @@
 tags: []
 type: "regular"
 ---
-<<<<<<< HEAD
-
-
-![Microsoft Graph THumbnail - June
-2021.png](https://techcommunity.microsoft.com/t5/image/serverpage/image-id/285511i65B8ACEEF6F49B52/image-size/large?v=v2&px=999 "Microsoft Graph THumbnail - June 2021.png")
-=======
->>>>>>> edba2e7a
  
 This month's community call features presentations on Assignment Graph
 API (v1.0 will be released to Microsoft Teams EDU tenants within days),
@@ -61,14 +54,9 @@
 dataset and storage account.  Once the pipeline is setup, define source
 and sink, trigger the sync and use Power BI to display data insights.   
 
-<<<<<<< HEAD
-
-**Actions:**
-=======
 ## Actions
 
 
->>>>>>> edba2e7a
 
 
 
