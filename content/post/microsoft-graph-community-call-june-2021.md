---
title: "Microsoft Graph community call -- June 2021"
date: 2021-06-02T12:29:00-04:00
author: "Brian Jackett"
githubname: briantjackett
categories: ["Microsoft Graph community call recordings"]
images:
- images/blog/microsoft-graph-community-call-june-2021/BrianTJackett.png
tags: []
type: "regular"

---

<<<<<<< HEAD
::: {.dropdown .dropdown-events .dropdown-primary-nav}
-   [Events Home](/t5/Events/ct-p/Events)
-   [Microsoft Ignite](https://myignite.microsoft.com/)
-   [Microsoft Build](https://mybuild.microsoft.com/)
-   [Community Events](/t5/Community-Events/ct-p/CommunityEvents)
:::
:::

::: {.community-menu-item .tab-microsoft-learning .community-menu-dropdown}
[](#){.community-menu-item-desktop-view}

::: {.grad .community-menu-item-icon}
:::

::: community-menu-item-title-with-dropdownicon
Microsoft Learn
:::

[](#){.community-menu-item-mobile-view}

::: {.grad .community-menu-item-icon}
:::

::: community-menu-item-title-with-dropdownicon
Microsoft Learn
:::

::: {.dropdown .dropdown-events .dropdown-primary-nav}
-   [Home](%20https://docs.microsoft.com/learn/){.ms-learning-home-link
    .community-menu-item-title}
-   [Community](/t5/microsoft-learn/bd-p/MicrosoftLearn)
-   [Blog](/t5/microsoft-learn-blog/bg-p/MicrosoftLearnBlog)
-   [Azure](https://docs.microsoft.com/learn/azure/?WT.mc_id=techcom_header-webpage-m365)
-   [Dynamics
    365](https://docs.microsoft.com/learn/dynamics365/?WT.mc_id=techcom_header-webpage-m365)
-   [Microsoft
    365](https://docs.microsoft.com/learn/m365/?wt.mc_id=techcom_header-webpage-m365)
-   [Security, Compliance &
    Identity](https://docs.microsoft.com/learn/topics/sci/?wt.mc_id=techcom_header-webpage-m365)
-   [Power
    Platform](https://docs.microsoft.com/learn/powerplatform/?wt.mc_id=techcom_header-webpage-powerplatform)
-   [GitHub](https://docs.microsoft.com/learn/github/?wt.mc_id=techcom_header-webpage-github)
-   [Teams](https://docs.microsoft.com/learn/teams/?wt.mc_id=techcom_header-webpage-teams)
-   [.NET](https://docs.microsoft.com/learn/dotnet/?wt.mc_id=techcom_header-webpage-dotnet)
:::
:::

::: {.community-menu-item .tab-info-center}
[](/t5/Community-Info-Center/ct-p/Community-Info-Center){.community-menu-item-desktop-view}

::: {.c-glyph .community-menu-item-icon}

:::

::: community-menu-item-title
Lounge
:::

[](/t5/Community-Info-Center/ct-p/Community-Info-Center){.community-menu-item-mobile-view}

::: {.c-glyph .community-menu-item-icon}

:::
=======
>>>>>>> c026e77a

![Microsoft Graph THumbnail - June
2021.png](https://techcommunity.microsoft.com/t5/image/serverpage/image-id/285511i65B8ACEEF6F49B52/image-size/large?v=v2&px=999 "Microsoft Graph THumbnail - June 2021.png")
 
<<<<<<< HEAD

=======
>>>>>>> c026e77a
This month's community call features presentations on Assignment Graph
API (v1.0 will be released to Microsoft Teams EDU tenants within days),
Dev Tips and Tricks with Microsoft Graph (save coding time with 2 VS
Code Extensions), and Microsoft Graph Data Connect (extracting
information at scale from Microsoft Graph).  Q&A throughout call in
chat.  Microsoft Graph session recordings from Microsoft Build
Conference are now available on demand.  The call was hosted by [Brian
T. Jackett](http://twitter.com/BrianTJackett) (Microsoft) \|
[\@BrianTJackett](/t5/user/viewprofilepage/user-id/4556).  Microsoft
Presenters were [Leif Brenne](http://twitter.com/secondleif), Mei Tan
and [Nik Charlebois](http://twitter.com/NikCharlebois). Guest presenter
[Elio Struyf](http://twitter.com/eliostruyf) (Squarl).   This session
was recorded on June 1, 2021.

 

**Topics:**

**Assignments API --** specifically the Assignment Graph API v1.0 will
be released in Microsoft Teams EDU tenants within days.  The APIs align
to an instructor's workflows around assignments -- create, append
resources, track submissions, grade and post results back to students. 
 Try out the APIs in the Graph Explorer tool.   Think of a Team as a
Class, and assignments are the class activities/coursework.     

 

**Dev Tips and Tricks with Microsoft Graph -** Save time with 2 VS Code
Extensions 1) MS Graph Completion (autocompletion for Microsoft Graph
URLs)  and 2) Microsoft Graph Essentials (Preview) (CSS Completion and
HTML web component attributes, if using MGT) inside Visual Studio Code. 
Extensions created by presenter are available in Marketplace.  Microsoft
Graph Essentials extension comes with snippets, code completion for CSS
variables, and an extension pack. 

 

**Microsoft Graph Data Connect** - is about extracting information at
scale from Microsoft Graph.  Starting with an architecture overview --
learn about creating an Azure Data Factory, Azure storage account, and
establishing the data pipeline connection between the Microsoft 365
dataset and storage account.  Once the pipeline is setup, define source
and sink, trigger the sync and use Power BI to display data insights.   

**Actions:**

-   Interested in Presenting during this call?  
    Contact <Brian.Jackett@microsoft.com> or <Jeremy.Thake@microsoft.com>
-   Mark your calendar -- next Microsoft Graph community call is on July
    6th at 08:00am PDT - <https://aka.ms/microsoftgraphcall> 

 

**Resources:**

From demos:

-   Documentation - [Create
    educationAssignment](https://docs.microsoft.com/en-us/graph/api/educationclass-post-assignments?view=graph-rest-beta) 

-   Documentation -- [educationAssignment
    API](https://docs.microsoft.com/en-us/graph/api/resources/educationassignment?view=graph-rest-beta) 

-   VSCode Extension - [MS Graph
    Completion](https://marketplace.visualstudio.com/items?itemName=eliostruyf.vscode-msgraph-autocomplete) 

-   VSCode Extension -- [Microsoft Graph
    Essentials](https://marketplace.visualstudio.com/items?itemName=eliostruyf.vscode-msgraph-essentials) 

-   Web - [Microsoft Graph Data
    Connect](https://azure.microsoft.com/en-us/services/graph-data-connect/) 

-   Documentation - [Overview of Microsoft Graph Data
    Connect](https://docs.microsoft.com/en-us/graph/data-connect-concept-overview) 

 

**Agenda:**

-   Assignments API  - [Leif Brenne](http://twitter.com/secondleif)
    (Microsoft) \| \@secondleif and Mei Tan (Microsoft) --
    [1:10](https://youtu.be/JePYam-hyUU?t=70)
-   Dev Tips and Tricks with Microsoft Graph - [Elio
    Struyf](http://twitter.com/eliostruyf) (Squarl) \| \@eliostruyf --
    [22:44](https://youtu.be/JePYam-hyUU?t=1364)
-   Microsoft Graph Data Connect - [Nik
    Charlebois](http://twitter.com/NikCharlebois) (Microsoft) \|
    \@NikCharlebois -- [33:20](https://youtu.be/JePYam-hyUU?t=2000)

 

**Microsoft Build 2021 - Microsoft Graph session recordings**

|||
|--- |--- |
|Breakouts||
|BRK215|Empowering developers with powerful tooling and enabling frictionless app adoption|
|BRK234|Build Zero Trust ready applications starting with the Microsoft identity platform|
|BRK243|Build great discovery & collaboration apps for Microsoft 365 with new Microsoft Graph connector & Ad...|
|BRK244|Three new ways to enrich your productivity apps with Microsoft Graph tools and data|
|On Demand||
|OD483|Getting started with Microsoft Graph Data Connect|
|OD500|Build secure B2C applications​ with Azure AD External Identities|
|OD531|Enlighten your Windows app with Microsoft Graph|
|OD534|Integrate with Microsoft Teams data using Microsoft Graph|
|Other||
|STUDIO10|Build, integrate and accelerate Multi-cloud Compliance|
|CON061|Develop apps with the Microsoft Graph Toolkit|
|CON059|Application Authentication in the Microsoft Identity platform|
|CON066|Integrate your app with Microsoft Teams using webhooks and connectors|
|Round Tables||
|CON-PRT148|Microsoft Graph Connectors|
|CON-PRT149|Microsoft Graph Toolkit|
|CON-PRT150|Microsoft Search for Developers|


**General Resources:**

-   Suggestions -- <https://aka.ms/M365Dev-Suggestions>   
-   Graph TAP Program - <https://aka.ms/GraphTAPForm>** **
-   Microsoft 365 Developer Podcast <http://www.m365devpodcast.com/>
-   Microsoft Graph Mailbag - <http://aka.ms/MSGraphMailbag>
-   Microsoft Q & A -- Graph - <https://aka.ms/askgraph/>
-   Learn Module - [Get started with Microsoft Graph
    Toolkit](https://docs.microsoft.com/learn/modules/msgraph-toolkit-intro/) \| <https://aka.ms/mgt-learn>
-   Repo - [Microsoft Graph Toolkit
    v2.1](https://github.com/microsoftgraph/microsoft-graph-toolkit) \| <https://aka.ms/mgt>  
-   Documentation -- [Microsoft Graph Toolkit
    Overview](https://docs.microsoft.com/en-us/graph/toolkit/overview) \| <https://aka.ms/mgt-docs>
-   Playground -- [Microsoft Graph Toolkit
    Playground](https://mgt.dev/?path=/story/components-mgt-agenda--simple) \| [https://mgt.dev](https://mgt.dev/)

**Stay Connected:**

-   See the full blog post for this call at
    - <https://aka.ms/m365pnp/community/blog>
-   Twitter
    - [https://twitter.com/microsoft365dev](https://www.youtube.com/redirect?event=video_description&redir_token=QUFFLUhqbkdvcDJHcGdzM2VIUkwzU3lOYkJaVFEzM0Q2QXxBQ3Jtc0ttM1NyaTQ2RjFSOFh3a0l4c1pralBRQVI1bDNSQ2RaVm9OdzJrRkdtV1Z1SW5VdmdwamNNLTBEaFdaSmZMc0lQNzdRZ2dDYV9WZVF1ZVIwc2dPQTZBRUZ3b3hoWUVJdDJoQWZUcWdCR2JKdmwtUU43RQ&q=https%3A%2F%2Ftwitter.com%2Fmicrosoft365dev) \@Microsoft365Dev​
-   YouTube - <https://aka.ms/M365DevYouTube>​
-   Recurrent Invite to this community call
    - <https://aka.ms/microsoftgraphcall>
-   All Microsoft 365 developer community calls
    -- <https://aka.ms/M365DevCalls><|MERGE_RESOLUTION|>--- conflicted
+++ resolved
@@ -11,7 +11,6 @@
 
 ---
 
-<<<<<<< HEAD
 ::: {.dropdown .dropdown-events .dropdown-primary-nav}
 -   [Events Home](/t5/Events/ct-p/Events)
 -   [Microsoft Ignite](https://myignite.microsoft.com/)
@@ -75,16 +74,10 @@
 ::: {.c-glyph .community-menu-item-icon}
 
 :::
-=======
->>>>>>> c026e77a
 
 ![Microsoft Graph THumbnail - June
 2021.png](https://techcommunity.microsoft.com/t5/image/serverpage/image-id/285511i65B8ACEEF6F49B52/image-size/large?v=v2&px=999 "Microsoft Graph THumbnail - June 2021.png")
  
-<<<<<<< HEAD
-
-=======
->>>>>>> c026e77a
 This month's community call features presentations on Assignment Graph
 API (v1.0 will be released to Microsoft Teams EDU tenants within days),
 Dev Tips and Tricks with Microsoft Graph (save coding time with 2 VS
