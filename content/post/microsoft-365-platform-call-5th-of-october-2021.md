--- conflicted
+++ resolved
@@ -17,13 +17,9 @@
 at [http://aka.ms/m365pnp/videos](http://aka.ms/m365pnp-videos).
 
 
-<<<<<<< HEAD
-## Call Summary
-=======
 ## Call summary
 
 
->>>>>>> edba2e7a
 
 
 Welcome to the weekly call focused on capabilities of the Microsoft 365
