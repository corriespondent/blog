---
title: "Microsoft 365 Developer Community Call recording -- 20th of January, 2021"
date: 2022-01-21T01:14:00-05:00
author: "Vesa Juvonen"
githubname: VesaJuvonen
categories: ["Microsoft 365 Developer Community Call Recordings"]
images:
- images/blog/microsoft-365-developer-community-call-recording-20th-of-january/recording-20th-jan.png
tags: []
type: "regular"
---

<<<<<<< HEAD
{{< image alt="recording-20th-jan.png" src="images/blog/microsoft-365-developer-community-call-recording-20th-of-january/recording-20th-jan.png" >}}


## Call Summary

=======
## Call summary
>>>>>>> edba2e7a



One location the Microsoft 365 tenant -- [script samples
gallery](https://aka.ms/script-samples) (134 scenarios and 182 scripts)
including recently added Teams PowerShell support!  Sign up and attend
an AMA and other events this month hosted by [Sharing is
Caring](https://pnp.github.io/sharing-is-caring/).  At the same time,
sign up for the [PnP Recognition
Program](https://aka.ms/m365pnp-recognition).  Heads down on PnP
projects.  Check out the TeamsFx authentication provider preview in
**MGT**!  To see current releases and latest updates/nightly builds,
access the Repos via the links in table below.  There were 7 new/updated
script, 5 Power Platform samples delivered this week.   Wanted! -- Teams
Samples.
**Open-source project status: (Bold indicates new this call)**

  ----------------------------------------------------------------------------------------------------------------- --------------------------------------------------------- -----------------------------------------------------------------------------------------------------------
  **Project**                                                                                                       **Current Version**                                       **Release/Status**
  PnP .NET Libraries - [PnP Framework](https://github.com/pnp/pnpframework)                                         v1.8.0 GA with .NET 6.0 support added                     Prepping v1.9
  PnP .NET Libraries - [PnP Core SDK](https://github.com/pnp/pnpcore/tree/dev)                                      v1.5.0 GA with .NET 6.0 support added                     Prepping v1.6
  [PnP PowerShell](https://github.com/pnp/PnP-PowerShell)                                                           v1.9.0 GA                                                 In progress: V2 POC, Prepping for v1.8, nightly releases
  [Yo teams - generator-teams](https://github.com/pnp/generator-teams/tree/master/packages/generator-teams)         v3.5.0 GA                                                 v4.0.0-next
  [Yo teams - yoteams-build-core](https://github.com/pnp/generator-teams/tree/master/packages/yoteams-build-core)   v1.5.0 GA, Next: v1.6.0-next.1                             
  [Yo teams -- yoteams-deploy](https://github.com/pnp/generator-teams/tree/master/packages/yoteams-deploy)          v1.1.0 GA                                                  
  [Yo teams - msteams-react-base-component](https://github.com/wictorwilen/msteams-react-base-component)            v3.1.1                                                     
  [Microsoft Graph Toolkit (MGT)](https://github.com/microsoftgraph/microsoft-graph-toolkit)                        v2.3.1 GA, **TeamsFx authentication provider preview!**   Preparing v2.3.1 release, working on v3.0.0 - Aligning all Toolkit components to Fluent UI Web Components
  ----------------------------------------------------------------------------------------------------------------- --------------------------------------------------------- -----------------------------------------------------------------------------------------------------------
**\* Note:  While version releases are periodic, nightly releases are
nightly!  Subscribe to nightly releases for the latest capabilities. **


The host of this call was [David Warner
II](http://twitter.com/DavidWarnerII) (Catapult Systems) |
\@DavidWarnerII.   Q&A takes place in chat throughout the call.



-   Opt into PnP Recognition Program
    | [aka.ms/m365pnp-recognition](https://aka.ms/m365pnp-recognition)
-   Join us at the next** Microsoft 365 platform call 25th of January
    @ 8 AM PT**
    -   Latest news from Microsoft engineering on Microsoft 365 topics
    -   Demos: 
        -   **Arvind Ravi** -- Latest with Microsoft Graph connectors
        -   **Patrick Rodgers** -- Best practices on building Viva
            Connections extensibility
        -   **Sébastien Levert** -- Introduction to Microsoft Graph
            Toolkit control
-   **Register for Sharing is Caring Events: **
    -   PnP Sharing is Caring - AMA (Ask Me Anything) - SPFx React
        Controls -- [Tuesday, February 22nd, 9am
        PST](https://forms.office.com/pages/responsepage.aspx?id=KtIy2vgLW0SOgZbwvQuRaXDXyCl9DkBHq4A2OG7uLpdUNjg1UVhPV0JHTjRLNDZISkM4MEI0VDZWSC4u)
    -   PnP Sharing is Caring - AMA (Ask Me Anything) \-- Microsoft
        Graph Toolkit - [Tuesday, March 1st, 9am
        PST](https://forms.office.com/pages/responsepage.aspx?id=KtIy2vgLW0SOgZbwvQuRaXDXyCl9DkBHq4A2OG7uLpdUNVNHNlhNTkczNjRKM0hZR1NWVUw2QUhRQi4u)
    -   First Time Contributor Session -- [Tuesday, January 25th, 2pm
        PST](https://forms.office.com/Pages/ResponsePage.aspx?id=KtIy2vgLW0SOgZbwvQuRaXDXyCl9DkBHq4A2OG7uLpdUREZVRDVYUUJLT1VNRDM4SjhGMlpUNzBORy4u)
    -   Community Docs Session -- 2022 Sessions Coming Soon  
    -   Power Platform Samples -- First Time Contributor -- [Tuesday,
        January 25th, 2pm
        PST](https://forms.office.com/Pages/ResponsePage.aspx?id=KtIy2vgLW0SOgZbwvQuRaXDXyCl9DkBHq4A2OG7uLpdUREZVRDVYUUJLT1VNRDM4SjhGMlpUNzBORy4u)
    -   PnP -- SPFx Developer Workstation Setup -- [Tuesday, February
        8th, 2pm
        PST](https://forms.office.com/Pages/ResponsePage.aspx?id=KtIy2vgLW0SOgZbwvQuRaXDXyCl9DkBHq4A2OG7uLpdUM0xJTFJZN01MWlZQVFc3UjgxRUxQQkhDSS4u)
    -   PnP SPFx Samples -- Solving SPFx version differences using Node
        Version Manager -- [Wednesday, January 26th, 7am
        PST](https://forms.office.com/Pages/ResponsePage.aspx?id=KtIy2vgLW0SOgZbwvQuRaXDXyCl9DkBHq4A2OG7uLpdUMDdKSjQxRDhKVzhCVUQ4VDdIQVZRVTZOSi4u)
    -   First Time Presenter -- [Wednesday, February 9th, 9am
        PST](https://forms.office.com/Pages/ResponsePage.aspx?id=KtIy2vgLW0SOgZbwvQuRaXDXyCl9DkBHq4A2OG7uLpdUNDJOOU5JREc2TUhCVzNGTTJFUldSUUNUSy4u)
    -   More than Code with VSCode -- [Tuesday, February 15th, 2pm
        PST](https://forms.office.com/Pages/ResponsePage.aspx?id=KtIy2vgLW0SOgZbwvQuRaXDXyCl9DkBHq4A2OG7uLpdURFZPM00xREdYMzVIOEJCWUhWRzBVMlRJWS4u)
    -   Maturity Model Practitioners -- [Tuesday, February 15th, 7am
        PST](https://forms.office.com/Pages/ResponsePage.aspx?id=KtIy2vgLW0SOgZbwvQuRaXDXyCl9DkBHq4A2OG7uLpdUODY3NVRFQ0E4SFg5WlI1TU83WFJQRklZSy4u)
        (every 3rd Tuesday of month, 7:00am PT)
    -   Getting Started with Viva Connection ACEs (2-part session) --
        TBS soon
    -   PnP Office Hours -- 1:1 session --
        [Register](https://outlook.office365.com/owa/calendar/PnPSharingisCaring@warner.digital/bookings/)
    -   PnP Buddy System -- [Request a
        Buddy](https://forms.office.com/Pages/ResponsePage.aspx?id=KtIy2vgLW0SOgZbwvQuRaXDXyCl9DkBHq4A2OG7uLpdUMjRRUVg4NElZUUJLTEY1TVVSVDJFRFpLRS4u)
-   Download the recurrent invite for this call
    -- <http://aka.ms/m365-dev-sig>
-   Call attention to your great work by using
    the [#PnPWeekly](https://twitter.com/hashtag/PnPWeekly?src=hashtag_click) on
    Twitter.
**Microsoft Teams Development
Samples: **(<https://aka.ms/TeamsSampleBrowser>)

-   Wanted!  Teams Samples

**Microsoft Power Platform
Samples: **([https://aka.ms/powerplatform-samples)](https://aka.ms/powerplatform-samples)

-   [**COVID Vaccine Survey
    App**](https://github.com/pnp/powerapps-samples/tree/main/samples/covid-vaccine-survey) -
    [Siddharth Vaghasia ](http://twitter.com/siddh_me)| \@siddh_me &
    Mayuresh Joshi
-   [**Employee Tip of the Day
    Flow**](https://github.com/pnp/powerautomate-samples/tree/main/samples/new-employee-tip-of-the-day) -
    [Adam Wójcik](http://twitter.com/Adam25858782) | \@Adam25858782
-   [**Icon Button
    Component**](https://github.com/pnp/powerapps-samples/tree/main/samples/icon-button-component) -
    Pavel Kovalevskij 
-   **JSON Object to Power Fx Table Function** - [Bartolome
    Sorrentino ](http://twitter.com/bsorrentinoJ)| \@bsorrentinoJ
-   [**Power
    Wordle**](https://github.com/pnp/powerapps-samples/tree/main/samples/power-wordle-game) -
    [April Dunnam](http://twitter.com/aprildunnam) | \@aprildunnam
**Script
Samples: **([https://aka.ms/script-samples)](https://aka.ms/script-samples)

4 new scenarios and 3 script updates contributed by

-   [Adam Wójcik](http://twitter.com/Adam25858782) | \@Adam25858782
-   [Chandani Prajapati](http://twitter.com/Chandani_SPD) |
    \@Chandani_SPD
-   [Ganesh Sanap](http://twitter.com/GaneshSanap20) | \@GaneshSanap20
-   [Kunj Balkrishna Sangani](http://twitter.com/sanganikunj) |
    \@sanganikunj
-   [Kasper Bo Larsen](http://twitter.com/kasperbolarsen) |
    \@kasperbolarsen
-   [Leon Armston](http://twitter.com/LeonArmston) |
    [\@LeonArmston](https://techcommunity.microsoft.com/t5/user/viewprofilepage/user-id/855621)
-   [Reshmee Auckloo](http://twitter.com/ReshmeeAuckloo) |
    [\@reshmeeauckloo](https://techcommunity.microsoft.com/t5/user/viewprofilepage/user-id/1145036)

Blog: [Getting started with PnP Script
Samples](https://techcommunity.microsoft.com/t5/microsoft-365-pnp-blog/getting-started-with-pnp-script-samples/ba-p/2629414) --
aka.ms/script-samples/getting-started
-- Many thanks!

**Together Mode!**
{{< image alt="220120-together-mode.gif" src="images/blog/microsoft-365-developer-community-call-recording-20th-of-january/220120-together-mode.gif" >}}

Thanks everyone for joining the call today.  You are an awesome
community.   

**Demos** delivered in this session

**Getting started on building a Microsoft Teams bot with yo teams** --
what is yo teams (a Microsoft Teams app generator) and how to use it to
build a bot.  After installing Yeoman generator and Gulp CLI task
manager, install npm i -g generator-teams.  Create a project.  In VS
Code step through files generated by yo teams.  Use gulp build, gulp
manifest and gulp serve.  Upload created bot to Teams site and
appreciate its out-of-box capabilities.    

**Microsoft List Formatting - Challenges and Solutions**
--** **appreciate results of one person's winter lock down -- List
Formatting samples categorized by emotions, multiple person, color
picker, bar option, slider, and Teams Group.  Solutions include
discussion board, events mobile and payment.  Graphical tree along with
LABs (show how handle manual actions from users) for Tic Tac Toe and
roll dice.  UI/script shown on slides, live in demo.   Samples available
in List Formatting Repo soon. 

**Updates on Independent Publisher Connectors & GoQR Connector Demo** --
49 connectors in production, 40 in pipeline today!  The GoQR connector
generates QR codes.  In Power Apps, render the QR Code image alone or
embed the QR code image in a document or pdf, i.e., an invoice.  Simple
build - a text field, a button (calls connector with action create) and
a flow.   This connector is now available to anyone in the world. 
Thank you for your work. Samples are often showcased in Demos.   
Request a Demo spot on the call <https://aka.ms/m365pnp/request/demo>
**Topics** covered in this call

-   PnP .NET library updates - [Bert
    Jansen](http://twitter.com/O365bert) (Microsoft) | \@O365bert --
    [7:01](https://youtu.be/o81Xah0o-xI?t=421)
-   PnP PowerShell updates - [Bert
    Jansen](http://twitter.com/O365bert) (Microsoft) |
    \@O365bert -- [8:33](https://youtu.be/o81Xah0o-xI?t=513)
-   yo Teams updates - [Stephan
    Bisser](http://twitter.com/stephanbisser) (Solvion) |
    \@stephanbisser -- [9:44](https://youtu.be/o81Xah0o-xI?t=584)
-   Microsoft Graph Toolkit updates - [Sébastien
    Levert](http://twitter.com/sebastienlevert) (Microsoft) |
    \@sebastienlevert -- [11:57](https://youtu.be/o81Xah0o-xI?t=717)
-   Microsoft Script Samples - [Paul
    Bullock](http://twitter.com/pkbullock) (CaPa Creative Ltd) |
    \@pkbullock -- [2:33](https://youtu.be/o81Xah0o-xI?t=153%20)
-   Microsoft Teams Samples - [David Warner
    II](http://twitter.com/DavidWarnerII) (Catapult Systems) |
    \@DavidWarnerII -- [13:39](https://youtu.be/o81Xah0o-xI?t=819)
-   Microsoft Power Platform Samples - [April
    Dunnam](http://twitter.com/aprildunnam) (Microsoft) | \@aprildunnam
    -- [13:56](https://youtu.be/o81Xah0o-xI?t=836)
-   **Demo 1**:  Getting started on building a Microsoft Teams bot with
    yo teams -- [Stephan Bisser](http://twitter.com/stephanbisser)[
    (Solvion) | \@stephanbisser ]--
    [16:14](https://youtu.be/o81Xah0o-xI?t=974)
-   **Demo 2**[:  Microsoft List Formatting - Challenges and solutions
    --]** **[André
    Lage](http://twitter.com/aaclage)[ (Datalynx AG) | \@aaclage --
    [28:44](https://youtu.be/o81Xah0o-xI?t=1724)]
-   [**Demo 3**[:  Updates on Independent Publisher Connectors & GoQR
    Connector Demo -- ][Natalie
    Pienkowska](http://twitter.com/NataliePienkow1)[ (Microsoft) |
    \@NataliePienkow1 & ][Rui
    Santos](https://www.linkedin.com/in/ruisantosnor/)[
    (Microsoft) ]]-- [47:41](https://youtu.be/o81Xah0o-xI?t=2861)


## Resources

Additional resources around the covered topics and links from the
slides.

-   **D1**:  Repo - [Microsoft Teams App Project Generator -
    #YoTeams](https://github.com/pnp/generator-teams) | aka.ms/yoteams

-   **D1**:  Documentation - [Yo Teams - the Microsoft Teams app
    generator](https://pnp.github.io/generator-teams/) 

-   **D1**:  Documentation - [Single sign-on (SSO) support for
    bots](https://docs.microsoft.com/microsoftteams/platform/bots/how-to/authentication/auth-aad-sso-bots) 

-   **D2**:  List Formatting Samples - [List Formatting
    Samples](https://pnp.github.io/List-Formatting/) 

-   **D3**:  Documentation - [GoQR (Independent Publisher)
    (Preview)](https://docs.microsoft.com/connectors/goqr/) 

-   **D3**:  Repo --
    [GoQR](https://github.com/microsoft/PowerPlatformConnectors/tree/dev/independent-publisher-connectors/GoQR) 

-   **D3**:  Connectors - [Welcome to the Independent Publisher
    Connector
    Directory!](https://github.com/microsoft/PowerPlatformConnectors/tree/dev/independent-publisher-connectors)

-   **PnP Weekly -- Episode 149** (January 17th) with Brisbane,
    Queensland, Australia-based Cloud Developer Advocate for Microsoft
    Teams and Graph, [Rabia
    Williams](http://twitter.com/williamsrabia) (Microsoft) |
    \@williamsrabia | [video](https://techcommunity.microsoft.com/t5/microsoft-365-pnp-blog/microsoft-365-pnp-weekly-episode-149-rabia-williams-microsoft/ba-p/3063869) | [podcast](https://pnpweekly.podbean.com/e/microsoft-365-pnp-weekly-episode-149-%E2%80%93-17th-of-january-2022/)

-   **PnP Weekly -- Episode 148** (January 9th) with Belgium-based
    Power Platform Architect and Business Applications MVP, [Carmen
    Ysewijn](http://twitter.com/CarmenYsewijn) (Qubix) |
    \@CarmenYsewijn | [video](https://techcommunity.microsoft.com/t5/microsoft-365-pnp-blog/microsoft-365-pnp-weekly-episode-148-carmen-ysewijn-qubix/ba-p/3056063) | [podcast](https://pnpweekly.podbean.com/e/microsoft-365-pnp-weekly-episode-148-%E2%80%93-10th-of-january-2022/) 

**General resources**:

-   Script Samples - [Getting started with PnP Script
    Samples](https://techcommunity.microsoft.com/t5/microsoft-365-pnp-blog/getting-started-with-pnp-script-samples/ba-p/2629414) --
    aka.ms/script-samples/getting-started
-   Samples - [Power Platform
    Samples](https://aka.ms/powerplatform-samples) | [aka.ms/](http://aka.ms/powerplatform-samples)[powerplatform](http://aka.ms/powerplatform-samples)[-samples](http://aka.ms/powerplatform-samples)
-   Microsoft 365 tenant -- [Script Samples
    Gallery](https://aka.ms/script-samples) | aka.ms/script-samples
-   [Microsoft Teams Samples
    Gallery](https://pnp.github.io/teams-dev-samples/) |
    aka.ms/teams-samples
-   [Microsoft 365 Extensibility look book
    gallery](https://adoption.microsoft.com/extensibility-look-book?WT.mc_id=m365-24198-cxa) |
    aka.ms/m365/extensibility
-   Archives - Microsoft 365 PnP Weekly
    - [Videos](https://www.youtube.com/playlist?list=PLR9nK3mnD-OVYI-St_CBiFfuL4CZbBpkC), [Podcasts](https://pnpweekly.podbean.com/)  
-   PnP Teams Quickstart
    | [aka.ms/pnp-teams-quickstart](https://aka.ms/pnp-teams-quickstart)
-   Microsoft Teams Toolkit v3.x | <https://aka.ms/teams-toolkit>
-   [Microsoft 365 PnP Community
    hub](https://techcommunity.microsoft.com/t5/microsoft-365-pnp/ct-p/Microsoft365PnP) |
    aka.ms/m365pnp/community 
-   Microsoft Graph Toolkit in Microsoft Learn
    | <http://aka.ms/learn-mgt>
-   Viva Connections <https://aka.ms/VivaConnections>
-   [SharePoint look
    book](https://lookbook.microsoft.com/?WT.mc_id=m365-24198-cxa)
-   [Yo Teams video training package](http://aka.ms/yoteams-training)
-   [.NET Standard 2.0 version of SharePoint Online CSOM
    API](https://developer.microsoft.com/microsoft-365/blogs/net-standard-version-of-sharepoint-online-csom-apis?WT.mc_id=m365-24198-cxa)
-   [Microsoft 365 community (PnP)
    videos](http://aka.ms/m365pnp-videos) | aka.ms/m365pnp-videos
-   [Microsoft Teams Toolkit for Visual Studio
    Code](https://marketplace.visualstudio.com/items?itemName=TeamsDevApp.ms-teams-vscode-extension)
-   [yo Teams](http://aka.ms/yoteams) | aka.ms/yoteams
-   Video - [Getting started using yo
    Teams](https://youtu.be/w0OrFkzNC10) | [Wictor
    Wilén](https://twitter.com/wictor) (Avanade)| \@wictor
-   [Build a crisis management site to connect people and
    information](https://techcommunity.microsoft.com/t5/microsoft-sharepoint-blog/build-a-crisis-management-site-to-connect-people-and-information/ba-p/1216791?WT.mc_id=m365-24198-cxa)
-   [Developer
    documentation](http://aka.ms/spdev-docs) | <https://aka.ms/spdev-docs>
-   [PnP Power Shell](https://aka.ms/sppnp-powershell)
-   [SharePoint Modernization Partner
    Guidance](http://aka.ms/sppnp-modernization-partnerguidance) -
    Feedback welcome
-   Solution - [Building a modern search experiences with SharePoint
    Framework web parts](https://aka.ms/pnp-modern-search)
-   [Page transformation
    guidance](https://aka.ms/sppnp-pagetransformation)
-   [Page transformation
    videos](https://aka.ms/sppnp-pagetransformationvideos)
-   [Modernization scanner](https://aka.ms/sppnp-modernizationscanner)
-   [Microsoft 365 developer program
    site](https://developer.microsoft.com/office/dev-program?WT.mc_id=m365-24198-cxa) -
    Need to become a Tenant Admin to test look book capabilities? Get a
    Microsoft 365 E5 developer subscription (free tenant for 90 days)
-   [SharePoint Page Transformation webcast
    series](https://developer.microsoft.com/sharepoint/blogs/sharepoint-page-transformation-webcast-series?WT.mc_id=m365-24198-cxa)
-   [PnP Power Shell](https://aka.ms/sppnp-powershell)
-   [SharePoint Modernization
    Tools](https://github.com/SharePoint/sp-dev-modernization/tree/dev/Tools)

**Upcoming Calls | Recurrent Invites:**


-   **Microsoft 365 platform call** **--** January 25th at 8:00 am PST
    | <https://aka.ms/m365-dev-call>
-   **Viva Connections & SharePoint Framework call --** January
    27th at 7:00 am PST | <https://aka.ms/spdev-spfx-call>
-   **M365 General Dev call** -- February 3rd at 7:00 am PST
    | <https://aka.ms/m365-dev-sig>
-   **Office add-in monthly call** -- February 9th at 8:00 am PST
    | <https://aka.ms/officeaddinscall>
-   **Adaptive Cards monthly call** --February 10th at 9:00 am PST
| <https://aka.ms/adaptivecardscommunitycall>

-   **Power Apps monthly call**-- February 16th at 8:00 am PST
    | <https://aka.ms/PowerAppsMonthlyCall>
-   **Microsoft Identity Platform call** -- February 17th at 9:00 am
    PST | <https://aka.ms/IDDevCommunityCalendar>
General Microsoft 365 Dev Special Interest Group bi-weekly calls are
targeted at anyone who's interested in the general Microsoft 365
development topics. This includes Microsoft Teams, Bots, Microsoft
Graph, CSOM, REST, site provisioning, PnP PowerShell, PnP Sites Core,
Site Designs, Microsoft Flow, PowerApps, Column Formatting, list
formatting, etc. topics. More details on the Microsoft 365 community
from [http://aka.ms/m365pnp](http://aka.ms/sppnp). We also welcome
community demos, if you are interested in doing a live demo in these
calls!
You can download recurrent invite from <http://aka.ms/m365-dev-sig>.
Welcome and join in the discussion. If you have any questions, comments,
or feedback, feel free to provide your input as comments to this post as
well. More details on the Microsoft 365 community and options to get
involved are available
from [http://aka.ms/m365pnp](http://aka.ms/sppnp).

------------------------------------------------------------------------
*"Sharing is caring"*

*Microsoft 365 Community (PnP) team, Microsoft - 21st of January 2022*<|MERGE_RESOLUTION|>--- conflicted
+++ resolved
@@ -10,15 +10,7 @@
 type: "regular"
 ---
 
-<<<<<<< HEAD
-{{< image alt="recording-20th-jan.png" src="images/blog/microsoft-365-developer-community-call-recording-20th-of-january/recording-20th-jan.png" >}}
-
-
-## Call Summary
-
-=======
 ## Call summary
->>>>>>> edba2e7a
 
 
 
