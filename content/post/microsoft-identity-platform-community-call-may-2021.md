---
title: "Microsoft Identity Platform community call -- May 2021"
date: 2021-05-26T03:04:00-04:00
author: "Vesa Juvonen"
githubname: VesaJuvonen
categories: ["Microsoft Identity platform community call recordings"]
images:
- images/blog/microsoft-identity-platform-community-call-may-2021/ApTriggeredStep-up.png
tags: []
type: "regular"
---


## Call summary

<<<<<<< HEAD

## Call Summary

=======
>>>>>>> edba2e7a

This month's in-depth topic:  **Using Conditional Access Auth Context in
your app for step-up authentication**.   Use the Azure AD Conditional
access engine's new Auth Context feature to trigger a demand for step-up
authentication from within your application and services. Developers
have often wondered if they were to only, selectively demand enhanced
stronger authentication like MFA from their end users from within their
applications.  This capability helps developers build low friction user
experiences for some parts of their application, while keeping access to
more secure operations and data behind stronger authentication controls.
  Learn how to enable these scenarios in this session.  Microsoft
Program Manager presenters -- Caleb Baker and Kalyan Krishna.  This
session was delivered and recorded on May 20, 2021.  Live and in chat
Q&A throughout call. 


## Resources

-   **[Deck](https://techcommunity.microsoft.com/gxcuf89792/attachments/gxcuf89792/Microsoft365PnPBlog/298/1/Use%20Conditional%20Access%20Auth%20Context%20in%20your%20app%20for%20step-up%20authentication.pptx) **for
    this call

-   Tech Community - [Granular Conditional Access for sensitive data and
    actions](https://techcommunity.microsoft.com/t5/azure-active-directory-identity/granular-conditional-access-for-sensitive-data-and-actions/ba-p/1751775) 

-   Sample -  [Use the Conditional Access auth context to perform
    step-up authentication for high-privilege
    operati\...](https://github.com/Azure-Samples/ms-identity-ca-auth-context/blob/main/README.md) 

-   Documentation - [Developers' guide to Conditional Access
    authentication
    context](https://docs.microsoft.com/azure/active-directory/develop/developer-guide-conditional-access-authentication-context)

-   Documentation - [MS Graph
    -](https://docs.microsoft.com/graph/api/resources/authenticationcontextclassreference?view=graph-rest-beta)
    [authenticationContextClassReference](https://docs.microsoft.com/graph/api/resources/authenticationcontextclassreference?view=graph-rest-beta)
    [resource
    type](https://docs.microsoft.com/graph/api/resources/authenticationcontextclassreference?view=graph-rest-beta)

-   Documentation - [Claims challenges, claims requests, and client
    capabilities](https://docs.microsoft.com/azure/active-directory/develop/claims-challenge)

-   Documentation - [Microsoft identity platform
    documentation](https://docs.microsoft.com/azure/active-directory/develop/)

-   Documentation - [Microsoft Authentication Libraries
    (MSAL)](https://docs.microsoft.com/azure/active-directory/develop/msal-overview)

-   Documentation - [Microsoft identity platform code
    samples](https://docs.microsoft.com/azure/active-directory/develop/sample-v2-code) 

-   Documentation - [Building Zero Trust ready apps with the Microsoft
    identity
    platform](https://docs.microsoft.com/security/zero-trust/identity-developer)

-   Documentation - [Introduction to Conditional
    Access](https://docs.microsoft.com/azure/active-directory/conditional-access/overview)

-   Documentation - [Create a Conditional access
    Policy](https://docs.microsoft.com/azure/active-directory/conditional-access/concept-conditional-access-cloud-apps)

-   Documentation - [Continuous Access
    Evaluation](https://docs.microsoft.com/azure/active-directory/conditional-access/concept-continuous-access-evaluation)

** **

<<<<<<< HEAD

**Actions:**
=======
## Actions


>>>>>>> edba2e7a



-   Submit your feedback and topic suggestions
    - <https://aka.ms/IDDevCommunityCallSurvey> 
-   Mark your calendar.  The next Identity Platform Community Call is on
    June 17th

** **

**Stay connected:**

-   Twitter [https://twitter.com/microsoft365dev](https://www.youtube.com/redirect?event=video_description&redir_token=QUFFLUhqbkdvcDJHcGdzM2VIUkwzU3lOYkJaVFEzM0Q2QXxBQ3Jtc0ttM1NyaTQ2RjFSOFh3a0l4c1pralBRQVI1bDNSQ2RaVm9OdzJrRkdtV1Z1SW5VdmdwamNNLTBEaFdaSmZMc0lQNzdRZ2dDYV9WZVF1ZVIwc2dPQTZBRUZ3b3hoWUVJdDJoQWZUcWdCR2JKdmwtUU43RQ&q=https%3A%2F%2Ftwitter.com%2Fmicrosoft365dev)​
    and \@azuread
-   YouTube [https://aka.ms/M365DevYouTube](https://www.youtube.com/redirect?event=video_description&redir_token=QUFFLUhqa3RzWmpNU2VPRmh6dXBad3hKMmxySjBaQVl6Z3xBQ3Jtc0trVjYyeXZlSXZiX0JydHlyeHdqcTRSUnczX2xrVDloOWhzeGVCYXFibjBiM1VpXzFOd2dZX2dJdlNYQWYtekcyWXZOTHp3VkdoU2JsdmNVQ3dtdkw2ZHF0cVdCS29TQmJ1Z3hoVmJyd3JtYlFxUW92WQ&q=https%3A%2F%2Faka.ms%2FM365DevYouTube)​
-   Blog <https://aka.ms/m365pnp/community/blog>
-   Recurrent Invite  <https://aka.ms/IDDevCommunityCalendar> 
<|MERGE_RESOLUTION|>--- conflicted
+++ resolved
@@ -13,12 +13,6 @@
 
 ## Call summary
 
-<<<<<<< HEAD
-
-## Call Summary
-
-=======
->>>>>>> edba2e7a
 
 This month's in-depth topic:  **Using Conditional Access Auth Context in
 your app for step-up authentication**.   Use the Azure AD Conditional
@@ -84,14 +78,9 @@
 
 ** **
 
-<<<<<<< HEAD
-
-**Actions:**
-=======
 ## Actions
 
 
->>>>>>> edba2e7a
 
 
 
