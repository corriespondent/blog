--- conflicted
+++ resolved
@@ -12,12 +12,6 @@
 
 ## Call summary
 
-<<<<<<< HEAD
-
-## Call Summary
-
-=======
->>>>>>> edba2e7a
 
 Topics covered in this month's community call includes an inside look at
 the top 5 community selected apps (from over 20 entries) from Demo
@@ -96,14 +90,9 @@
     Communities](https://powerusers.microsoft.com/t5/News-Announcements/Power-Virtual-Agents-Community-Challenge-for-all-Communities/m-p/1169763#M93) 
 
 
-<<<<<<< HEAD
-
-**Actions:**
-=======
 ## Actions
 
 
->>>>>>> edba2e7a
 
 
 
