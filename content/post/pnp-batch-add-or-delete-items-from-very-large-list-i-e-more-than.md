---
title: "PnP Batch Add or Delete items from very large list, i.e. more than 300k items"
date: 2021-09-13T08:40:00-04:00
author: "Reshmee Auckloo"
<<<<<<< HEAD
categories: ["PnP PowerShell", "SharePoint"]
=======
githubname: reshmee011
categories: ["PnP PowerShell", "Sharepoint"]
>>>>>>> c026e77a
images:

tags: []
type: "regular"


---

I was tasked to delete more than 300k items loaded as part of testing
from a very large SharePoint list, I used the script from the blog
post <https://vladilen.com/office-365/spo/fastest-way-to-delete-all-items-in-a-large-list/> describing
the difference of speed using batches, scriptblock and without batches.
The conclusion was batches and scriptblock were equally fast and faster
than without the use of batches. 
``` wp-block-preformatted
Get-PnPListItem -List $list -Fields "ID" -PageSize 100 -ScriptBlock { Param($items) $items | Sort-Object -Property Id -Descending | ForEach-Object{ $_.DeleteObject() } } 
```
Unfortunately the script kept producing errors like "The collection has
not been initialised" , "A task has been canceled" or "The operation
has timed out" at irregular intervals and had to manually restart the
script to resume deletion of remaining items.
 
``` {.lia-code-sample .language-applescript}
$action = Read-Host "Enter the action you want to perform, e.g. Add or Delete"
$siteUrl = "https://contoso.sharepoint.com/sites/Team1"
$listName = "TestDemo" 
$ErrorActionPreference="Stop"
Connect-PnPOnline –Url $siteUrl -interactive
$Stoploop = $false
[int]$Retrycount = "0"

write-host $("Start time " + (Get-Date))
do {
try {
if($action -eq "Add")
{   
  $lst = Get-PnPList -Identity $listName   
    if($lst.ItemCount -lt 300000)
    {
       $startInc = $lst.ItemCount
       while($lst.ItemCount -lt 300000)
       {    
         $batch = New-PnPBatch
        #perform in increment of 1000 until 300k is reached 
        if($startInc+1000 -gt 300000)
        {
         $endNu = 300000
        } 
        else
        {
         $endNu = $startInc+1000
        }
        for($i=$startInc;$i -lt ($endNu);$i++)
        {
            Add-PnPListItem -List $listName -Values @{"Title"="Test $i"} -Batch $batch
        }
        Invoke-PnPBatch -Batch $batch
         $lst = Get-PnPList -Identity $listName
       }
    }
}

if($action -eq "Delete")
{
 $listItems= Get-PnPListItem -List $listName -Fields "ID" -PageSize 1000  
 $itemIds = $lisItems | Foreach {$_.Id}
 $itemCount = $listItems.Count
 while($itemCount -gt 0)
 {
    $batch = New-PnPBatch
    #delete in batches of 1000, if itemcount is less than 1000 , all will be deleted 
    if($itemCount -lt 1000)
    {
     $noDeletions = 0
    }
    else
    {
     $noDeletions = $itemCount -1000
    }
    for($i=$itemCount-1;$i -ge $noDeletions;$i--)
    {
       Remove-PnPListItem -List $listName -Identity $listItems[$i].Id -Batch $batch 
    }
    Invoke-PnPBatch -Batch $batch
    $itemCount = $itemCount-1000
 }
}
Write-Host "Job completed"
$Stoploop = $true

}

catch {

if ($Retrycount -gt 3){

Write-Host "Could not send Information after 3 retrys."

$Stoploop = $true

}

else {

  Write-Host "Could not send Information retrying in 30 seconds..."

  Start-Sleep -Seconds 30

  Connect-PnPOnline –Url $siteUrl -interactive

  $Retrycount = $Retrycount + 1

  }
 }
}
While ($Stoploop -eq $false)
write-host $("End time " + (Get-Date))

```

The script took up to 4 hours to add 300k items. The script resumed
despite an error happening. 

{{< image alt="reshmeeauckloo_0-1631278209238.png" src="images/blog/pnp-batch-add-or-delete-items-from-very-large-list-i-e-more-than/reshmeeauckloo_0-1631278209238.png" >}}

The script took 7.5 hours to delete 300k items with a couple of
retries.  

{{< image alt="reshmeeauckloo_2-1631278372706.png" src="images/blog/pnp-batch-add-or-delete-items-from-very-large-list-i-e-more-than/reshmeeauckloo_2-1631278372706.png" >}}
<|MERGE_RESOLUTION|>--- conflicted
+++ resolved
@@ -2,12 +2,7 @@
 title: "PnP Batch Add or Delete items from very large list, i.e. more than 300k items"
 date: 2021-09-13T08:40:00-04:00
 author: "Reshmee Auckloo"
-<<<<<<< HEAD
 categories: ["PnP PowerShell", "SharePoint"]
-=======
-githubname: reshmee011
-categories: ["PnP PowerShell", "Sharepoint"]
->>>>>>> c026e77a
 images:
 
 tags: []
