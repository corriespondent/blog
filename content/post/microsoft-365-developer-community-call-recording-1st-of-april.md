--- conflicted
+++ resolved
@@ -13,16 +13,8 @@
 Recording of the Microsoft 365 -- General M365 development Special
 Interest Group (SIG) community call from April 1, 2021.
 
-<<<<<<< HEAD
-{{< image alt="sig-1st-april-recording.png" src="images/blog/microsoft-365-developer-community-call-recording-1st-of-april/sig-1st-april-recording.png" >}}
-
-
-## Call Summary
-
-=======
 
 ## Call summary
->>>>>>> edba2e7a
 
 
 
@@ -47,14 +39,7 @@
 this call was [Vesa Juvonen](http://twitter.com/vesajuvonen) (Microsoft)
 | \@vesajuvonen.  Q&A takes place in chat throughout the call
 
-<<<<<<< HEAD
-
-**Actions:**
-
-
-=======
 ## Actions
->>>>>>> edba2e7a
 
 -   Register for both:
 
