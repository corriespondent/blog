--- conflicted
+++ resolved
@@ -2,12 +2,7 @@
 title: "Struggling with using SPFx on SharePoint 2016? Let me help!"
 date: 2021-07-02T03:20:00-04:00
 author: "Kirk Liemohn"
-<<<<<<< HEAD
 categories: [ "SharePoint"]
-=======
-githubname: Kirk Liemohn
-categories: ["Sharepoint"]
->>>>>>> c026e77a
 images: []
 tags: []
 type: "regular"
@@ -123,15 +118,9 @@
 There may be better articles out there.  Two key parts of this that
 helped me were:
 
-<<<<<<< HEAD
 -   If you don't see \"Manage Patch Status\", look for \"Check
     Production and Patch Installation Status\".
 -   For \"Microsoft SharePoint Foundation 2016 Core\", you are looking
-=======
--   If you don't see "Manage Patch Status", look for "Check
-    Production and Patch Installation Status".
--   For "Microsoft SharePoint Foundation 2016 Core", you are looking
->>>>>>> c026e77a
     to see if there is an item with a version number \>= 16.0.4744.1000
     with a status of Installed.  If not, you'll need to install Feature
     Pack 2 as the link above describes.
@@ -668,11 +657,7 @@
     /* tslint:disable-next-line:export-name */​
     ```
 
-<<<<<<< HEAD
 -   Immediately before I used the type \"any\" for a variable.  This
-=======
--   Immediately before I used the type "any" for a variable.  This
->>>>>>> c026e77a
     seemed necessary when I couldn't find a type that PnP was using
     (maybe I didn't look hard enough): 
 
