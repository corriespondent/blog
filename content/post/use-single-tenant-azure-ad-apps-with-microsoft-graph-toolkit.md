--- conflicted
+++ resolved
@@ -13,10 +13,6 @@
 ---
 
 {{< image alt="banner-mgt-login-single-tenant-azure-ad.png" src="images/blog/use-single-tenant-azure-ad-apps-with-microsoft-graph-toolkit/banner-mgt-login-single-tenant-azure-ad.png" >}}
-<<<<<<< HEAD
-=======
-
->>>>>>> c026e77a
 When using Microsoft Graph Toolkit with Azure AD single-tenant Azure AD
 apps, you need to adjust MSAL Provider initiation for your app to work.
 Here is how.
@@ -87,10 +83,6 @@
 try to login to your app, you won't be able to.
 
 {{< image alt="microsoft-graph-toolkit-single-tenant-azure-ad-no-login.gif" src="images/blog/use-single-tenant-azure-ad-apps-with-microsoft-graph-toolkit/microsoft-graph-toolkit-single-tenant-azure-ad-no-login.gif" >}}
-<<<<<<< HEAD
-=======
-
->>>>>>> c026e77a
 While you won't see any error in the UI, if you open developer tools in
 your browser and take a look at requests, you will see a GET request to
 `https://login.microsoftonline.com/common/reprocess` followed by a 302
