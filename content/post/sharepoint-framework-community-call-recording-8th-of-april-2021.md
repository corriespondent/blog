--- conflicted
+++ resolved
@@ -17,12 +17,7 @@
 for **SharePoint** Online.
 
 
-<<<<<<< HEAD
-
-## Call Summary
-=======
 ## Call summary
->>>>>>> edba2e7a
 
 
 Preview the new [Microsoft 365
@@ -47,14 +42,6 @@
 {{< image alt="8th-april-together-mode.gif" src="images/blog/sharepoint-framework-community-call-recording-8th-of-april-2021/8th-april-together-mode.gif" >}}
  
 
-<<<<<<< HEAD
-
-**Actions:**
-
-
-
-=======
->>>>>>> edba2e7a
 -   Register for both:
         community at:  <https://aka.ms/pnpwatchparty>
     -   RSVP to attend - 2-hour livestream -- Building Apps for with
