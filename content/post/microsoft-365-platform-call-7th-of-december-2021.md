--- conflicted
+++ resolved
@@ -10,18 +10,13 @@
 type: "regular"
 ---
 
-<<<<<<< HEAD
-{{< image alt="recording-7th-dec.png" src="images/blog/microsoft-365-platform-call-7th-of-december-2021/recording-7th-dec.png" >}}
-
-=======
->>>>>>> edba2e7a
 Microsoft 365 Platform Community Call - weekly community call recording
 from December 7th, is now available from the Microsoft 365 Community
 YouTube channel
 at [http://aka.ms/m365pnp/videos](http://aka.ms/m365pnp-videos). 
 
 
-**Call Summary**
+## Call summary
 
 Welcome to the weekly call focused on capabilities of the Microsoft 365
 platform.   
