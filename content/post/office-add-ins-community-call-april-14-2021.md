--- conflicted
+++ resolved
@@ -36,13 +36,8 @@
 ### Support options 
 
 **When we try to open tickets in the admin center regarding SharePoint
-<<<<<<< HEAD
 Development they are getting immediately closed with the comment \"we
 don't provide support for developer issues\". Is that different for
-=======
-Development they are getting immediately closed with the comment "we
-don't provide support for developer issues". Is that different for
->>>>>>> c026e77a
 Office Add-ins?**
 The comment you see applies if you don't have a Premier account, or
 Enterprise SKU. If you do have a Premier account and are seeing this
@@ -73,11 +68,7 @@
 **When will the current Outlook preview requirement set, including
 event-based activation, be available in production?**\
 We don't have a specific date yet, but we hope to make it available
-<<<<<<< HEAD
 soon.
-=======
-soon.\
->>>>>>> c026e77a
 **The Outlook REST API is going to be decommissioned. Is it safe to
 continue using EWS (Exchange Web Services) with Outlook add-ins going
 forward or is it also at risk of being decommissioned?**\
@@ -113,11 +104,7 @@
 the cell along with the address?**\
 We suggest that you use the onCalculated event which is called when
 custom functions are calculated. Here's an example:
-<<<<<<< HEAD
 ```javascript
-=======
-``` {.lia-code-sample .language-javascript}
->>>>>>> c026e77a
 async function onCalculated(event) {
  await Excel.run(async (context) => {
         console.log(event.address);
