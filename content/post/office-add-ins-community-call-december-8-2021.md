---
title: "Office Add-ins community call -- December 8, 2021"
date: 2021-12-16T03:51:00-05:00
author: "David Chesnut"
githubname: davidchesnut

categories: ["Office Add-in developer community call recordings"]
images:
- images/blog/office-add-ins-community-call-december-8-2021/office-add-ins-Thumb Dec 2021.png
tags: []
type: "regular"
---

## {{< image alt="office-add-ins-Thumb Dec 2021.png" src="images/blog/office-add-ins-community-call-december-8-2021/office-add-ins-Thumb Dec 2021.png" >}}


<<<<<<< HEAD
## Call Summary
=======
## Call summary

>>>>>>> edba2e7a
 

This month's community call features an Outlook: Ignite recap from
[Juan
Balmori](http://twitter.com/juaneloBalmori) (Microsoft) highlighting the
release of Mailbox 1.11 GA and demos for Event-based add-ins and Smart
Alerts for Outlook. Then appreciate an Outlook sample: Use event-based
activation to encrypt attachments delivered by [Eric
Legault](http://twitter.com/elegault) (Eric Legault Consulting), with 3
scenarios demonstrating automated task execution, messages displayed in
information bar and related code step-through. This month's Community
spotlight recognizes Michał Królewicz, Maarten van Stam, and Eric
Legault for their continued contributions to this community. Please
complete the [Office add-in developing experience
survey](https://forms.office.com/r/wmzCgccbPa) and register for the [PnP
Recognition Program](https://aka.ms/m365pnp-recognition). Q&A both in
chat throughout call and at end of call. The call was hosted by [David
Chesnut](http://twitter.com/davidchesnut) (Microsoft) Recorded December
8, 2021.

## Presenters

-   [David Chesnut](http://twitter.com/davidchesnut), Senior Dev Writer
    (Microsoft) | \@davidchesnut

-   [Juan Balmori Labra](http://twitter.com/juaneloBalmori)[, Principal
    Program Manager (Microsoft) |
    \@juaneloBalmori]

-   [Eric Legault](http://twitter.com/elegault), Principal (Eric Legault
    Consulting) | \@elegault


## Agenda 

-   **D1:  Outlook: Ignite recap **-- [Juan
    Balmori](http://twitter.com/juaneloBalmori) (Microsoft) |
    \@juaneloBalmori -- [1:10](https://youtu.be/Yx2oCeEtbQQ?t=70)
-   **D2:  Outlook sample: Use event-based activation to encrypt
    attachments** -- [Eric Legault](http://twitter.com/elegault), (Eric
    Legault Consulting) |
    \@elegault -- [22:41](https://youtu.be/Yx2oCeEtbQQ?t=1361)
-   **Community spotlight:** Michał Królewicz, Maarten van Stam, and
    Eric Legault -- [37:47](https://youtu.be/Yx2oCeEtbQQ?t=2267)
-   **Q&A** -- [39:02](https://youtu.be/Yx2oCeEtbQQ?t=2342)

## Topics 

-   **D1:  Outlook:  Ignite recap** -- new features to create Outlook
    add-ins that improve collaboration in a hybrid world. Mailbox 1.11
    with [more]{.underline} Events is GA and Smart Alerts preview is now
    available.  Event-based add-ins + Smart Alerts for Outlook = better
    emails. Demo of Event-based add-ins for new events including
    handling email signatures for external and internal recipients. A
    second demo shows why Smart Alerts help users send better emails.  

-   **D2:  Outlook sample: Use event-based activation to encrypt
    attachments **-- event-based activations from an Outlook add-in when
    user initiates email, appointment, or meeting request. Run tasks and
    create notification messages in information bar each time an
    attachment, recipient, meeting attendee, or meeting times are
    updated. UI and code scenarios shown: Encryption based on attachment
    change events, Notifications based on recipient changes, and
    Notifications based on date/time changes.** **Good-to-knows,
    pre-demo jingle, and samples in repo. ** **

## Actions 

-   Please complete the [Office Add-in developing experience
    survey](https://forms.office.com/r/wmzCgccbPa)
-   Register for the [Microsoft 365 Developer
    Program](https://aka.ms/m365/devprogram) and get a free E5 developer
    tenant with instant availability and other assets  
-   Earn contributor badges, sign up for the [PnP Recognition
    program](https://pnp.github.io/recognitionprogram/) 
-   Save the date. The next Office Add-ins community call is January
    12th at 08:00am PST - <https://aka.ms/officeaddinscommunitycall>


## Q&A (Question & Answers) 


**When the Outlook REST API is decommissioned in October 2022, what API
should add-ins deployed to customer-hosted Exchange Servers (2016/2019)
use for mobile support? Will the Outlook REST API remain active for
Exchange Server and just be decommissioned for O365 accounts?**

**The Outlook REST API is set to be decommissioned in October 2022, but
mobile add-ins do not support the necessary requirement set to get
access tokens for the suggested alternative of the MS Graph API. Does
this mean the Outlook add-ins on mobile will have no way to make Graph
API calls without forcing user interaction? Does this mean there is no
migration path to keep the existing functionality we have with the REST
API implementation on mobile add-ins?**

Thanks for these questions. We understand there are many add-ins that
rely on the Outlook REST APIs. The team is working on guidance that we
hope to provide soon. The Outlook REST API is not supported in Exchange
on-premise (2016/2019), with the exception of hybrid environments. A
hybrid environment does support Microsoft Graph so we still encourage
looking into the Microsoft Graph APIs for new solutions. For access
tokens we recommend looking to the [SSO
documentation](https://docs.microsoft.com/office/dev/add-ins/develop/authorize-to-microsoft-graph) on
how to access Microsoft Graph.

**The Microsoft Graph SSO documentation focuses on calling Graph from
server-side once an access token is obtained using a bootstrap token.
For our add-in, we would prefer to pass that token back to the client
and have the add-in initiate the MS Graph calls using the obtained
token. Is this not recommended, and if so, why not?**

Passing a token to the client increases the risk of it getting leaked
through browser history, caching, or other mechanisms. Keeping tokens on
the server is a more secure way of managing them. For more guidance we
recommend reaching out to the Microsoft identity platform team at
<https://docs.microsoft.com/azure/active-directory/develop/developer-support-help-options>.

**I have a question on unit testing. I created my office.js add-in for
Word, that is working with existing documents, and it is
blocking/unblocking sections inside the document. As I understand, unit
tests that are written in examples are working on the blank document. Is
it possible to run unit tests on a custom document, and how can we
accomplish that?**


Unit tests don't run against an actual document. This sounds more like
an end-to-end test, or UI testing. Unfortunately, there isn't a good
way to load a custom document and test against it. Many customers use
manual testing for these types of scenarios. We're hoping to improve
this story down the road.


**Our Word add-in loads on Microsoft 365 Word on desktop and Microsoft
365 Word on the browser. But the add-in fails to load on the Office
Online Server 2019 version of the Word Web App. We get an error message
saying that it is unable to load the add-in, and that we should use Word
on desktop instead.**


Unfortunately, Word add-ins are not supported on Office Online Server.
For these scenarios, we recommend that you check that Office is properly
initialized as described in
<https://docs.microsoft.com/office/dev/add-ins/develop/initialize-add-in>.


**Can the Outlook event-based add-in be triggered by a user typing a
certain word (similar to spell-check)?**

No, we don't have a specific event for this. It would be expensive to
handle an event on every keypress. We recommend using another event such
as OnMessageSend to trigger a check.

**Is there an Outlook event planned for when the Sender (From) changes?
In desktop, if you have multiple mailboxes, you can select the sender.
It would be useful to know when signatures might be different from
senders.**

This is on our backlog, but we don't yet have an ETA for when this will
be available.
**Which email signature system did you use in the demo?**

The demo used a simple signature built by the engineering team. But we
have awesome partners like CodeTwo, LetSignIt, and Exclaimer who provide
solutions in this market.
**Can the email signature pull information from Active Directory
attributes?**

Yes
**Do smart alerts work on Outlook on the web?**

The preview is only on Outlook on Windows. We are planning to add
support for Outlook on the web next, and eventually all platforms.
**\`onSend\` add-ins can't be published to the store. Will it possible
to publish add-ins with smart alerts to the store?**

Yes, add-ins using smart alerts can be published to Microsoft AppSource.

**If session data needs to be stored centrally (so individual sessions /
all users in an org can pull current, dynamic data) I'd love to
understand where to place the centralized data repository in order to
integrate it successfully**

If you need to store settings that apply to all users of the add-in
within the organization, you need to provide a data repository for it.
You should choose a repository of your choice in the cloud. Some
customers use SharePoint, for example.

**If it's web first, then I'm guessing somewhere in SharePoint users
can fill out the form then sync that into AD (Azure AD Connect) then
save that info into the on-premise AD?**

It's really your decision on which data repository you want to store
such settings.

**Any progress on support for shared mailbox add-ins on OWA?**

This is now in preview for Outlook on Windows. The Outlook team is
looking to enable the same experience on Outlook on Windows, and we
might have more updates to share early next year.

**What about supported platforms for the smart alerts? Can we expect
mobile clients (iOS and Android) getting this feature enabled?**

Yes! We are multiplatform by nature and eventually smart alerts will be
added to all platforms. We are starting the beta with Outlook on Windows
and the next platform will be on the web.

**So, next year we may expect Win32 and Web availability of smart
alerts. Is there any estimation for the mobile?**

Our goal is to GA no later than Q2 next year. Outlook on mobile will
support event-based add-ins first, and then smart alerts. We don't have
concrete dates for the smart alerts on mobile yet.

**How is the demo obtaining the document attached? It was easy when the
document had a URL. But this is from a work machine. Do we have a sample
in script lab?**

There is an API in Office.js to get the attachments. Check out the
[Office.AttachmentContent
interface. ](https://docs.microsoft.com/javascript/api/outlook/office.attachmentcontent)In
script lab for Outlook search for "Get attachments" in the samples and
you will find a sample.

**Any news when the current PowerPoint Preview API will go live?**

We are looking at early next year.


## Resources 

-   **D1:** Article - [What's new for Office Add-ins at Ignite
    2021](https://devblogs.microsoft.com/microsoft365dev/whats-new-for-office-add-ins-at-ignite-2021/) 

-   **D2:** Repo - [Use Outlook event-based activation to encrypt
    attachments, process meeting request attendees and
    rea\...](https://github.com/OfficeDev/PnP-OfficeAddins/tree/main/Samples/outlook-encrypt-attachments) 

-   **D2:** Documentation - [Configure your Outlook add-in for
    event-based
    activation](https://docs.microsoft.com/office/dev/add-ins/outlook/autolaunch) 

-   **D2:** Documentation - [Outlook add-in API requirement set
    1.11](https://docs.microsoft.com/office/dev/add-ins/reference/objectmodel/requirement-set-1.11/outlook-requirement-set-1.11) 

-   **D2:** Documentation - [Authenticate a user with a single-sign-on
    token in an Outlook
    add-in](https://docs.microsoft.com/office/dev/add-ins/outlook/authenticate-a-user-with-an-sso-token) 

-   **D2:** Song -- [Office Add-ins
    Song](https://youtu.be/YdQouPsW1qo) 

### Office Add-ins community call 

-   [Upcoming agenda and previous call
    resources](https://aka.ms/officeaddinsagenda)
-   [Recurring, monthly community call calendar
    invite](https://aka.ms/officeaddinscommunitycall)
-   [Community call topic requests and
    questions](https://aka.ms/officeaddinsform)
-   Community call recordings on the [YouTube Microsoft 365 community
    channel](https://www.youtube.com/channel/UC_mKdhw-V6CeCM7gTo_Iy7w)

### Office Add-ins feedback 

-   Technical questions -- Microsoft Q&A
    ([office-js-dev](https://docs.microsoft.com/answers/topics/office-js-dev.html)),
    ([office-addins-dev](https://docs.microsoft.com/answers/topics/office-addins-dev.html))
-   Issues -- [GitHub](https://github.com/OfficeDev/office-js/issues)
-   Recommendations and suggestions -- [Microsoft 365 Developer Platform
    ideas](https://techcommunity.microsoft.com/t5/microsoft-365-developer-platform/idb-p/Microsoft365DeveloperPlatform)
 <|MERGE_RESOLUTION|>--- conflicted
+++ resolved
@@ -14,12 +14,8 @@
 ## {{< image alt="office-add-ins-Thumb Dec 2021.png" src="images/blog/office-add-ins-community-call-december-8-2021/office-add-ins-Thumb Dec 2021.png" >}}
 
 
-<<<<<<< HEAD
-## Call Summary
-=======
 ## Call summary
 
->>>>>>> edba2e7a
  
 
 This month's community call features an Outlook: Ignite recap from
