--- conflicted
+++ resolved
@@ -9,20 +9,10 @@
 tags: []
 type: "regular"
 ---
-<<<<<<< HEAD
-
-{{< image alt="sig-27th-may-recording.png" src="images/blog/microsoft-365-developer-community-call-recording-27th-of-may/sig-27th-may-recording.png" >}}
  
 
 
-## Call Summary
-
-=======
- 
-
-
 ## Call summary
->>>>>>> edba2e7a
 
 
 
@@ -179,14 +169,9 @@
 -   **Demo:**  Deep linking from List Formatting to Power Automate
     solution -- [Chris Kent](http://twitter.com/theChrisKent) (DMI) |
     \@theChrisKent
-<<<<<<< HEAD
-    -[ [44:55](https://youtu.be/y0diQu23g88?t=2695)]
-**Resources:**
-=======
     -[ [44:55](https://youtu.be/y0diQu23g88?t=2695)][ ]
 
 ## Resources
->>>>>>> edba2e7a
 
 Additional resources around the covered topics and links from the
 slides.
