---
title: "Should we use SharePoint REST or Microsoft Graph API in Power Automate?"
date: 2021-03-03T10:00:00-05:00
author: "Luise Freese"
githubname: LuiseFreese
categories: ["SharePoint", "Microsoft Graph"]
images:
- images/blog/should-we-use-sharepoint-rest-or-microsoft-graph-api-in-power/hello-i-m-nik-n1ccr-zVG68-unsplash.jpg
tags: []
type: "regular"


---

{{< image alt="hello-i-m-nik-n1ccr-zVG68-unsplash.jpg" src="images/blog/should-we-use-sharepoint-rest-or-microsoft-graph-api-in-power/hello-i-m-nik-n1ccr-zVG68-unsplash.jpg" >}}
When working with Microsoft 365, we see many overlapping tools and
features, and we will need (to provide) much guidance around 'when to
use what' for users. While most comparisons address users, I want to
cover some more IT-related scenarios in this blog post. Specifically, I
want to compare two different RESTful APIs, which we can use in Power
Automate and Azure Logic Apps to send HTTP requests. If you are not
familiar with that, don't fret; continue to read my blog post
about [how to get started with http requests in Power
Automate](https://m365princess.com/how-to-get-started-with-http-requests-in-power-automate/),
I will grab a coffee :hot_beverage: in the meanwhile.

Back again? Cool. Let me introduce you to our

## []use case 

We want to create a new SharePoint list and add some columns based on
the user's input using Power Automate or Azure Logic Apps. When we look
at the different available SharePoint actions in Power Automate, we will
see that there is no 'create a list' and no 'add column to SharePoint
list' action, but that we could try out something with ['send an HTTP
request to
SharePoint'](https://docs.microsoft.com/en-us/sharepoint/dev/business-apps/power-automate/guidance/working-with-send-sp-http-request)

### Option No. 1: SharePoint REST 

The 'send an HTTP request to SharePoint' action uses SharePoint REST
API. To create a list, we can look up [working with lists and lists
items](https://docs.microsoft.com/en-us/sharepoint/dev/sp-add-ins/working-with-lists-and-list-items-with-rest#working-with-lists-by-using-rest) and
see that we need to send a POST request to
the `https://{site_url}/_api/web/lists` endpoint and specify in the body
of our list how it should look like. We can define the title and
description of the list and also [set the
Basetemplate](https://techcommunity.microsoft.com/t5/sharepoint/near-complete-list-of-sharepoint-list-types-and-templates-a-k-a/m-p/220550) (in
case you want to do the same with a library etc.):

    POST https://{site_url}/_api/web/lists
    Authorization: "Bearer " + accessToken
    Accept: "application/json;odata=verbose"
    Content-Type: "application/json"
    Content-Length: {length of request body as integer}
    X-RequestDigest: "{form_digest_value}"

    {
       "__metadata": {
    "type": "SP.List"
      },
      "AllowContentTypes": true,
      "BaseTemplate": 100,
      "ContentTypesEnabled": true,
      "Description": "My list description",
      "Title": "Test"
     }

Now how do we do this in Power Automate without writing much code?

#### mobile flow button 

To make things easier, I will use the mobile flow trigger with three
text inputs:

 {#tinyMceEditorLuise Freese_0 .mceNonEditable .lia-copypaste-placeholder}
 


{{< image alt="mobileflowtrigger.png" src="images/blog/should-we-use-sharepoint-rest-or-microsoft-graph-api-in-power/mobileflowtrigger.png" >}}

 

You can also trigger the flow from a list, a form, an app, a bot, or
whatever suits your use case.

#### Send an HTTP request to SharePoint - create a list 

Now we need to add the 'send an HTTP request to SharePoint' action:

-   Select the site of your choice from the dropdown menu
-   Select method **Post**
-   enter `_api/web/lists/` as URI
-   enter Headers as follows:
    -   `Content-type` : `application/json;odata=verbose`
    -   `accept`:`application/json;odata=verbose`
-   enter

``` {lang="{"}
  "__metadata": {
    "type": "SP.List"
  },
  "AllowContentTypes": true,
  "BaseTemplate": 100,
  "ContentTypesEnabled": true,
  "Description": "@{triggerBody()['text_1']}",
  "Title": "@{triggerBody()['text']}"
  }
```

as body- make sure you replace the placeholder with Dynamic Content:

 {#tinyMceEditorLuise Freese_1 .mceNonEditable .lia-copypaste-placeholder}
 


{{< image alt="sendhttprequest.png" src="images/blog/should-we-use-sharepoint-rest-or-microsoft-graph-api-in-power/sendhttprequest.png" >}}

 

#### Parse JSON 

Now we want to add a column. Let's have a look [into the
documentation](https://docs.microsoft.com/en-us/sharepoint/dev/sp-add-ins/working-with-lists-and-list-items-with-rest#working-with-lists-by-using-rest),
how we can do this.

    POST https://{site_url}/_api/web/lists(guid'{list_guid}')/Fields
    Authorization: "Bearer " + accessToken
    Accept: "application/json;odata=verbose"
    Content-Type: "application/json"
    Content-Length: {length of request body as integer}
    X-RequestDigest: "{form_digest_value}"

    {
      "__metadata": {
        "type": "SP.Field"
      },
      "Title": "field title",
      "FieldTypeKind": FieldType value,
      "Required": "true/false",
      "EnforceUniqueValues": "true/false",
      "StaticName": "field name"
    }

We need another 'send an HTTP request to SharePoint' action, and we
need the **list Guid**. To get the list Guid, we need to add a **Parse
JSON** action. If you are not familiar with that - I blogged about
it: [How to use Parse JSON action in Power
Automate](https://m365princess.com/how-to-use-parse-json-action-in-power-automate/)

#### Parse JSON 

-   Let your flow run - just the mobile trigger and the 'send an HTTP
    request to SharePoint' action
-   Go to your flow run history
-   Copy the outputs from the 'send an HTTP request to SharePoint'
    action
-   add a 'Parse JSON' action to your flow
-   select `body` from the 'send an HTTP request to SharePoint' action
    as **Content**
-   click **Generate from sample**
-   paste the copied JSON code in here
-   click **Done**

When we now have a look into our Dynamic Content, we will see many more
options, also the list Guid, which is named **Id** here.

#### Send an HTTP request to SharePoint 2 - add a column 

Now we add another 'send an HTTP request to SharePoint' action, which
will create us a column:

-   Select the site of your choice from the dropdown menu
-   Select method **Post**
-   enter `_api/web/lists(guid'@{body('Parse_JSON')?['d']?['Id']}')/Fields`as
    URI (replace the placeholder with Dynamic content)
-   enter Headers as follows:
    -   `Content-type` : `application/json;odata=verbose`
    -   `accept`:`application/json;odata=verbose` enter in the Body:
```
    {
      "__metadata": {
        "type": "SP.Field"
      },
      "Title": "@{triggerBody()['text_2']}",
      "FieldTypeKind": 2,
      "Required": "false",
      "EnforceUniqueValues": "false",
      "StaticName": "@{triggerBody()['text_2']}"
    }
```

-   Please replace again all placeholder by Dynamic content


{{< image alt="sendhttprequest2.png" src="images/blog/should-we-use-sharepoint-rest-or-microsoft-graph-api-in-power/sendhttprequest2.png" >}}

Should you stumble upon the FieldTypeKind, please find
reference [here](https://docs.microsoft.com/en-us/previous-versions/office/sharepoint-csom/ee540543(v=office.15)) -
2 means 'single line of text'.

If you want to run your flow, please think about changing the list name
because you already created a list!

If we now control our newly created SharePoint list, we will see that
our new column doesn't show up in the default view but that we need to
enable the column- bummer!

#### Send an HTTP request to SharePoint 3 - add column to view 

To have the column in the default view (or another view), we need to add
another 'send an HTTP request to SharePoint' action:

-   Select the site of your choice from the dropdown menu
-   Select method **Post**
-   enter `_api/web/Lists/getByTitle('@{triggerBody()['text']}')/views/getByTitle('All Items')/ViewFields/addViewField('@{triggerBody()['text_2']}')`as
    URI
-   (replace the placeholder with Dynamic content)
-   enter Headers as follows:
    -   `Content-type` : `application/json;odata=verbose`
    -   `accept`:`application/json;odata=verbose`
-   Body is empty

 


{{< image alt="senhttp3.png" src="images/blog/should-we-use-sharepoint-rest-or-microsoft-graph-api-in-power/senhttp3.png" >}}

 

#### Advantages of this solution 

-   no need to register an application in Azure AD
-   send an HTTP request to SharePoint is not a premium connector, which
    means that you won't need a Power Automate Standalone license

#### Disadvantages of this solution: 

-   with an 'http request to SharePoint' action you have - compared to
    the power of Microsoft Graph API - limited options, as you can only
    send requests to SharePoint, but not to other services in Microsoft
    365-
-   to add the new column to our default view, we need 3 HTTP requests -
    which makes the flow unnecessarily more complex

### }Option No. 2: Microsoft Graph API 

Let's see how we can create a SharePoint list or library and columns in
it using Microsoft Graph. Microsoft Graph is a super powerful set of
APIs that gives you a consistent experience for authentication,
documentation, and samples. You can try it out on [Microsoft Graph
Explorer](https://developer.microsoft.com/en-us/graph/graph-explorer).
For full documentation please
continue [here](https://docs.microsoft.com/en-us/graph/overview). If you
are not familiar with using Microsoft Graph in Power Automate, [please
continue to read
here](https://m365princess.com/how-to-get-started-with-http-requests-in-power-automate/)
time for another coffee for me then :)

#### mobile flow trigger 

Again, to make things easy, we will use the same trigger as in Option
No. 1.:


{{< image alt="mobileflowtrigger.png" src="images/blog/should-we-use-sharepoint-rest-or-microsoft-graph-api-in-power/mobileflowtrigger.png" >}}

#### HTTP action 

Now that we registered our app in Azure AD, we can continue with the
HTTP action in Power Automate.

To create a list, we will look up [documentation
here](https://docs.microsoft.com/en-us/graph/api/list-create?view=graph-rest-1.0&tabs=http) and
see that we will need to send a POST request to

`https://graph.microsoft.com/v1.0/sites/{site-id}/lists`

And that we will need to add permissions to be able to call this API.
Our HTTP request requires authentication, which can be done via Azure
Active Directory OAuth, but we will first need to represent our app
(yes, this flow that calls Microsoft Graph is an application) in Azure
AD.

We will follow these steps to register an app in Azure AD:

-   Go to portal.azure.com and log in
-   Click app registrations
-   Click New App registration
-   Give your app a nice name
-   Save tenant ID and Client(app) ID somewhere (notepad or similar)
-   Click **API PERMISSIONS** and select Microsoft Graph

Now look up the permissions needed for this action: [Create a new
list](https://docs.microsoft.com/en-us/graph/api/list-create?view=graph-rest-1.0&tabs=http):

  Application                    Sites.ReadWrite.All

-   Select all these permissions
-   Grant Admin consent
-   Click **Certificates & secrets**
-   Click **New client secret**
-   Type in a description
-   Click **Add**
-   Copy the value and save it in your notepad (you will need that
    later)

#### Initialize variables for Tenant ID, App ID and App Secret 

Create three different string variables with the copied values of Tenant
ID, App ID, and App Secret

#### HTTP action to create a list 

Add an HTTP (not 'send an HTTP request to SharePoint action) action to
your flow and fill it out as follows:

-   Method: Post
-   URI: `https://graph.microsoft.com/v1.0/sites/{site-id}/lists` - You
    can obtain the site-id from a request in Graph
    Explorer: `https://graph.microsoft.com/v1.0/sites?search=keyword`
-   add **Content-Type**: **application/json** to the Headers
-   enter as body:


```
    {
        "displayName": "@{triggerBody()['text']}",
        "columns": [
            {
                "name": "@{triggerBody()['text_2']}",
                "text": {}
            }
        ],
        "list": {
            "template": "genericList"
        }
    }
```

Replace the placeholders by Dynamic Content If you stumble off
the `genericList,` please [read here for
reference](https://docs.microsoft.com/en-us/previous-versions/office/sharepoint-server/ee541191(v=office.15)) about
other list templates like libraries.

If you need to add more columns, you can do that by

    {
        "displayName": "@{triggerBody()['text']}",
        "columns": [
            {
                "name": "@{triggerBody()['text_2']}",
                "text": {}
            },
            {
                "name": "@{triggerBody()['text_3']}",
                "text": {}
            },
            {
                "name": "@{triggerBody()['text_4']}",
                "text": {}
            }
        ],
        "list": {
            "template": "genericList"
        }
    }

and so on. Let's go ahead and

-   Click **Advanced Options**
-   Select **Active Directory OAuth**
-   Enter `https://login.microsoftonline.com` as Authority
-   Enter the Tenant ID variable as Tenant
-   Enter `https://graph.microsoft.com` as Audience
-   Enter the App ID variable as Client ID
-   Select **Secret** as Credential Type
-   Enter the App Secret variable as Secret



{{< image alt="varsandhttp.png" src="images/blog/should-we-use-sharepoint-rest-or-microsoft-graph-api-in-power/varsandhttp.png" >}}

 
When we now run our flow, we will see that the columns that we created
are already visible in the default view.

### Advantages of this solution: 

-   We only need one HTTP request to Create a list, columns and have the
    columns in the default view
-   If our flow gets more complex over time and we provision more things
    in not only SharePoint, we can do this with Microsoft Graph as well
    and extend our permission scope in Azure AD app registration

### Disadvantages of this solution: 

-   Because HTTP is a premium connector, we will need a Power Apps
    Standalone license
-   We also need to register an app in Azure AD

## Bonus Chapter: What about CLI Microsoft 365? 

If you read one of my previous blog posts about [How to get started with
CLI Microsoft 365 and Adaptive
Cards](https://m365princess.com/how-to-get-started-with-cli-microsoft-365-and-adaptive-cards/),
you could read between the lines that I found CLI Microsoft 365 pretty
cool. Although I wanted to compare SharePoint REST and Microsoft Graph
API using Power Automate in this Post, I felt it could be a cool idea to
check how things would go in CLI Microsoft 365.

If you are not familiar with it, please read my blog post first or head
over to the [full
documentation](https://pnp.github.io/cli-microsoft365). After you
installed CLI Microsoft 365, open a shell that makes you happy (I use
PowerShell inside Visual Studio Code Terminal).

### Login 

-   Run `m365 login`
-   Copy the Login Code, click on the link
-   Paste the Login Code
-   Select the user you want to log in with from the list
-   Return to your shell window

### Create a list 

-   Run `m365 spo list add --title Awesome%20List --baseTemplate DocumentLibrary --webUrl https://xxx.sharepoint.com/sites/yyy` by
    replacing `xxx`by your tenantname and `yyy` by your sitename

### Add fields and more 

You can now run even more commands to add fields, make them required,
add them to default view, and so on, [feel free to try it
out](https://pnp.github.io/cli-microsoft365/cmd/spo/field/field-add/)!


{{< image alt="cli2.png" src="images/blog/should-we-use-sharepoint-rest-or-microsoft-graph-api-in-power/cli2.png" >}}

## Conclusion 

<<<<<<< HEAD
As always, the answer to the question \"When shall I use what\" will be
=======
As always, the answer to the question "When shall I use what" will be
>>>>>>> c026e77a
a typical consultant 'It Depends.' Depending on your experience and
skillset, the scope of your app, and how you approach it, you will
prefer one tool over another - the purpose of this blog was to share
some options to achieve the same thing - with creating a SharePoint list
as an example. Please tell me - which solution would you prefer? Which
are your use cases? Please reply below; I am curious!

 
{{< image alt="itdepends.png" src="images/blog/should-we-use-sharepoint-rest-or-microsoft-graph-api-in-power/itdepends.png" >}}
<|MERGE_RESOLUTION|>--- conflicted
+++ resolved
@@ -439,11 +439,7 @@
 
 ## Conclusion 
 
-<<<<<<< HEAD
 As always, the answer to the question \"When shall I use what\" will be
-=======
-As always, the answer to the question "When shall I use what" will be
->>>>>>> c026e77a
 a typical consultant 'It Depends.' Depending on your experience and
 skillset, the scope of your app, and how you approach it, you will
 prefer one tool over another - the purpose of this blog was to share
