--- conflicted
+++ resolved
@@ -18,21 +18,13 @@
 
 Here is how it looks:
 
-<<<<<<< HEAD
-![FAQ Web Part ](images/FAQWebpart.png)
-=======
-![FAQ Web Part](images/FAQWebPart.png)
->>>>>>> c7538fc3
+![FAQ Web Part](images/FAQWebpart.png)
 
 In this article, I will share details on how to configure the FAQ webpart.
 
 Below is the default screen of the FAQ webpart, when added to a SharePoint Online page.
 
-<<<<<<< HEAD
-![Default Screen ](images/Default-Screen.PNG)
-=======
-![FAQ Web Part](images/Default-Screen.png)
->>>>>>> c7538fc3
+![Default Screen](images/Default-Screen.PNG)
 
 FAQ webpart uses PropertyFieldCollectionData which provides page Content Editors the ability to manage the content of the web part within the web part properties.
 
@@ -47,11 +39,7 @@
 
 Check below image for more details.
 
-<<<<<<< HEAD
-![Change Title ](images/Updating-Title.gif)
-=======
 ![Change Title](images/Updating-Title.gif)
->>>>>>> c7538fc3
 
 ## Adding/Updating Categories
 
@@ -63,11 +51,8 @@
 
 Check below image for more details.
 
-<<<<<<< HEAD
-![Change Title ](images/Updating-Categories.gif)
-=======
+
 ![Updating Categories](images/Updating-Categories.gif)
->>>>>>> c7538fc3
 
 ## Adding/Updating FAQs
 
@@ -79,11 +64,8 @@
 
 Check below image for more details.
 
-<<<<<<< HEAD
 ![Updating Faqs ](images/Updating-FAQs.gif)
-=======
-![Updating Faqs](images/Updating-FAQs.gif)
->>>>>>> c7538fc3
+
 
 ## Search FAQs
 
@@ -94,11 +76,7 @@
 
 Check below image for more details.
 
-<<<<<<< HEAD
 ![search faq ](images/search-faq.gif)
-=======
-![Search Faqs](images/search-faq.gif)
->>>>>>> c7538fc3
 
 ## Type Options
 
@@ -109,7 +87,6 @@
 
 Check below image for more details.
 
-<<<<<<< HEAD
 ![Type Options ](images/Type-Options.PNG)
 
 
@@ -120,28 +97,11 @@
 Check below image to see how to change the type from Tab to Accordion
 
 ![Change Type Tab to Accordion ](images/Change-type-from-Tab-to-Accordion.gif)
-=======
-![Type Options](images/Type-Options.gif)
-
-Check below image to see how to change the type from Accordion to Tab
-
-![Change Type Accordion to Tab](images/change-type-from-Accordion-to-Tab.gif)
-
-Check below image to see how to change the type from Tab to Accordion
-
-![Change Type Tab to Accordion](images/Change-type-from-Tab-to-Accordion.gif)
->>>>>>> c7538fc3
 
 ## Changing the Sort Order for FAQs
 
 
-<<<<<<< HEAD
-![Change the sort order ](images/Changing-the-sort-order.gif)
-=======
-Check below image for details on how to change the Sort order.
-
-![Changing the sort order](images/Changing-the-sort-order.gif)
->>>>>>> c7538fc3
+![Changeing the sort order](images/Changing-the-sort-order.gif)
 
 ## Source Code
 
