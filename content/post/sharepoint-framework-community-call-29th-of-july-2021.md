--- conflicted
+++ resolved
@@ -17,12 +17,7 @@
 SharePoint Framework for building solutions for **Microsoft Teams** and
 for **SharePoint** Online.
 
-<<<<<<< HEAD
-
-## Call Summary
-=======
 ## Call summary
->>>>>>> edba2e7a
 
 Summer and Fall community call schedule updates reviewed.  Register
 today for August events on
@@ -58,13 +53,9 @@
 right-handed wavers, 2 bi-handed wavers and 4 non-handed wavers.  But
 wait, now there's 35 wavers!   Data corruption.  
 
-<<<<<<< HEAD
-**Actions:**
-=======
 ## Actions
 
 
->>>>>>> edba2e7a
 
 
 
@@ -143,13 +134,8 @@
     pending) - [Hugo Bernier](http://twitter.com/bernierh) | \@bernierh
 
 Thank you for your great work.  Samples are often showcased in Demos. 
-<<<<<<< HEAD
-
-**Agenda items:**
-=======
   
 ## Agenda items
->>>>>>> edba2e7a
 
 -   SharePoint Framework - [Patrick
     Rodgers](http://twitter.com/mediocrebowler) (Microsoft)
