---
title: "SharePoint Framework Community Call -- 9th of September, 2021"
date: 2021-09-10T01:27:00-04:00
author: "Vesa Juvonen"
githubname: VesaJuvonen
categories: ["Microsoft Viva and SPFx community call recordings"]
images:
- images/blog/sharepoint-framework-community-call-9th-of-september-2021/spfx-call-9th-sep-recording.png
tags: []
type: "regular"
---

SharePoint Framework Special Interest Group (SIG) bi-weekly community
call recording from September 9th is now available from the Microsoft
365 Community YouTube channel at <http://aka.ms/m365pnp-videos>. You can
use SharePoint Framework for building solutions for **Microsoft
Teams** and for **SharePoint** Online.

<<<<<<< HEAD

## Call Summary
=======
## Call summary
>>>>>>> edba2e7a


A reminder to tune in each Tuesday for the new [Microsoft 365 platform
community call](https://aka.ms/m365-dev-call).  Don't forget to sign up
and attend training events hosted by [Sharing is
Caring](https://pnp.github.io/sharing-is-caring/).   Let's celebrate
your work, register for the [PnP Recognition
Program](https://aka.ms/m365pnp-recognition).   **SharePoint Framework**
1.13 public developer preview - new version of SPFx v1.13 - Beta.20, is
out now!   Also released as you read this - **PnPjs Client-Side
Libraries** v2.9.0.  
**Latest project updates include: ** (**Bold** indicates update from
previous report 2 weeks ago) 

  **PnP Project**                         **Current version**                          **Release/Status**
  SharePoint Framework (SPFx)             v1.12.1 GA, **v1.13 Beta Viva.20**            
  PnPjs Client-Side Libraries             **v2.9.0**                                   v3.0.0 developments underway
  CLI for Microsoft 365                   v3.13.0 Preview, v4.0.0 Preview              v4.0.0 GA to release end September
  Reusable SPFx React Controls            v2.9.0 (SPFx v1.11), v3.3.0 (SPFx v1.12.1)    
  Reusable SPFx React Property Controls   v2.7.0 (SPFx v1.11), v3.2.0 (SPFx v1.12.1)    
  PnP SPFx Generator                      v1.16.0                                      v1.17.0 on the way
  PnP Modern Search                       v4.3.0 & v3.21.0                             **Release expected week of Sept 13th**

Two **PnP SPFx samples** were delivered in the last 2 weeks as well. 
There is a new samples repository for Adaptive Card Extensions (ACE) -
aka.ms/spfx-aces.  Thank you all for your contributions!   The host of
this call is [Patrick Rodgers](http://twitter.com/mediocrebowler)
(Microsoft) | \@mediocrebowler.  Q&A takes place as always in chat
throughout the call.
Thank you everybody for being part of this call, the community, a tweet,
a blog post, and the solution to your customer's needs.  

<<<<<<< HEAD
**Actions:**
=======
## Actions


>>>>>>> edba2e7a



-   Opt in to PnP Recognition Program
    | <https://aka.ms/m365pnp-recognition>
-   Register for Sharing is Caring Events:
    -   First Time Contributor Session -- [September
        21st](https://forms.office.com/Pages/ResponsePage.aspx?id=KtIy2vgLW0SOgZbwvQuRaXDXyCl9DkBHq4A2OG7uLpdUREZVRDVYUUJLT1VNRDM4SjhGMlpUNzBORy4u)
        (EMEA, APAC & US friendly times available)

    -   Community Docs Session -- [October
        5th](https://forms.office.com/Pages/ResponsePage.aspx?id=KtIy2vgLW0SOgZbwvQuRaXDXyCl9DkBHq4A2OG7uLpdUOUdFR0U1STdGS0lXUDA2Sk1YSE1WMEtHSy4u) 
    -   PnP -- SPFx Developer Workstation Setup -- TBS
    -   PnP SPFx Samples -- Solving SPFx version differences using Node
        Version Manager -- [September
        28th](https://forms.office.com/Pages/ResponsePage.aspx?id=KtIy2vgLW0SOgZbwvQuRaXDXyCl9DkBHq4A2OG7uLpdUMDdKSjQxRDhKVzhCVUQ4VDdIQVZRVTZOSi4u) 
    -   Ask Me anything (AMA) -- Script Samples -- [September
        14th](https://forms.office.com/Pages/ResponsePage.aspx?id=KtIy2vgLW0SOgZbwvQuRaXDXyCl9DkBHq4A2OG7uLpdURjNZTDA4VEJGNUYyMVlCNkZUVzlYQ0FaQy4u)
    -   Ask Me Anything (AMA) -- Power Platform Development & Samples --
        [September
        28th](https://forms.office.com/Pages/ResponsePage.aspx?id=KtIy2vgLW0SOgZbwvQuRaXDXyCl9DkBHq4A2OG7uLpdUNFJZNThMWFk0QlEzWFJNVE5aNVMzM1UwUi4u)
    -   Ask Me Anything (AMA) -- List Formatting -- [October
        5th](https://forms.office.com/Pages/ResponsePage.aspx?id=KtIy2vgLW0SOgZbwvQuRaXDXyCl9DkBHq4A2OG7uLpdUNTVHSFFMRDdDSjA0MklUSUtTQ0IxMFpPNS4u)
    -   First Time Presenter -- [October
        12th](https://forms.office.com/Pages/ResponsePage.aspx?id=KtIy2vgLW0SOgZbwvQuRaXDXyCl9DkBHq4A2OG7uLpdUNDJOOU5JREc2TUhCVzNGTTJFUldSUUNUSy4u)
    -   More than Code with VSCode -- [September
        14th](https://forms.office.com/Pages/ResponsePage.aspx?id=KtIy2vgLW0SOgZbwvQuRaXDXyCl9DkBHq4A2OG7uLpdURFZPM00xREdYMzVIOEJCWUhWRzBVMlRJWS4u) 
    -   Maturity Model Practitioners -- [September
        21st](https://forms.office.com/Pages/ResponsePage.aspx?id=KtIy2vgLW0SOgZbwvQuRaXDXyCl9DkBHq4A2OG7uLpdUODY3NVRFQ0E4SFg5WlI1TU83WFJQRklZSy4u)
        and every 3rd Tuesday of month, 7:00am PT
    -   PnP Office Hours -- 1:1 session --
        [Register](https://outlook.office365.com/owa/calendar/PnPSharingisCaring@warner.digital/bookings/)


    -   PnP Buddy System -- [Request a
        Buddy](https://forms.office.com/Pages/ResponsePage.aspx?id=KtIy2vgLW0SOgZbwvQuRaXDXyCl9DkBHq4A2OG7uLpdUMjRRUVg4NElZUUJLTEY1TVVSVDJFRFpLRS4u)
-   Download the recurrent invite for this call
    -- <https://aka.ms/spdev-spfx-call>

## Demos

-   **Hyperscript Tagged Markup (HTM) Templating --** approaches to web
    part UI development -- use a UI framework or use a templating
    system.  Option C:  React HTM Templating web part - uses Fluent UI
    components written in React, no wrapper required.  Renders the React
    control as a template.  Essentially JS code evaluated through the
    Function constructor.  Review properties, HTML editing, and code in
    the demo of this PnP sample. 

-   **Modernize your SharePoint Framework projects --** see steps to
    take an existing SPFx project using TSLint and move it over to
    ESLint and dump IE11 at same time.  Install and configure ESLint,
    and update gulp tasks - effectively telling TypeScript complier to
    use modern js target and update referenced libraries.   Then
    appreciate Andrew's ESLint preset for SPFx that automates the
    update!  Bonus - updating yields smaller and faster bundles.

-   **Building advanced image gallery experience with SharePoint
    Framework --** this Lightbox Image Gallery web part, connects to
    SharePoint document/picture library, handles folders/sub-folders,
    has breadcrumb navigation, and lightbox-style image browsing.  Works
    with Viva desktop in Microsoft Teams as well.   Developed using
    SharePoint Framework (SPFx) and PnPjs.  Code structure is reviewed. 
    From property pane, select document or image library to connect.
     Demonstrates how with little code and using PnP components, one can
    deliver an elegant result! 

  
**SPFx extension samples:  (<https://aka.ms/spfx-extensions>)**

-   **[Share to
    Teams](https://github.com/pnp/sp-dev-fx-extensions/tree/main/samples/js-share-to-teams)
    -** [Kunj Sangani](http://twitter.com/sanganikunj) | \@sanganikunj



**SPFx web part samples:  (<https://aka.ms/spfx-webparts>)**

-   **[At a
    Glance](https://github.com/pnp/sp-dev-fx-webparts/tree/main/samples/react-myonedrive)
    -** [Anoop Tatti](http://twitter.com/anooptells) | \@anooptells 
    (Link to My OneDrive sample is correct)

Thank you for your great work.  Samples are often showcased in Demos. 
<<<<<<< HEAD

**Agenda items:**
=======
  
## Agenda items
>>>>>>> edba2e7a

-   SharePoint Framework - [Vesa
    Juvonen](http://twitter.com/vesajuvonen) (Microsoft)
    \@vesajuvonen - [6:24](https://youtu.be/EIEFIL99WLc?t=384)
-   PnPjs Client-Side Libraries - [Julie
    Turner](http://twitter.com/jfj1997) (Sympraxis Consulting)
    \@jfj1997 -- [7:52](https://youtu.be/EIEFIL99WLc?t=472)
-   CLI for Microsoft 365 - [Patrick
    Rodgers](http://twitter.com/mediocrebowler) (Microsoft)
    \@mediocrebowler -- [9:05](https://youtu.be/EIEFIL99WLc?t=545)
-   PnP SPFx Controls - [Patrick
    Rodgers](http://twitter.com/mediocrebowler) (Microsoft)
    \@mediocrebowler -- [9:46](https://youtu.be/EIEFIL99WLc?t=586)
-   PnP Modern Search - [Patrick
    Rodgers](http://twitter.com/mediocrebowler) (Microsoft)
    \@mediocrebowler -- [10:39](https://youtu.be/EIEFIL99WLc?t=639) 
-   PnP SPFx Samples - [Hugo
    Bernier](https://twitter.com/bernierh) (Tahoe Ninjas) |
    \@bernierh -- [11:25](https://youtu.be/EIEFIL99WLc?t=685)

## Demos

-   **Demo:**  Hyperscript Tagged Markup (HTM) Templating -- [Fabio
    Franzini](http://twitter.com/franzinifabio) | \@franzinifabio --
    [13:15](https://youtu.be/EIEFIL99WLc?t=795)

-   **Demo:**  Modernize your SharePoint Framework projects -- [Andrew
    Connell](http://twitter.com/andrewconnell) (Voitanos) |
    \@andrewconnell -- [26:38](https://youtu.be/EIEFIL99WLc?t=1598)

-   **Demo:**  Building advanced image gallery experience with
    SharePoint Framework -- [Yannick
    Reekmans](http://twitter.com/YannickReekmans) (Qubix) |
    \@YannickReekmans -- [41:26](https://youtu.be/EIEFIL99WLc?t=2486)


## Resources

Additional resources around the covered topics and links from the
slides.

-   D1:  Sample - [React HTM (Hyperscript Tagged Markup)
    Templating](https://github.com/pnp/sp-dev-fx-webparts/tree/main/samples/react-htm-templating) 

-   D2:  Article - [Get with the times & ditch TSLint in favor of ESLint
    in SharePoint Framework
    projects](https://vtns.io/ditch-eslint-spfx) 

-   D2:  Article - [Ditch TSLint for ESLint in SPFx projects in one
    simple step](https://vtns.io/ditch-eslint-spfx-preset) 

-   D2:  Article - [Optimize bundles by disabling IE11 support in SPFx
    projects](https://vtns.io/disable-ie11-spfx) 

-   D3:  Article - [SPFx Lightbox Image Gallery web part,
    v1.0.0](https://blog.yannickreekmans.be/spfx-lightbox-image-gallery-web-part-v1-0-0/) 

-   D3:  Repo - [SharePoint Lightroom Image Gallery Web
    Part](https://github.com/YannickRe/spfx-lightbox-image-gallery)

-   D3:  Library - [PnP/PnPjs](https://pnp.github.io/pnpjs/) 

-   D3:  Controls - [Reusable React controls for your SharePoint
    Framework
    solutions](https://pnp.github.io/sp-dev-fx-controls-react/) 

-   D3:  Package - [react wrapper for:
    lightgallery.js](https://github.com/VLZH/react-lightgallery) 
**General Resources:**

-   Viva Connections <https://aka.ms/VivaConnections>

-   Archives - Microsoft 365 PnP Weekly
    - [Videos](https://www.youtube.com/playlist?list=PLR9nK3mnD-OVYI-St_CBiFfuL4CZbBpkC), [Podcasts](https://pnpweekly.podbean.com/)  

-   Tools - [Teams Toolkit (v2.2
    Preview)](https://aka.ms/teams-toolkit) 

-   Tools - [Microsoft Teams Framework
    (TeamsFx)](https://github.com/officedev/teamsfx) 

-   Gallery - [Microsoft 365 Extensibility look book
    gallery](https://aka.ms/m365/extensibility)   

-   [Microsoft Build sessions
    guide](https://aka.ms/modernworkbuildsessions) (Modern Work Digital
    Brochure) - aka.ms/modernworkbuildsessions

-   SharePoint Framework - v1.12.1 npm install
    --g [\@microsoft](https://techcommunity.microsoft.comhttps://techcommunity.microsoft.com/t5/user/viewprofilepage/user-id/41501)/generator-sharepoint\@next

-   [CLI for Microsoft 365
    v3](https://developer.microsoft.com/office/blogs/cli-microsoft-365-3/)

-   [CodeTour](https://aka.ms/codetour)

-   [Sharing is Caring](https://aka.ms/sharing-is-caring) |
    aka.ms/sharing-is-caring

-   [Tools - ](http://aka.ms/pnp-search)[PnP Modern Search
    v4](https://microsoft-search.github.io/pnp-modern-search/)[ 
    | ](http://aka.ms/pnp-search)<https://aka.ms/pnp-search>

-   [M365 PnP site](https://aka.ms/m365pnp) | aka.ms/m365pnp

-   [SharePoint Starter Kit
    v2](https://github.com/pnp/sp-starter-kit/tree/v2)

-   Blog: "[A Lap Around Microsoft Graph Toolkit" blog
    series](https://aka.ms/mgtLap)

-   [New Microsoft 365 Patterns and Practices (PnP) team model with new
    community
    leads](https://developer.microsoft.com/microsoft-365/blogs/new-microsoft-365-patterns-and-practices-pnp-team-model-with-new-community-leads/)

-   [Microsoft 365 Community
    Content](http://aka.ms/m365-community-docs) (non-Dev docs)

-   [PnP SPFx web part samples](http://aka.ms/spfx-webparts)

-   [PnP SPFx extension samples](http://aka.ms/spfx-extensions)

-   [GitHub PnPjs](https://github.com/pnp/pnpjs/)

-   Tutorials - [Getting started with SharePoint Framework v1.10
    Tutorials](https://www.youtube.com/playlist?list=PLR9nK3mnD-OXvSWvS2zglCzz4iplhVrKq) (12
    videos)

-   Tutorials - [Getting started with SharePoint Framework v1.10
    Extensions](https://www.youtube.com/playlist?list=PLR9nK3mnD-OXtWO5AIIr7nCR3sWutACpV) (6
    videos)

-   Docs - [Tutorials and training material for SharePoint
    Development](https://docs.microsoft.com/sharepoint/dev/training/training/?wt.mc_id=YT_CCrecording)

-   [SPFX Training Package](https://aka.ms/spfx-training)

-   [SPFx Web Parts](https://aka.ms/spfx-webparts)

-   [SPFx Extensions](https://aka.ms/spfx-extensions)

-   [SPFx Library Components](http://aka.ms/spfx-library-components)

-   Documentation - [PnPjs v2
    documentation](https://pnp.github.io/pnpjs/)

-   Link - [Microsoft 365 developer
    training](https://aka.ms/M365DevTraining)

-   Link - [Office 365 Developer Program](https://aka.ms/O365DevProgram)

-   [Latest documentation on SharePoint
    Framework](http://aka.ms/spdev-docs)

-   Found an issue with SharePoint Dev? - please let us know
    at <http://aka.ms/spdev-issues>

-   [Reusable web part property
    controls](https://sharepoint.github.io/sp-dev-fx-property-controls/)

-   [Reusable react controls for SharePoint Framework
    solutions](https://sharepoint.github.io/sp-dev-fx-controls-react/)

-   [Reusable controls
    webcast](https://dev.office.com/blogs/webcast-reusable-controls-for-your-sharepoint-framework-solutions)

-   [Office 365 CLI](https://sharepoint.github.io/office365-cli/)

-   [PnP SPFx Yeoman Generator](https://github.com/pnp/generator-spfx) -
    Extends the out-of-the-box experience with open-source community
    capabilities

-   [SharePoint Dev UserVoice](http://aka.ms/spdev-uservoice) - for new
    feature requests

## Other topics mentioned

-   [SharePoint dev
    documentation](https://docs.microsoft.com/sharepoint/dev/)
-   [SharePoint dev issue
    list](https://github.com/SharePoint/sp-dev-docs/issues)
**Upcoming calls | Recurrent invites:  *(Subject to Updates in
September)***
-   **Microsoft 365 platform call** -- September 14th at 8:00 am PDT
    | <https://aka.ms/m365-dev-call>
-   **Power Apps monthly call**-- September 15th at 8:00 am PDT
    | <https://aka.ms/PowerAppsMonthlyCall>
-   **M365 General Dev call** -- September 16th at 7:00 am PDT
    | <https://aka.ms/m365-dev-sig>
-   **Microsoft Identity Platform call** -- September 16th at 9:00 am
    PDT | <https://aka.ms/IDDevCommunityCalendar>
-   **SharePoint Framework call** -- September 23rd at 7:00 am PDT
    | <https://aka.ms/spdev-spfx-call>
-   **Office add-in monthly call** -- October 13th at 8:00 am PDT
    | <https://aka.ms/officeaddinscall>
-   **Adaptive Cards monthly call** -- October 14th at 9:00 am PDT
| <https://aka.ms/adaptivecardscommunitycall>

PnP SharePoint Framework Special Interest Group bi-weekly calls are
targeted at anyone who is interested in the JavaScript-based development
towards Microsoft Teams, SharePoint Online, and also on-premises. SIG
calls are used for the following objectives.

-   SharePoint Framework engineering update from Microsoft
-   Talk about PnP JavaScript Core libraries
-   Office 365 CLI Updates
-   SPFx reusable controls
-   PnP SPFx Yeoman generator
-   Share code samples and best practices
-   Possible engineering asks for the field - input, feedback, and
    suggestions
-   Cover any open questions on the client-side development
-   Demonstrate SharePoint Framework in practice in Microsoft Teams or
    SharePoint context
-   You can download a recurrent invite
    from <https://aka.ms/spdev-spfx-call>. Welcome and join the
    discussion!

*"Sharing is caring"*

------------------------------------------------------------------------

*Microsoft 365 PnP team, Microsoft - 10th of September 2021*<|MERGE_RESOLUTION|>--- conflicted
+++ resolved
@@ -16,12 +16,7 @@
 use SharePoint Framework for building solutions for **Microsoft
 Teams** and for **SharePoint** Online.
 
-<<<<<<< HEAD
-
-## Call Summary
-=======
 ## Call summary
->>>>>>> edba2e7a
 
 
 A reminder to tune in each Tuesday for the new [Microsoft 365 platform
@@ -54,13 +49,9 @@
 Thank you everybody for being part of this call, the community, a tweet,
 a blog post, and the solution to your customer's needs.  
 
-<<<<<<< HEAD
-**Actions:**
-=======
 ## Actions
 
 
->>>>>>> edba2e7a
 
 
 
@@ -145,13 +136,8 @@
     (Link to My OneDrive sample is correct)
 
 Thank you for your great work.  Samples are often showcased in Demos. 
-<<<<<<< HEAD
-
-**Agenda items:**
-=======
   
 ## Agenda items
->>>>>>> edba2e7a
 
 -   SharePoint Framework - [Vesa
     Juvonen](http://twitter.com/vesajuvonen) (Microsoft)
