--- conflicted
+++ resolved
@@ -11,12 +11,7 @@
 ---
  
 
-<<<<<<< HEAD
-
-## Call Summary
-=======
 ## Call summary
->>>>>>> edba2e7a
 
 
 Topics covered in this month's community call include demos **Power Apps
@@ -80,12 +75,9 @@
     Power
     Apps!](https://powerapps.microsoft.com/blog/round-up-of-the-ignite-announcements-for-power-apps/) 
 
-<<<<<<< HEAD
-=======
 
 
 ## Actions
->>>>>>> edba2e7a
 
 
 
