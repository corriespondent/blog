--- conflicted
+++ resolved
@@ -47,14 +47,10 @@
 was Paolo Pialorsi (PiaSys.com) | \@paolopia   Q&A takes place in chat
 throughout the call.
 
-**Actions**
+## Actions
 
 -   **Register for Sharing is Caring Events**:
 
-<<<<<<< HEAD
-=======
-
->>>>>>> edba2e7a
     -   First Time Contributor Session -- [August
         31st](https://forms.office.com/Pages/ResponsePage.aspx?id=KtIy2vgLW0SOgZbwvQuRaXDXyCl9DkBHq4A2OG7uLpdUREZVRDVYUUJLT1VNRDM4SjhGMlpUNzBORy4u)
         (EMEA, APAC & US friendly times available)
