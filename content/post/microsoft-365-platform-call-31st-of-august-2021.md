--- conflicted
+++ resolved
@@ -16,7 +16,7 @@
 
  
 
-**Call Summary**
+## Call summary
 
 Welcome to the first in a new series of weekly calls focused on
 capabilities of the all up Microsoft 365 platform.   You are encouraged
@@ -51,14 +51,9 @@
 
  
 
-<<<<<<< HEAD
-
-**Actions:**
-=======
 ## Actions
 
 
->>>>>>> edba2e7a
 
 
 
